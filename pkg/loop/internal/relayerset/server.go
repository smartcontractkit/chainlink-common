package relayerset

import (
	"context"
	"fmt"

	"github.com/mwitkow/grpc-proxy/proxy"
	"google.golang.org/grpc"
	"google.golang.org/grpc/codes"
	"google.golang.org/grpc/status"
	"google.golang.org/protobuf/types/known/emptypb"

	"github.com/smartcontractkit/chainlink-common/pkg/logger"
	"github.com/smartcontractkit/chainlink-common/pkg/loop/internal/net"
	"github.com/smartcontractkit/chainlink-common/pkg/loop/internal/pb/relayerset"
	"github.com/smartcontractkit/chainlink-common/pkg/loop/internal/relayerset/inprocessprovider"
	"github.com/smartcontractkit/chainlink-common/pkg/types"
	"github.com/smartcontractkit/chainlink-common/pkg/types/core"
)

type Server struct {
	log logger.Logger

	relayerset.UnimplementedRelayerSetServer
	impl   core.RelayerSet
	broker *net.BrokerExt

	serverResources net.Resources

	Name string
}

func NewRelayerSetServer(log logger.Logger, underlying core.RelayerSet, broker *net.BrokerExt) (*Server, net.Resource) {
	pluginProviderServers := make(net.Resources, 0)
	server := &Server{log: log, impl: underlying, broker: broker, serverResources: pluginProviderServers}

	return server, net.Resource{
		Name:   "PluginProviderServers",
		Closer: server,
	}
}

func (s *Server) Close() error {
	for _, pluginProviderServer := range s.serverResources {
		if err := pluginProviderServer.Close(); err != nil {
			return fmt.Errorf("error closing plugin provider server: %w", err)
		}
	}

	return nil
}

func (s *Server) Get(ctx context.Context, req *relayerset.GetRelayerRequest) (*relayerset.GetRelayerResponse, error) {
	id := types.RelayID{ChainID: req.Id.ChainId, Network: req.Id.Network}

	relayers, err := s.impl.List(ctx)
	if err != nil {
<<<<<<< HEAD
		return nil, status.Errorf(codes.Internal, fmt.Sprintf("error getting all relayers: %v", err)) // nolint
=======
		return nil, status.Errorf(codes.Internal, "error getting all relayers: %v", err)
>>>>>>> e641e257
	}

	if _, ok := relayers[id]; ok {
		return &relayerset.GetRelayerResponse{Id: req.Id}, nil
	}

<<<<<<< HEAD
	return nil, status.Errorf(codes.NotFound, fmt.Sprintf("relayer not found for id %s", id)) // nolint
=======
	return nil, status.Errorf(codes.NotFound, "relayer not found for id %s", id)
>>>>>>> e641e257
}

func (s *Server) List(ctx context.Context, req *relayerset.ListAllRelayersRequest) (*relayerset.ListAllRelayersResponse, error) {
	var relayIDs []types.RelayID
	for _, id := range req.Ids {
		relayIDs = append(relayIDs, types.RelayID{ChainID: id.ChainId, Network: id.Network})
	}

	relayers, err := s.impl.List(ctx, relayIDs...)
	if err != nil {
<<<<<<< HEAD
		return nil, status.Errorf(codes.Internal, fmt.Sprintf("error getting all relayers: %v", err)) // nolint
=======
		return nil, status.Errorf(codes.Internal, "error getting all relayers: %v", err)
>>>>>>> e641e257
	}

	ids := make([]*relayerset.RelayerId, len(relayers))

	for id := range relayers {
		ids = append(ids, &relayerset.RelayerId{ChainId: id.ChainID, Network: id.Network})
	}

	return &relayerset.ListAllRelayersResponse{Ids: ids}, nil
}

func (s *Server) NewPluginProvider(ctx context.Context, req *relayerset.NewPluginProviderRequest) (*relayerset.NewPluginProviderResponse, error) {
	relayer, err := s.getRelayer(ctx, req.RelayerId)
	if err != nil {
		return nil, err
	}

	relayArgs := core.RelayArgs{
		ContractID:   req.RelayArgs.ContractID,
		RelayConfig:  req.RelayArgs.RelayConfig,
		ProviderType: req.RelayArgs.ProviderType,
	}

	// TODO - the mercury credentials should be set as part of the relay config and not as a separate field
	if req.RelayArgs.MercuryCredentials != nil {
		relayArgs.MercuryCredentials = &types.MercuryCredentials{
			LegacyURL: req.RelayArgs.MercuryCredentials.LegacyUrl,
			URL:       req.RelayArgs.MercuryCredentials.Url,
			Username:  req.RelayArgs.MercuryCredentials.Username,
			Password:  req.RelayArgs.MercuryCredentials.Password,
		}
	}

	pluginArgs := core.PluginArgs{
		TransmitterID: req.PluginArgs.TransmitterID,
		PluginConfig:  req.PluginArgs.PluginConfig,
	}

	pluginProvider, err := relayer.NewPluginProvider(ctx, relayArgs, pluginArgs)
	if err != nil {
		return nil, status.Errorf(codes.Internal, "error creating plugin provider: %v", err)
	}

	var providerClientConn grpc.ClientConnInterface
	providerConn, ok := pluginProvider.(connProvider)
	if !ok {
		providerClientConn, err = s.getProviderConnection(pluginProvider, relayArgs.ProviderType)
		if err != nil {
			return nil, status.Errorf(codes.Internal, "error getting provider connection: %v", err)
		}
	} else {
		providerClientConn = providerConn.ClientConn()
	}

	providerID, providerRes, err := s.broker.Serve("PluginProvider", proxy.NewProxy(providerClientConn))
	if err != nil {
		return nil, status.Errorf(codes.Internal, "error serving plugin provider: %v", err)
	}
	s.serverResources.Add(providerRes)

	return &relayerset.NewPluginProviderResponse{PluginProviderId: providerID}, nil
}

// getProviderConnection wraps a non-LOOPP provider in an in process provider server.  This can be removed once all providers are LOOPP providers.
// For completeness the original comment from the equivalent code in core is included here:
//
// We chose to deal with the difference between a LOOP provider and an embedded provider here rather than
// in NewServerAdapter because this has a smaller blast radius, as the scope of this workaround is to
// enable the medianpoc for EVM and not touch the other providers.
// TODO: remove this workaround when the EVM relayer is running inside of an LOOPP
func (s *Server) getProviderConnection(pluginProvider types.PluginProvider, providerType string) (grpc.ClientConnInterface, error) {
	s.log.Info("wrapping provider %s in an in process provider server as it is not a LOOPP provider, ", pluginProvider.Name())

	ps, err := inprocessprovider.NewProviderServer(pluginProvider, types.OCR2PluginType(providerType), s.log)
	if err != nil {
		return nil, fmt.Errorf("failed to wrap provider %s in in process provider server: %w", pluginProvider.Name(), err)
	}

	s.serverResources.Add(net.Resource{
		Closer: ps,
		Name:   fmt.Sprintf("InProcessProviderServer-%s", pluginProvider.Name()),
	})

	providerClientConn, err := ps.GetConn()
	if err != nil {
		return nil, fmt.Errorf("failed to get connection to in process provider server: %w", err)
	}
	return providerClientConn, nil
}

func (s *Server) StartRelayer(ctx context.Context, relayID *relayerset.RelayerId) (*emptypb.Empty, error) {
	relayer, err := s.getRelayer(ctx, relayID)
	if err != nil {
		return nil, err
	}

	if err := relayer.Start(ctx); err != nil {
		return nil, status.Errorf(codes.Internal, "error starting relayer: %v", err)
	}

	return &emptypb.Empty{}, nil
}

func (s *Server) CloseRelayer(ctx context.Context, relayID *relayerset.RelayerId) (*emptypb.Empty, error) {
	relayer, err := s.getRelayer(ctx, relayID)
	if err != nil {
		return nil, err
	}

	if err = relayer.Close(); err != nil {
		return nil, status.Errorf(codes.Internal, "error starting relayer: %v", err)
	}

	return &emptypb.Empty{}, nil
}

func (s *Server) RelayerReady(ctx context.Context, relayID *relayerset.RelayerId) (*emptypb.Empty, error) {
	relayer, err := s.getRelayer(ctx, relayID)
	if err != nil {
		return nil, err
	}

	if err := relayer.Ready(); err != nil {
		return nil, status.Errorf(codes.Internal, "error getting relayer ready: %v", err)
	}

	return &emptypb.Empty{}, nil
}

func (s *Server) RelayerHealthReport(ctx context.Context, relayID *relayerset.RelayerId) (*relayerset.RelayerHealthReportResponse, error) {
	relayer, err := s.getRelayer(ctx, relayID)
	if err != nil {
		return nil, err
	}

	result := map[string]string{}
	healthReport := relayer.HealthReport()
	for k, v := range healthReport {
		result[k] = v.Error()
	}

	return &relayerset.RelayerHealthReportResponse{Report: result}, nil
}

func (s *Server) RelayerName(ctx context.Context, relayID *relayerset.RelayerId) (*relayerset.RelayerNameResponse, error) {
	relayer, err := s.getRelayer(ctx, relayID)
	if err != nil {
		return nil, err
	}

	return &relayerset.RelayerNameResponse{Name: relayer.Name()}, nil
}

func (s *Server) getRelayer(ctx context.Context, relayerID *relayerset.RelayerId) (core.Relayer, error) {
	relayer, err := s.impl.Get(ctx, types.RelayID{ChainID: relayerID.ChainId, Network: relayerID.Network})
	if err != nil {
		return nil, status.Errorf(codes.NotFound, "error getting relayer: %v", err)
	}

	return relayer, nil
}<|MERGE_RESOLUTION|>--- conflicted
+++ resolved
@@ -55,22 +55,14 @@
 
 	relayers, err := s.impl.List(ctx)
 	if err != nil {
-<<<<<<< HEAD
-		return nil, status.Errorf(codes.Internal, fmt.Sprintf("error getting all relayers: %v", err)) // nolint
-=======
 		return nil, status.Errorf(codes.Internal, "error getting all relayers: %v", err)
->>>>>>> e641e257
 	}
 
 	if _, ok := relayers[id]; ok {
 		return &relayerset.GetRelayerResponse{Id: req.Id}, nil
 	}
 
-<<<<<<< HEAD
-	return nil, status.Errorf(codes.NotFound, fmt.Sprintf("relayer not found for id %s", id)) // nolint
-=======
 	return nil, status.Errorf(codes.NotFound, "relayer not found for id %s", id)
->>>>>>> e641e257
 }
 
 func (s *Server) List(ctx context.Context, req *relayerset.ListAllRelayersRequest) (*relayerset.ListAllRelayersResponse, error) {
@@ -81,11 +73,7 @@
 
 	relayers, err := s.impl.List(ctx, relayIDs...)
 	if err != nil {
-<<<<<<< HEAD
-		return nil, status.Errorf(codes.Internal, fmt.Sprintf("error getting all relayers: %v", err)) // nolint
-=======
 		return nil, status.Errorf(codes.Internal, "error getting all relayers: %v", err)
->>>>>>> e641e257
 	}
 
 	ids := make([]*relayerset.RelayerId, len(relayers))
