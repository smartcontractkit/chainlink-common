--- conflicted
+++ resolved
@@ -98,14 +98,11 @@
 	InitialFuel    uint64
 	Logger         logger.Logger
 	IsUncompressed bool
-<<<<<<< HEAD
 	Fetch          func(*wasmpb.FetchRequest) (*wasmpb.FetchResponse, error)
-=======
 
 	// If Determinism is set, the module will override the random_get function in the WASI API with
 	// the provided seed to ensure deterministic behavior.
 	Determinism *DeterminismConfig
->>>>>>> c03afeeb
 }
 
 type Module struct {
@@ -121,9 +118,6 @@
 	stopCh chan struct{}
 }
 
-<<<<<<< HEAD
-func NewModule(modCfg *ModuleConfig, binaryInput []byte) (*Module, error) {
-=======
 // WithDeterminism sets the Determinism field to a deterministic seed from a known time.
 //
 // "The Times 03/Jan/2009 Chancellor on brink of second bailout for banks"
@@ -144,7 +138,6 @@
 		opt(modCfg)
 	}
 
->>>>>>> c03afeeb
 	if modCfg.Logger == nil {
 		return nil, errors.New("must provide logger")
 	}
@@ -180,16 +173,16 @@
 	engine := wasmtime.NewEngineWithConfig(cfg)
 
 	if !modCfg.IsUncompressed {
-		rdr := brotli.NewReader(bytes.NewBuffer(binaryInput))
+		rdr := brotli.NewReader(bytes.NewBuffer(binary))
 		decompedBinary, err := io.ReadAll(rdr)
 		if err != nil {
 			return nil, fmt.Errorf("failed to decompress binary: %w", err)
 		}
 
-		binaryInput = decompedBinary
-	}
-
-	mod, err := wasmtime.NewModule(engine, binaryInput)
+		binary = decompedBinary
+	}
+
+	mod, err := wasmtime.NewModule(engine, binary)
 	if err != nil {
 		return nil, fmt.Errorf("error creating wasmtime module: %w", err)
 	}
