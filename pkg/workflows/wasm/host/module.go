--- conflicted
+++ resolved
@@ -442,17 +442,10 @@
 	setMaxResponseSize := func(r *wasmpb.ExecuteRequest, maxSize uint64) {
 		r.MaxResponseSize = maxSize
 	}
-<<<<<<< HEAD
 
 	return runWasm[*wasmpb.ExecuteRequest, *wasmpb.ExecutionResult](ctx, m, req, setMaxResponseSize, m.executeStore)
 }
 
-=======
-
-	return runWasm[*wasmpb.ExecuteRequest, *wasmpb.ExecutionResult](ctx, m, req, setMaxResponseSize, m.executeStore)
-}
-
->>>>>>> ea88ef40
 // Run is deprecated, use execute instead
 func (m *module) Run(ctx context.Context, request *wasmdagpb.Request) (*wasmdagpb.Response, error) {
 	if request == nil {
@@ -586,13 +579,10 @@
 	}
 }
 
-<<<<<<< HEAD
-=======
 func (m *module) SetCapabilityExecutor(handler CapabilityExecutor) error {
 	return errors.New("not implemented")
 }
 
->>>>>>> ea88ef40
 func containsCode(err error, code int) bool {
 	if err == nil {
 		return false
