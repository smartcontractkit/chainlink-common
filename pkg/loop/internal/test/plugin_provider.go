--- conflicted
+++ resolved
@@ -34,11 +34,7 @@
 
 func (s StaticPluginProvider) ChainReader() types.ChainReader {
 	return staticChainReader{}
-<<<<<<< HEAD
 }
-
 func (s StaticPluginProvider) Codec() types.Codec {
 	return staticCodec{}
-=======
->>>>>>> f1e45a8f
 }