--- conflicted
+++ resolved
@@ -109,13 +109,8 @@
 		}
 	})
 
-<<<<<<< HEAD
-	t.Run("GetSenderNonce", func(t *testing.T) {
-		nonce, err := client.GetSenderNonce(tests.Context(t), OffRampReader.getSenderNonceRequest)
-=======
 	t.Run("ListSenderNonces", func(t *testing.T) {
-		nonce, err := client.ListSenderNonces(ctx, OffRampReader.listSenderNoncesRequest)
->>>>>>> 9f5c48c5
+		nonce, err := client.ListSenderNonces(tests.Context(t), OffRampReader.listSenderNoncesRequest)
 		require.NoError(t, err)
 		assert.Equal(t, OffRampReader.listSenderNoncesResponse, nonce)
 	})
