--- conflicted
+++ resolved
@@ -20,17 +20,13 @@
 	// SetTestStructLatestValue is expected to return the same bound contract and method in the same test
 	// Any setup required for this should be done in Setup.
 	// The contract should take a LatestParams as the params and return the nth TestStruct set
-<<<<<<< HEAD
-	SetLatestValue(t T, testStruct *TestStruct)
-	SetBatchLatestValues(t T, batchCallEntry BatchCallEntry)
-=======
 	SetTestStructLatestValue(t T, testStruct *TestStruct)
 	// SetUintLatestValue is expected to return the same bound contract and method in the same test
 	// Any setup required for this should be done in Setup.
 	// The contract should take a uint64 as the params and returns the same.
 	// forCall is used to attach value to a call, this is useful in chain specific test since in chain agnostic tests we can just use hard coded readName constants.
 	SetUintLatestValue(t T, val uint64, forCall ExpectedGetLatestValueArgs)
->>>>>>> ade916a9
+	SetBatchLatestValues(t T, batchCallEntry BatchCallEntry)
 	TriggerEvent(t T, testStruct *TestStruct)
 	GetBindings(t T) []types.BoundContract
 	// GenerateBlocksTillConfidenceLevel raises confidence level to the provided level for a specific read.
@@ -41,12 +37,9 @@
 const (
 	AnyValueToReadWithoutAnArgument             = uint64(3)
 	AnyDifferentValueToReadWithoutAnArgument    = uint64(1990)
-	MethodTakingLatestParamsReturningTestStruct = "BatchGetLatestValues"
+	MethodTakingLatestParamsReturningTestStruct = "GetLatestValues"
 	MethodReturningUint64                       = "GetPrimitiveValue"
-<<<<<<< HEAD
-=======
 	MethodReturningAlterableUint64              = "GetAlterablePrimitiveValue"
->>>>>>> ade916a9
 	MethodReturningUint64Slice                  = "GetSliceValue"
 	MethodReturningSeenStruct                   = "GetSeenStruct"
 	EventName                                   = "SomeEvent"
@@ -104,9 +97,6 @@
 			},
 		},
 		{
-<<<<<<< HEAD
-			name: "Get latest value allows multiple contract names to have the same function Name",
-=======
 			name: "Get latest value based on confidence level",
 			test: func(t T) {
 				ctx := tests.Context(t)
@@ -147,7 +137,6 @@
 		},
 		{
 			name: "Get latest value allows multiple contract names to have the same function name",
->>>>>>> ade916a9
 			test: func(t T) {
 				ctx := tests.Context(t)
 				cr := tester.GetChainReader(t)
