package pb

import (
	"errors"
	"fmt"

	"google.golang.org/protobuf/proto"

	"github.com/smartcontractkit/chainlink-common/pkg/capabilities"
	meter "github.com/smartcontractkit/chainlink-common/pkg/metering/pb"
	"github.com/smartcontractkit/chainlink-common/pkg/values"
)

const (
	CapabilityTypeUnknown   = CapabilityType_CAPABILITY_TYPE_UNKNOWN
	CapabilityTypeTrigger   = CapabilityType_CAPABILITY_TYPE_TRIGGER
	CapabilityTypeAction    = CapabilityType_CAPABILITY_TYPE_ACTION
	CapabilityTypeConsensus = CapabilityType_CAPABILITY_TYPE_CONSENSUS
	CapabilityTypeTarget    = CapabilityType_CAPABILITY_TYPE_TARGET
<<<<<<< HEAD
	CapabilityTypeV2        = CapabilityType_CAPABILITY_TYPE_V2
=======
	CapabilityTypeCombined  = CapabilityType_CAPABILITY_TYPE_COMBINED
>>>>>>> 27c43a69
)

func MarshalCapabilityRequest(req capabilities.CapabilityRequest) ([]byte, error) {
	return proto.MarshalOptions{Deterministic: true}.Marshal(CapabilityRequestToProto(req))
}

func MarshalCapabilityResponse(resp capabilities.CapabilityResponse) ([]byte, error) {
	return proto.MarshalOptions{Deterministic: true}.Marshal(CapabilityResponseToProto(resp))
}

func UnmarshalCapabilityRequest(raw []byte) (capabilities.CapabilityRequest, error) {
	var cr CapabilityRequest
	if err := proto.Unmarshal(raw, &cr); err != nil {
		return capabilities.CapabilityRequest{}, err
	}
	return CapabilityRequestFromProto(&cr)
}

func UnmarshalCapabilityResponse(raw []byte) (capabilities.CapabilityResponse, error) {
	var cr CapabilityResponse
	if err := proto.Unmarshal(raw, &cr); err != nil {
		return capabilities.CapabilityResponse{}, err
	}
	return CapabilityResponseFromProto(&cr)
}

func CapabilityRequestToProto(req capabilities.CapabilityRequest) *CapabilityRequest {
	inputs := values.EmptyMap()
	if req.Inputs != nil {
		inputs = req.Inputs
	}
	config := values.EmptyMap()
	if req.Config != nil {
		config = req.Config
	}
	return &CapabilityRequest{
		Metadata: &RequestMetadata{
			WorkflowId:               req.Metadata.WorkflowID,
			WorkflowExecutionId:      req.Metadata.WorkflowExecutionID,
			WorkflowOwner:            req.Metadata.WorkflowOwner,
			WorkflowName:             req.Metadata.WorkflowName,
			WorkflowDonId:            req.Metadata.WorkflowDonID,
			WorkflowDonConfigVersion: req.Metadata.WorkflowDonConfigVersion,
			ReferenceId:              req.Metadata.ReferenceID,
			DecodedWorkflowName:      req.Metadata.DecodedWorkflowName,
		},
		Inputs:        values.ProtoMap(inputs),
		Config:        values.ProtoMap(config),
		Payload:       req.Payload,
		Method:        req.Method,
		ConfigPayload: req.ConfigPayload,
	}
}

func CapabilityResponseToProto(resp capabilities.CapabilityResponse) *CapabilityResponse {
	metering := make([]*meter.MeteringReportNodeDetail, len(resp.Metadata.Metering))
	for idx, detail := range resp.Metadata.Metering {
		metering[idx] = &meter.MeteringReportNodeDetail{
			Peer_2PeerId: detail.Peer2PeerID,
			SpendUnit:    detail.SpendUnit,
			SpendValue:   detail.SpendValue,
		}
	}

	return &CapabilityResponse{
		Value: values.ProtoMap(resp.Value),
		Metadata: &ResponseMetadata{
			Metering: metering,
		},
		Payload: resp.Payload,
	}
}

func CapabilityRequestFromProto(pr *CapabilityRequest) (capabilities.CapabilityRequest, error) {
	if pr == nil {
		return capabilities.CapabilityRequest{}, errors.New("could not convert nil proto to CapabilityRequest")
	}

	md := pr.Metadata
	if md == nil {
		return capabilities.CapabilityRequest{}, errors.New("could not convert nil metadata to RequestMetadata")
	}

	config, err := values.FromMapValueProto(pr.Config)
	if err != nil {
		return capabilities.CapabilityRequest{}, err
	}

	inputs, err := values.FromMapValueProto(pr.Inputs)
	if err != nil {
		return capabilities.CapabilityRequest{}, err
	}

	req := capabilities.CapabilityRequest{
		Metadata: capabilities.RequestMetadata{
			WorkflowID:               md.WorkflowId,
			WorkflowExecutionID:      md.WorkflowExecutionId,
			WorkflowOwner:            md.WorkflowOwner,
			WorkflowName:             md.WorkflowName,
			WorkflowDonID:            md.WorkflowDonId,
			WorkflowDonConfigVersion: md.WorkflowDonConfigVersion,
			ReferenceID:              md.ReferenceId,
			DecodedWorkflowName:      md.DecodedWorkflowName,
		},
		Config:        config,
		Inputs:        inputs,
		Payload:       pr.Payload,
		Method:        pr.Method,
		ConfigPayload: pr.ConfigPayload,
	}
	return req, nil
}

func CapabilityResponseFromProto(pr *CapabilityResponse) (capabilities.CapabilityResponse, error) {
	if pr == nil {
		return capabilities.CapabilityResponse{}, errors.New("could not convert nil proto to CapabilityResponse")
	}

	val, err := values.FromMapValueProto(pr.Value)
	if err != nil {
		return capabilities.CapabilityResponse{}, err
	}

	var metering []capabilities.MeteringNodeDetail

	if pr.Metadata != nil {
		metering = make([]capabilities.MeteringNodeDetail, len(pr.Metadata.Metering))

		for idx, detail := range pr.Metadata.Metering {
			metering[idx] = capabilities.MeteringNodeDetail{
				Peer2PeerID: detail.Peer_2PeerId,
				SpendUnit:   detail.SpendUnit,
				SpendValue:  detail.SpendValue,
			}
		}
	}

	resp := capabilities.CapabilityResponse{
		Value: val,
		Metadata: capabilities.ResponseMetadata{
			Metering: metering,
		},
		Payload: pr.Payload,
	}

	return resp, err
}

func MarshalTriggerRegistrationRequest(req capabilities.TriggerRegistrationRequest) ([]byte, error) {
	return proto.MarshalOptions{Deterministic: true}.Marshal(TriggerRegistrationRequestToProto(req))
}

func MarshalTriggerResponse(resp capabilities.TriggerResponse) ([]byte, error) {
	return proto.MarshalOptions{Deterministic: true}.Marshal(TriggerResponseToProto(resp))
}

func UnmarshalTriggerRegistrationRequest(raw []byte) (capabilities.TriggerRegistrationRequest, error) {
	var tr TriggerRegistrationRequest
	if err := proto.Unmarshal(raw, &tr); err != nil {
		return capabilities.TriggerRegistrationRequest{}, err
	}
	return TriggerRegistrationRequestFromProto(&tr)
}

func UnmarshalTriggerResponse(raw []byte) (capabilities.TriggerResponse, error) {
	var tr TriggerResponse
	if err := proto.Unmarshal(raw, &tr); err != nil {
		return capabilities.TriggerResponse{}, err
	}
	return TriggerResponseFromProto(&tr)
}

func RegisterToWorkflowRequestToProto(req capabilities.RegisterToWorkflowRequest) *RegisterToWorkflowRequest {
	config := values.EmptyMap()
	if req.Config != nil {
		config = req.Config
	}

	return &RegisterToWorkflowRequest{
		Metadata: &RegistrationMetadata{
			WorkflowId:    req.Metadata.WorkflowID,
			ReferenceId:   req.Metadata.ReferenceID,
			WorkflowOwner: req.Metadata.WorkflowOwner,
		},
		Config: values.ProtoMap(config),
	}
}

func RegisterToWorkflowRequestFromProto(req *RegisterToWorkflowRequest) (capabilities.RegisterToWorkflowRequest, error) {
	if req == nil {
		return capabilities.RegisterToWorkflowRequest{}, errors.New("received nil register to workflow request")
	}

	if req.Metadata == nil {
		return capabilities.RegisterToWorkflowRequest{}, errors.New("received nil metadata in register to workflow request")
	}

	config, err := values.FromMapValueProto(req.Config)
	if err != nil {
		return capabilities.RegisterToWorkflowRequest{}, err
	}

	return capabilities.RegisterToWorkflowRequest{
		Metadata: capabilities.RegistrationMetadata{
			WorkflowID:    req.Metadata.WorkflowId,
			ReferenceID:   req.Metadata.ReferenceId,
			WorkflowOwner: req.Metadata.WorkflowOwner,
		},
		Config: config,
	}, nil
}

func UnregisterFromWorkflowRequestToProto(req capabilities.UnregisterFromWorkflowRequest) *UnregisterFromWorkflowRequest {
	config := values.EmptyMap()
	if req.Config != nil {
		config = req.Config
	}

	return &UnregisterFromWorkflowRequest{
		Metadata: &RegistrationMetadata{
			WorkflowId:    req.Metadata.WorkflowID,
			ReferenceId:   req.Metadata.ReferenceID,
			WorkflowOwner: req.Metadata.WorkflowOwner,
		},
		Config: values.ProtoMap(config),
	}
}

func UnregisterFromWorkflowRequestFromProto(req *UnregisterFromWorkflowRequest) (capabilities.UnregisterFromWorkflowRequest, error) {
	if req == nil {
		return capabilities.UnregisterFromWorkflowRequest{}, errors.New("received nil unregister from workflow request")
	}

	if req.Metadata == nil {
		return capabilities.UnregisterFromWorkflowRequest{}, errors.New("received nil metadata in unregister from workflow request")
	}

	config, err := values.FromMapValueProto(req.Config)
	if err != nil {
		return capabilities.UnregisterFromWorkflowRequest{}, err
	}

	return capabilities.UnregisterFromWorkflowRequest{
		Metadata: capabilities.RegistrationMetadata{
			WorkflowID:    req.Metadata.WorkflowId,
			ReferenceID:   req.Metadata.ReferenceId,
			WorkflowOwner: req.Metadata.WorkflowOwner,
		},
		Config: config,
	}, nil
}

func UnmarshalUnregisterFromWorkflowRequest(raw []byte) (capabilities.UnregisterFromWorkflowRequest, error) {
	var r UnregisterFromWorkflowRequest
	if err := proto.Unmarshal(raw, &r); err != nil {
		return capabilities.UnregisterFromWorkflowRequest{}, err
	}
	return UnregisterFromWorkflowRequestFromProto(&r)
}

func MarshalUnregisterFromWorkflowRequest(req capabilities.UnregisterFromWorkflowRequest) ([]byte, error) {
	return proto.MarshalOptions{Deterministic: true}.Marshal(UnregisterFromWorkflowRequestToProto(req))
}

func UnmarshalRegisterToWorkflowRequest(raw []byte) (capabilities.RegisterToWorkflowRequest, error) {
	var r RegisterToWorkflowRequest
	if err := proto.Unmarshal(raw, &r); err != nil {
		return capabilities.RegisterToWorkflowRequest{}, err
	}
	return RegisterToWorkflowRequestFromProto(&r)
}

func MarshalRegisterToWorkflowRequest(req capabilities.RegisterToWorkflowRequest) ([]byte, error) {
	return proto.MarshalOptions{Deterministic: true}.Marshal(RegisterToWorkflowRequestToProto(req))
}

func TriggerRegistrationRequestToProto(req capabilities.TriggerRegistrationRequest) *TriggerRegistrationRequest {
	md := req.Metadata

	config := values.EmptyMap()
	if req.Config != nil {
		config = req.Config
	}

	return &TriggerRegistrationRequest{
		TriggerId: req.TriggerID,
		Metadata: &RequestMetadata{
			WorkflowId:               md.WorkflowID,
			WorkflowExecutionId:      md.WorkflowExecutionID,
			WorkflowOwner:            md.WorkflowOwner,
			WorkflowName:             md.WorkflowName,
			WorkflowDonId:            md.WorkflowDonID,
			WorkflowDonConfigVersion: md.WorkflowDonConfigVersion,
		},
		Config:  values.ProtoMap(config),
		Payload: req.Payload,
		Method:  req.Method,
	}
}

func TriggerRegistrationRequestFromProto(req *TriggerRegistrationRequest) (capabilities.TriggerRegistrationRequest, error) {
	if req == nil {
		return capabilities.TriggerRegistrationRequest{}, errors.New("received nil trigger registration request")
	}

	if req.Metadata == nil {
		return capabilities.TriggerRegistrationRequest{}, errors.New("received nil metadata in trigger registration request")
	}

	md := req.Metadata

	config, err := values.FromMapValueProto(req.Config)
	if err != nil {
		return capabilities.TriggerRegistrationRequest{}, err
	}

	return capabilities.TriggerRegistrationRequest{
		TriggerID: req.TriggerId,
		Metadata: capabilities.RequestMetadata{
			WorkflowID:               md.WorkflowId,
			WorkflowExecutionID:      md.WorkflowExecutionId,
			WorkflowOwner:            md.WorkflowOwner,
			WorkflowName:             md.WorkflowName,
			WorkflowDonID:            md.WorkflowDonId,
			WorkflowDonConfigVersion: md.WorkflowDonConfigVersion,
		},
		Config:  config,
		Payload: req.Payload,
		Method:  req.Method,
	}, nil
}

func TriggerResponseToProto(resp capabilities.TriggerResponse) *TriggerResponse {
	var errs string
	if resp.Err != nil {
		errs = resp.Err.Error()
	}

	return &TriggerResponse{
		Error: errs,
		Event: &TriggerEvent{
			TriggerType: resp.Event.TriggerType,
			Id:          resp.Event.ID,
			Outputs:     values.ProtoMap(resp.Event.Outputs),
			Payload:     resp.Event.Payload,
		},
	}
}

func TriggerResponseFromProto(resp *TriggerResponse) (capabilities.TriggerResponse, error) {
	if resp == nil {
		return capabilities.TriggerResponse{}, errors.New("could not unmarshal nil trigger registration response")
	}

	var event capabilities.TriggerEvent
	eventpb := resp.Event
	if eventpb != nil {
		event.TriggerType = eventpb.TriggerType
		event.ID = eventpb.Id

		outputs, err := values.FromMapValueProto(eventpb.Outputs)
		if err != nil {
			return capabilities.TriggerResponse{}, fmt.Errorf("could not unmarshal event payload: %w", err)
		}
		event.Outputs = outputs
		event.Payload = eventpb.Payload
	}

	var err error
	if resp.Error != "" {
		err = errors.New(resp.Error)
	}

	return capabilities.TriggerResponse{
		Event: event,
		Err:   err,
	}, nil
}<|MERGE_RESOLUTION|>--- conflicted
+++ resolved
@@ -17,11 +17,7 @@
 	CapabilityTypeAction    = CapabilityType_CAPABILITY_TYPE_ACTION
 	CapabilityTypeConsensus = CapabilityType_CAPABILITY_TYPE_CONSENSUS
 	CapabilityTypeTarget    = CapabilityType_CAPABILITY_TYPE_TARGET
-<<<<<<< HEAD
-	CapabilityTypeV2        = CapabilityType_CAPABILITY_TYPE_V2
-=======
 	CapabilityTypeCombined  = CapabilityType_CAPABILITY_TYPE_COMBINED
->>>>>>> 27c43a69
 )
 
 func MarshalCapabilityRequest(req capabilities.CapabilityRequest) ([]byte, error) {
