package internal

import (
	"context"
	"fmt"
	"math"
	"math/big"
	"time"

	"github.com/mwitkow/grpc-proxy/proxy"
	"google.golang.org/grpc"
	"google.golang.org/protobuf/types/known/timestamppb"

	"github.com/smartcontractkit/libocr/commontypes"
	"github.com/smartcontractkit/libocr/offchainreporting2/reportingplugin/median"
	libocr "github.com/smartcontractkit/libocr/offchainreporting2plus/types"

	"github.com/smartcontractkit/chainlink-common/pkg/logger"
	"github.com/smartcontractkit/chainlink-common/pkg/loop/internal/pb"
	"github.com/smartcontractkit/chainlink-common/pkg/types"
)

var _ types.PluginMedian = (*PluginMedianClient)(nil)

type PluginMedianClient struct {
	*pluginClient
	*serviceClient

	median pb.PluginMedianClient
}

func NewPluginMedianClient(broker Broker, brokerCfg BrokerConfig, conn *grpc.ClientConn) *PluginMedianClient {
	brokerCfg.Logger = logger.Named(brokerCfg.Logger, "PluginMedianClient")
	pc := newPluginClient(broker, brokerCfg, conn)
	return &PluginMedianClient{pluginClient: pc, median: pb.NewPluginMedianClient(pc), serviceClient: newServiceClient(pc.brokerExt, pc)}
}

func (m *PluginMedianClient) NewMedianFactory(ctx context.Context, provider types.MedianProvider, dataSource, juelsPerFeeCoin median.DataSource, errorLog types.ErrorLog) (types.ReportingPluginFactory, error) {
	cc := m.newClientConn("MedianPluginFactory", func(ctx context.Context) (id uint32, deps resources, err error) {
		dataSourceID, dsRes, err := m.serveNew("DataSource", func(s *grpc.Server) {
			pb.RegisterDataSourceServer(s, &dataSourceServer{impl: dataSource})
		})
		if err != nil {
			return 0, nil, err
		}
		deps.Add(dsRes)

		juelsPerFeeCoinDataSourceID, juelsPerFeeCoinDataSourceRes, err := m.serveNew("JuelsPerFeeCoinDataSource", func(s *grpc.Server) {
			pb.RegisterDataSourceServer(s, &dataSourceServer{impl: juelsPerFeeCoin})
		})
		if err != nil {
			return 0, nil, err
		}
		deps.Add(juelsPerFeeCoinDataSourceRes)

		var (
			providerID  uint32
			providerRes resource
		)
		if grpcProvider, ok := provider.(GRPCClientConn); ok {
			providerID, providerRes, err = m.serve("MedianProvider", proxy.NewProxy(grpcProvider.ClientConn()))
		} else {
			providerID, providerRes, err = m.serveNew("MedianProvider", func(s *grpc.Server) {
				pb.RegisterServiceServer(s, &serviceServer{srv: provider})
				pb.RegisterOffchainConfigDigesterServer(s, &offchainConfigDigesterServer{impl: provider.OffchainConfigDigester()})
				pb.RegisterContractConfigTrackerServer(s, &contractConfigTrackerServer{impl: provider.ContractConfigTracker()})
				pb.RegisterContractTransmitterServer(s, &contractTransmitterServer{impl: provider.ContractTransmitter()})
				pb.RegisterChainReaderServer(s, &chainReaderServer{impl: provider.ChainReader()})
<<<<<<< HEAD
				pb.RegisterCodecServer(s, &codecServer{impl: provider.Codec()})
=======
>>>>>>> 4093a9b3
				pb.RegisterReportCodecServer(s, &reportCodecServer{impl: provider.ReportCodec()})
				pb.RegisterMedianContractServer(s, &medianContractServer{impl: provider.MedianContract()})
				pb.RegisterOnchainConfigCodecServer(s, &onchainConfigCodecServer{impl: provider.OnchainConfigCodec()})
			})
		}
		if err != nil {
			return 0, nil, err
		}
		deps.Add(providerRes)

		errorLogID, errorLogRes, err := m.serveNew("ErrorLog", func(s *grpc.Server) {
			pb.RegisterErrorLogServer(s, &errorLogServer{impl: errorLog})
		})
		if err != nil {
			return 0, nil, err
		}
		deps.Add(errorLogRes)

		reply, err := m.median.NewMedianFactory(ctx, &pb.NewMedianFactoryRequest{
			MedianProviderID:            providerID,
			DataSourceID:                dataSourceID,
			JuelsPerFeeCoinDataSourceID: juelsPerFeeCoinDataSourceID,
			ErrorLogID:                  errorLogID,
		})
		if err != nil {
			return 0, nil, err
		}
		return reply.ReportingPluginFactoryID, nil, nil
	})
	return newReportingPluginFactoryClient(m.pluginClient.brokerExt, cc), nil
}

var _ pb.PluginMedianServer = (*pluginMedianServer)(nil)

type pluginMedianServer struct {
	pb.UnimplementedPluginMedianServer

	*brokerExt
	impl types.PluginMedian
}

func RegisterPluginMedianServer(server *grpc.Server, broker Broker, brokerCfg BrokerConfig, impl types.PluginMedian) error {
	pb.RegisterPluginMedianServer(server, newPluginMedianServer(&brokerExt{broker, brokerCfg}, impl))
	return nil
}

func newPluginMedianServer(b *brokerExt, mp types.PluginMedian) *pluginMedianServer {
	return &pluginMedianServer{brokerExt: b.withName("PluginMedian"), impl: mp}
}

func (m *pluginMedianServer) NewMedianFactory(ctx context.Context, request *pb.NewMedianFactoryRequest) (*pb.NewMedianFactoryReply, error) {
	dsConn, err := m.dial(request.DataSourceID)
	if err != nil {
		return nil, ErrConnDial{Name: "DataSource", ID: request.DataSourceID, Err: err}
	}
	dsRes := resource{dsConn, "DataSource"}
	dataSource := newDataSourceClient(dsConn)

	juelsConn, err := m.dial(request.JuelsPerFeeCoinDataSourceID)
	if err != nil {
		m.closeAll(dsRes)
		return nil, ErrConnDial{Name: "JuelsPerFeeCoinDataSource", ID: request.JuelsPerFeeCoinDataSourceID, Err: err}
	}
	juelsRes := resource{juelsConn, "JuelsPerFeeCoinDataSource"}
	juelsPerFeeCoin := newDataSourceClient(juelsConn)

	providerConn, err := m.dial(request.MedianProviderID)
	if err != nil {
		m.closeAll(dsRes, juelsRes)
		return nil, ErrConnDial{Name: "MedianProvider", ID: request.MedianProviderID, Err: err}
	}
	providerRes := resource{providerConn, "MedianProvider"}
	provider := newMedianProviderClient(m.brokerExt, providerConn)

	errorLogConn, err := m.dial(request.ErrorLogID)
	if err != nil {
		m.closeAll(dsRes, juelsRes, providerRes)
		return nil, ErrConnDial{Name: "ErrorLog", ID: request.ErrorLogID, Err: err}
	}
	errorLogRes := resource{errorLogConn, "ErrorLog"}
	errorLog := newErrorLogClient(errorLogConn)

	factory, err := m.impl.NewMedianFactory(ctx, provider, dataSource, juelsPerFeeCoin, errorLog)
	if err != nil {
		m.closeAll(dsRes, juelsRes, providerRes, errorLogRes)
		return nil, err
	}

	id, _, err := m.serveNew("ReportingPluginProvider", func(s *grpc.Server) {
		pb.RegisterServiceServer(s, &serviceServer{srv: factory})
		pb.RegisterReportingPluginFactoryServer(s, newReportingPluginFactoryServer(factory, m.brokerExt))
	}, dsRes, juelsRes, providerRes, errorLogRes)
	if err != nil {
		return nil, err
	}

	return &pb.NewMedianFactoryReply{ReportingPluginFactoryID: id}, nil
}

var (
	_ types.MedianProvider = (*medianProviderClient)(nil)
	_ GRPCClientConn       = (*medianProviderClient)(nil)
)

type medianProviderClient struct {
	*pluginProviderClient
	reportCodec        median.ReportCodec
	medianContract     median.MedianContract
	onchainConfigCodec median.OnchainConfigCodec
	chainReader        types.ChainReader
<<<<<<< HEAD
	codec              types.Codec
=======
>>>>>>> 4093a9b3
}

func (m *medianProviderClient) ClientConn() grpc.ClientConnInterface { return m.cc }

func newMedianProviderClient(b *brokerExt, cc grpc.ClientConnInterface) *medianProviderClient {
	m := &medianProviderClient{pluginProviderClient: newPluginProviderClient(b.withName("MedianProviderClient"), cc)}
	m.reportCodec = &reportCodecClient{b, pb.NewReportCodecClient(m.cc)}
	m.medianContract = &medianContractClient{pb.NewMedianContractClient(m.cc)}
	m.onchainConfigCodec = &onchainConfigCodecClient{b, pb.NewOnchainConfigCodecClient(m.cc)}
	m.chainReader = &chainReaderClient{b, pb.NewChainReaderClient(m.cc)}
<<<<<<< HEAD
	m.codec = &codecClient{b, pb.NewCodecClient(m.cc)}
=======
>>>>>>> 4093a9b3
	return m
}

func (m *medianProviderClient) ReportCodec() median.ReportCodec {
	return m.reportCodec
}

func (m *medianProviderClient) MedianContract() median.MedianContract {
	return m.medianContract
}

func (m *medianProviderClient) OnchainConfigCodec() median.OnchainConfigCodec {
	return m.onchainConfigCodec
}

func (m *medianProviderClient) ChainReader() types.ChainReader {
	return m.chainReader
}

<<<<<<< HEAD
func (m *medianProviderClient) Codec() types.Codec {
	return m.codec
}

=======
>>>>>>> 4093a9b3
var _ median.ReportCodec = (*reportCodecClient)(nil)

type reportCodecClient struct {
	*brokerExt
	grpc pb.ReportCodecClient
}

func (r *reportCodecClient) BuildReport(observations []median.ParsedAttributedObservation) (report libocr.Report, err error) {
	ctx, cancel := r.stopCtx()
	defer cancel()

	var req pb.BuildReportRequest
	for _, o := range observations {
		req.Observations = append(req.Observations, &pb.ParsedAttributedObservation{
			Timestamp:       o.Timestamp,
			Value:           pb.NewBigIntFromInt(o.Value),
			JulesPerFeeCoin: pb.NewBigIntFromInt(o.JuelsPerFeeCoin),
			Observer:        uint32(o.Observer),
		})
	}
	var reply *pb.BuildReportReply
	reply, err = r.grpc.BuildReport(ctx, &req)
	if err != nil {
		return
	}
	report = reply.Report
	return
}

func (r *reportCodecClient) MedianFromReport(report libocr.Report) (*big.Int, error) {
	ctx, cancel := r.stopCtx()
	defer cancel()

	reply, err := r.grpc.MedianFromReport(ctx, &pb.MedianFromReportRequest{Report: report})
	if err != nil {
		return nil, err
	}
	return reply.Median.Int(), nil
}

func (r *reportCodecClient) MaxReportLength(n int) (int, error) {
	ctx, cancel := r.stopCtx()
	defer cancel()

	reply, err := r.grpc.MaxReportLength(ctx, &pb.MaxReportLengthRequest{N: int64(n)})
	if err != nil {
		return -1, err
	}
	return int(reply.Max), nil
}

var _ pb.ReportCodecServer = (*reportCodecServer)(nil)

type reportCodecServer struct {
	pb.UnimplementedReportCodecServer
	impl median.ReportCodec
}

func (r *reportCodecServer) BuildReport(ctx context.Context, request *pb.BuildReportRequest) (*pb.BuildReportReply, error) {
	var obs []median.ParsedAttributedObservation
	for _, o := range request.Observations {
		val, jpfc := o.Value.Int(), o.JulesPerFeeCoin.Int()
		if o.Observer > math.MaxUint8 {
			return nil, fmt.Errorf("expected uint8 Observer (max %d) but got %d", math.MaxUint8, o.Observer)
		}
		obs = append(obs, median.ParsedAttributedObservation{
			Timestamp:       o.Timestamp,
			Value:           val,
			JuelsPerFeeCoin: jpfc,
			Observer:        commontypes.OracleID(o.Observer),
		})
	}
	report, err := r.impl.BuildReport(obs)
	if err != nil {
		return nil, err
	}
	return &pb.BuildReportReply{Report: report}, nil
}

func (r *reportCodecServer) MedianFromReport(ctx context.Context, request *pb.MedianFromReportRequest) (*pb.MedianFromReportReply, error) {
	m, err := r.impl.MedianFromReport(request.Report)
	if err != nil {
		return nil, err
	}
	return &pb.MedianFromReportReply{Median: pb.NewBigIntFromInt(m)}, nil
}

func (r *reportCodecServer) MaxReportLength(ctx context.Context, request *pb.MaxReportLengthRequest) (*pb.MaxReportLengthReply, error) {
	l, err := r.impl.MaxReportLength(int(request.N))
	if err != nil {
		return nil, err
	}
	return &pb.MaxReportLengthReply{Max: int64(l)}, nil
}

var _ median.MedianContract = (*medianContractClient)(nil)

type medianContractClient struct {
	grpc pb.MedianContractClient
}

func (m *medianContractClient) LatestTransmissionDetails(ctx context.Context) (configDigest libocr.ConfigDigest, epoch uint32, round uint8, latestAnswer *big.Int, latestTimestamp time.Time, err error) {
	var reply *pb.LatestTransmissionDetailsReply
	reply, err = m.grpc.LatestTransmissionDetails(ctx, &pb.LatestTransmissionDetailsRequest{})
	if err != nil {
		return
	}
	if l := len(reply.ConfigDigest); l != 32 {
		err = fmt.Errorf("expected ConfigDigest length 32 but got %d", l)
		return
	}
	copy(configDigest[:], reply.ConfigDigest)
	epoch = reply.Epoch
	if reply.Round > math.MaxUint8 {
		err = fmt.Errorf("expected uint8 Round (max %d) but got %d", math.MaxUint8, reply.Round)
		return
	}
	round = uint8(reply.Round)
	latestAnswer = reply.LatestAnswer.Int()
	latestTimestamp = reply.LatestTimestamp.AsTime()
	return
}

func (m *medianContractClient) LatestRoundRequested(ctx context.Context, lookback time.Duration) (configDigest libocr.ConfigDigest, epoch uint32, round uint8, err error) {
	reply, err := m.grpc.LatestRoundRequested(ctx, &pb.LatestRoundRequestedRequest{Lookback: int64(lookback)})
	if err != nil {
		return
	}
	if l := len(reply.ConfigDigest); l != 32 {
		err = fmt.Errorf("expected ConfigDigest length 32 but got %d", l)
		return
	}
	copy(configDigest[:], reply.ConfigDigest)
	epoch = reply.Epoch
	if reply.Round > math.MaxUint8 {
		err = fmt.Errorf("expected uint8 Round (max %d) but got %d", math.MaxUint8, reply.Round)
		return
	}
	round = uint8(reply.Round)
	return
}

var _ pb.MedianContractServer = (*medianContractServer)(nil)

type medianContractServer struct {
	pb.UnimplementedMedianContractServer
	impl median.MedianContract
}

func (m *medianContractServer) LatestTransmissionDetails(ctx context.Context, _ *pb.LatestTransmissionDetailsRequest) (*pb.LatestTransmissionDetailsReply, error) {
	digest, epoch, round, latestAnswer, latestTimestamp, err := m.impl.LatestTransmissionDetails(ctx)
	if err != nil {
		return nil, err
	}

	return &pb.LatestTransmissionDetailsReply{
		ConfigDigest:    digest[:],
		Epoch:           epoch,
		Round:           uint32(round),
		LatestAnswer:    pb.NewBigIntFromInt(latestAnswer),
		LatestTimestamp: timestamppb.New(latestTimestamp),
	}, nil
}

func (m *medianContractServer) LatestRoundRequested(ctx context.Context, request *pb.LatestRoundRequestedRequest) (*pb.LatestRoundRequestedReply, error) {
	digest, epoch, round, err := m.impl.LatestRoundRequested(ctx, time.Duration(request.Lookback))
	if err != nil {
		return nil, err
	}

	return &pb.LatestRoundRequestedReply{
		ConfigDigest: digest[:],
		Epoch:        epoch,
		Round:        uint32(round),
	}, nil
}

var _ median.OnchainConfigCodec = (*onchainConfigCodecClient)(nil)

type onchainConfigCodecClient struct {
	*brokerExt
	grpc pb.OnchainConfigCodecClient
}

func (o *onchainConfigCodecClient) Encode(config median.OnchainConfig) ([]byte, error) {
	ctx, cancel := o.stopCtx()
	defer cancel()

	req := &pb.EncodeRequest{OnchainConfig: &pb.OnchainConfig{
		Min: pb.NewBigIntFromInt(config.Min),
		Max: pb.NewBigIntFromInt(config.Max),
	}}
	reply, err := o.grpc.Encode(ctx, req)
	if err != nil {
		return nil, err
	}
	return reply.Encoded, nil
}

func (o *onchainConfigCodecClient) Decode(bytes []byte) (oc median.OnchainConfig, err error) {
	ctx, cancel := o.stopCtx()
	defer cancel()

	var reply *pb.DecodeReply
	reply, err = o.grpc.Decode(ctx, &pb.DecodeRequest{Encoded: bytes})
	if err != nil {
		return
	}
	oc.Min, oc.Max = reply.OnchainConfig.Min.Int(), reply.OnchainConfig.Max.Int()
	return
}

var _ pb.OnchainConfigCodecServer = (*onchainConfigCodecServer)(nil)

type onchainConfigCodecServer struct {
	pb.UnimplementedOnchainConfigCodecServer
	impl median.OnchainConfigCodec
}

func (o *onchainConfigCodecServer) Encode(ctx context.Context, request *pb.EncodeRequest) (*pb.EncodeReply, error) {
	min, max := request.OnchainConfig.Min.Int(), request.OnchainConfig.Max.Int()
	b, err := o.impl.Encode(median.OnchainConfig{Max: max, Min: min})
	if err != nil {
		return nil, err
	}
	return &pb.EncodeReply{Encoded: b}, nil
}

func (o *onchainConfigCodecServer) Decode(ctx context.Context, request *pb.DecodeRequest) (*pb.DecodeReply, error) {
	oc, err := o.impl.Decode(request.Encoded)
	if err != nil {
		return nil, err
	}
	return &pb.DecodeReply{OnchainConfig: &pb.OnchainConfig{
		Min: pb.NewBigIntFromInt(oc.Min),
		Max: pb.NewBigIntFromInt(oc.Max),
	}}, nil
}

type MedianProviderServer struct{}

func (m MedianProviderServer) ConnToProvider(conn grpc.ClientConnInterface, broker Broker, brokerCfg BrokerConfig) types.MedianProvider {
	be := &brokerExt{broker: broker, BrokerConfig: brokerCfg}
	return newMedianProviderClient(be, conn)
}<|MERGE_RESOLUTION|>--- conflicted
+++ resolved
@@ -66,10 +66,6 @@
 				pb.RegisterContractConfigTrackerServer(s, &contractConfigTrackerServer{impl: provider.ContractConfigTracker()})
 				pb.RegisterContractTransmitterServer(s, &contractTransmitterServer{impl: provider.ContractTransmitter()})
 				pb.RegisterChainReaderServer(s, &chainReaderServer{impl: provider.ChainReader()})
-<<<<<<< HEAD
-				pb.RegisterCodecServer(s, &codecServer{impl: provider.Codec()})
-=======
->>>>>>> 4093a9b3
 				pb.RegisterReportCodecServer(s, &reportCodecServer{impl: provider.ReportCodec()})
 				pb.RegisterMedianContractServer(s, &medianContractServer{impl: provider.MedianContract()})
 				pb.RegisterOnchainConfigCodecServer(s, &onchainConfigCodecServer{impl: provider.OnchainConfigCodec()})
@@ -180,10 +176,6 @@
 	medianContract     median.MedianContract
 	onchainConfigCodec median.OnchainConfigCodec
 	chainReader        types.ChainReader
-<<<<<<< HEAD
-	codec              types.Codec
-=======
->>>>>>> 4093a9b3
 }
 
 func (m *medianProviderClient) ClientConn() grpc.ClientConnInterface { return m.cc }
@@ -194,10 +186,6 @@
 	m.medianContract = &medianContractClient{pb.NewMedianContractClient(m.cc)}
 	m.onchainConfigCodec = &onchainConfigCodecClient{b, pb.NewOnchainConfigCodecClient(m.cc)}
 	m.chainReader = &chainReaderClient{b, pb.NewChainReaderClient(m.cc)}
-<<<<<<< HEAD
-	m.codec = &codecClient{b, pb.NewCodecClient(m.cc)}
-=======
->>>>>>> 4093a9b3
 	return m
 }
 
@@ -217,13 +205,6 @@
 	return m.chainReader
 }
 
-<<<<<<< HEAD
-func (m *medianProviderClient) Codec() types.Codec {
-	return m.codec
-}
-
-=======
->>>>>>> 4093a9b3
 var _ median.ReportCodec = (*reportCodecClient)(nil)
 
 type reportCodecClient struct {
