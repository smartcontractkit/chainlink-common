package reportingplugins

import (
	"context"
	"fmt"
	"os/exec"

	ocrtypes "github.com/smartcontractkit/libocr/offchainreporting2plus/types"
	"google.golang.org/grpc"

	"github.com/smartcontractkit/chainlink-common/pkg/logger"
	"github.com/smartcontractkit/chainlink-common/pkg/loop"
	"github.com/smartcontractkit/chainlink-common/pkg/loop/internal/goplugin"
	"github.com/smartcontractkit/chainlink-common/pkg/loop/internal/net"
	"github.com/smartcontractkit/chainlink-common/pkg/types"
)

var _ ocrtypes.ReportingPluginFactory = (*LOOPPService)(nil)

// LOOPPService is a [types.Service] that maintains an internal [types.PluginClient].
type LOOPPService struct {
	goplugin.PluginService[*GRPCService[types.PluginProvider], types.ReportingPluginFactory]
}

type LOOPPServiceValidation struct {
	internal.PluginService[*GRPCService[types.PluginProvider], types.ValidationService]
}

// NewLOOPPService returns a new [*PluginService].
// cmd must return a new exec.Cmd each time it is called.
// We use a `conn` here rather than a provider so that we can enforce proxy providers being passed in.
func NewLOOPPService(
	lggr logger.Logger,
	grpcOpts loop.GRPCOpts,
	cmd func() *exec.Cmd,
	config types.ReportingPluginServiceConfig,
	providerConn grpc.ClientConnInterface,
	pipelineRunner types.PipelineRunnerService,
	telemetryService types.TelemetryService,
	errorLog types.ErrorLog,
) *LOOPPService {
	newService := func(ctx context.Context, instance any) (types.ReportingPluginFactory, error) {
		plug, ok := instance.(types.ReportingPluginClient)
		if !ok {
			return nil, fmt.Errorf("expected GenericPluginClient but got %T", instance)
		}
		return plug.NewReportingPluginFactory(ctx, config, providerConn, pipelineRunner, telemetryService, errorLog)
	}
	stopCh := make(chan struct{})
	lggr = logger.Named(lggr, "GenericService")
	var ps LOOPPService
	broker := net.BrokerConfig{StopCh: stopCh, Logger: lggr, GRPCOpts: grpcOpts}
	ps.Init(PluginServiceName, &GRPCService[types.PluginProvider]{BrokerConfig: broker}, newService, lggr, cmd, stopCh)
	return &ps
}

func (g *LOOPPService) NewReportingPlugin(ctx context.Context, config ocrtypes.ReportingPluginConfig) (ocrtypes.ReportingPlugin, ocrtypes.ReportingPluginInfo, error) {
	if err := g.Wait(); err != nil {
		return nil, ocrtypes.ReportingPluginInfo{}, err
	}
<<<<<<< HEAD
	return g.Service.NewReportingPlugin(config)
}

func NewLOOPPServiceValidation(
	lggr logger.Logger,
	grpcOpts loop.GRPCOpts,
	cmd func() *exec.Cmd,
) *LOOPPServiceValidation {
	newService := func(ctx context.Context, instance any) (types.ValidationService, error) {
		plug, ok := instance.(types.ReportingPluginClient)
		if !ok {
			return nil, fmt.Errorf("expected ValidationServiceClient but got %T", instance)
		}
		return plug.NewValidationService(ctx)
	}
	stopCh := make(chan struct{})
	lggr = logger.Named(lggr, "GenericService")
	var ps LOOPPServiceValidation
	broker := net.BrokerConfig{StopCh: stopCh, Logger: lggr, GRPCOpts: grpcOpts}
	ps.Init(PluginServiceName, &GRPCService[types.PluginProvider]{BrokerConfig: broker}, newService, lggr, cmd, stopCh)
	return &ps
}

func (g *LOOPPServiceValidation) ValidateConfig(ctx context.Context, config map[string]interface{}) error {
	if err := g.Wait(); err != nil {
		return err
	}

	return g.Service.ValidateConfig(ctx, config)
=======
	return g.Service.NewReportingPlugin(ctx, config)
>>>>>>> dcc49d75
}<|MERGE_RESOLUTION|>--- conflicted
+++ resolved
@@ -58,8 +58,7 @@
 	if err := g.Wait(); err != nil {
 		return nil, ocrtypes.ReportingPluginInfo{}, err
 	}
-<<<<<<< HEAD
-	return g.Service.NewReportingPlugin(config)
+	return g.Service.NewReportingPlugin(ctx, config)
 }
 
 func NewLOOPPServiceValidation(
@@ -88,7 +87,4 @@
 	}
 
 	return g.Service.ValidateConfig(ctx, config)
-=======
-	return g.Service.NewReportingPlugin(ctx, config)
->>>>>>> dcc49d75
 }