package chainreader_test

import (
	"errors"
	"testing"

	"github.com/stretchr/testify/require"

	"github.com/smartcontractkit/chainlink-common/pkg/types"
	"github.com/smartcontractkit/chainlink-common/pkg/types/query"
	"github.com/smartcontractkit/chainlink-common/pkg/types/query/primitives"

	. "github.com/smartcontractkit/chainlink-common/pkg/types/interfacetests" //nolint
)

var errorTypes = []error{
	types.ErrInvalidEncoding,
	types.ErrInvalidType,
	types.ErrFieldNotFound,
	types.ErrSliceWrongLen,
	types.ErrNotASlice,
	types.ErrNotFound,
}

type cannotEncode struct{}

func (*cannotEncode) MarshalCBOR() ([]byte, error) {
	return nil, errors.New("nope")
}

func (*cannotEncode) UnmarshalCBOR([]byte) error {
	return errors.New("nope")
}

func (*cannotEncode) MarshalText() ([]byte, error) {
	return nil, errors.New("nope")
}

func (*cannotEncode) UnmarshalText() error {
	return errors.New("nope")
}

type interfaceTesterBase struct{}

var anyAccountBytes = []byte{1, 2, 3}

func (it *interfaceTesterBase) GetAccountBytes(_ int) []byte {
	return anyAccountBytes
}

func (it *interfaceTesterBase) Name() string {
	return "relay client"
}

type fakeTypeProvider struct{}

func (f fakeTypeProvider) CreateType(itemType string, isEncode bool) (any, error) {
	return f.CreateContractType("", itemType, isEncode)
}

var _ types.ContractTypeProvider = (*fakeTypeProvider)(nil)

func (fakeTypeProvider) CreateContractType(_, itemType string, isEncode bool) (any, error) {
	switch itemType {
	case NilType:
		return &struct{}{}, nil
	case TestItemType:
		return &TestStruct{}, nil
	case TestItemSliceType:
		return &[]TestStruct{}, nil
	case TestItemArray2Type:
		return &[2]TestStruct{}, nil
	case TestItemArray1Type:
		return &[1]TestStruct{}, nil
	case MethodTakingLatestParamsReturningTestStruct:
		if isEncode {
			return &LatestParams{}, nil
		}
		return &TestStruct{}, nil
<<<<<<< HEAD
	case MethodReturningUint64:
=======
	case MethodReturningUint64, MethodReturningAlterableUint64:
>>>>>>> ade916a9
		tmp := uint64(0)
		return &tmp, nil
	case MethodReturningUint64Slice:
		var tmp []uint64
		return &tmp, nil
	case MethodReturningSeenStruct, TestItemWithConfigExtra:
		if isEncode {
			return &TestStruct{}, nil
		}
		return &TestStructWithExtraField{}, nil
	case EventName, EventWithFilterName:
		if isEncode {
			return &FilterEventParams{}, nil
		}
		return &TestStruct{}, nil
	}

	return nil, types.ErrInvalidType
}

func generateQueryFilterTestCases(t *testing.T) []query.KeyFilter {
	var queryFilters []query.KeyFilter
	confirmationsValues := []primitives.ConfidenceLevel{primitives.Finalized, primitives.Unconfirmed}
	operatorValues := []primitives.ComparisonOperator{primitives.Eq, primitives.Neq, primitives.Gt, primitives.Lt, primitives.Gte, primitives.Lte}
	comparableValues := []string{"", " ", "number", "123"}

	primitiveExpressions := []query.Expression{query.TxHash("txHash")}
	for _, op := range operatorValues {
		primitiveExpressions = append(primitiveExpressions, query.Block(123, op))
		primitiveExpressions = append(primitiveExpressions, query.Timestamp(123, op))

		var valueComparators []primitives.ValueComparator
		for _, comparableValue := range comparableValues {
			valueComparators = append(valueComparators, primitives.ValueComparator{
				Value:    comparableValue,
				Operator: op,
			})
		}
		primitiveExpressions = append(primitiveExpressions, query.Comparator("someName", valueComparators...))
	}

	for _, conf := range confirmationsValues {
		primitiveExpressions = append(primitiveExpressions, query.Confidence(conf))
	}

	qf, err := query.Where("primitives", primitiveExpressions...)
	require.NoError(t, err)
	queryFilters = append(queryFilters, qf)

	andOverPrimitivesBoolExpr := query.And(primitiveExpressions...)
	orOverPrimitivesBoolExpr := query.Or(primitiveExpressions...)

	nestedBoolExpr := query.And(
		query.TxHash("txHash"),
		andOverPrimitivesBoolExpr,
		orOverPrimitivesBoolExpr,
		query.TxHash("txHash"),
	)
	require.NoError(t, err)

	qf, err = query.Where("andOverPrimitivesBoolExpr", andOverPrimitivesBoolExpr)
	require.NoError(t, err)
	queryFilters = append(queryFilters, qf)

	qf, err = query.Where("orOverPrimitivesBoolExpr", orOverPrimitivesBoolExpr)
	require.NoError(t, err)
	queryFilters = append(queryFilters, qf)

	qf, err = query.Where("nestedBoolExpr", nestedBoolExpr)
	require.NoError(t, err)
	queryFilters = append(queryFilters, qf)

	return queryFilters
}<|MERGE_RESOLUTION|>--- conflicted
+++ resolved
@@ -77,11 +77,7 @@
 			return &LatestParams{}, nil
 		}
 		return &TestStruct{}, nil
-<<<<<<< HEAD
-	case MethodReturningUint64:
-=======
 	case MethodReturningUint64, MethodReturningAlterableUint64:
->>>>>>> ade916a9
 		tmp := uint64(0)
 		return &tmp, nil
 	case MethodReturningUint64Slice:
