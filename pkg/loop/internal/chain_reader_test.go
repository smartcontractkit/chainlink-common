--- conflicted
+++ resolved
@@ -7,41 +7,31 @@
 	"sync"
 	"testing"
 
-<<<<<<< HEAD
 	"github.com/fxamacker/cbor/v2"
-=======
-	"github.com/mitchellh/mapstructure"
->>>>>>> 8d6812aa
 	"github.com/stretchr/testify/assert"
 	"google.golang.org/grpc/test/bufconn"
 
-	"github.com/smartcontractkit/chainlink-relay/pkg/loop/internal/pb"
-	"github.com/smartcontractkit/chainlink-relay/pkg/utils/tests"
+	"github.com/smartcontractkit/chainlink-common/pkg/loop/internal/pb"
+	"github.com/smartcontractkit/chainlink-common/pkg/utils/tests"
 
-<<<<<<< HEAD
-=======
-	"github.com/fxamacker/cbor/v2"
->>>>>>> 8d6812aa
 	"google.golang.org/grpc"
 
-	"github.com/smartcontractkit/chainlink-relay/pkg/types"
-	. "github.com/smartcontractkit/chainlink-relay/pkg/types/interfacetests"
+	"github.com/smartcontractkit/chainlink-common/pkg/types"
+	. "github.com/smartcontractkit/chainlink-common/pkg/types/interfacetests"
 )
 
 func TestVersionedBytesFunctions(t *testing.T) {
 	const unsupportedVer = 25913
 	t.Run("EncodeVersionedBytes unsupported type", func(t *testing.T) {
-		expected := types.ErrInvalidType
 		invalidData := make(chan int)
 
 		_, err := encodeVersionedBytes(invalidData, JSONEncodingVersion2)
-		if err == nil || !errors.Is(err, expected) {
-			t.Errorf("expected error: %s, but got: %v", expected, err)
-		}
+
+		assert.True(t, errors.Is(err, types.ErrInvalidType))
 	})
 
 	t.Run("EncodeVersionedBytes unsupported encoding version", func(t *testing.T) {
-		expected := fmt.Errorf("unsupported encoding version %d for data map[key:value]", unsupportedVer)
+		expected := fmt.Errorf("%w: unsupported encoding version %d for data map[key:value]", types.ErrInvalidEncoding, unsupportedVer)
 		data := map[string]interface{}{
 			"key": "value",
 		}
@@ -82,23 +72,11 @@
 	defer s.Stop()
 	conn := connFromLis(t, lis)
 	client := &chainReaderClient{grpc: pb.NewChainReaderClient(conn)}
-<<<<<<< HEAD
 	ctx := tests.Context(t)
 
 	for _, errorType := range errorTypes {
 		es.err = errorType
 
-=======
-	ctx := context.Background()
-
-	errorTypes := []error{
-		types.ErrInvalidType,
-		types.ErrFieldNotFound,
-	}
-
-	for _, errorType := range errorTypes {
-		es.err = errorType
->>>>>>> 8d6812aa
 		t.Run("GetLatestValue unwraps errors from server "+errorType.Error(), func(t *testing.T) {
 			err := client.GetLatestValue(ctx, types.BoundContract{}, "method", "anything", "anything")
 			assert.IsType(t, errorType, err)
@@ -107,15 +85,9 @@
 
 	// make sure that errors come from client directly
 	es.err = nil
-<<<<<<< HEAD
-	var invalidTypeErr types.InvalidTypeError
-
-=======
-	invalidTypeErr := types.ErrInvalidType
->>>>>>> 8d6812aa
 	t.Run("GetLatestValue returns error if type cannot be encoded in the wire format", func(t *testing.T) {
 		err := client.GetLatestValue(ctx, types.BoundContract{}, "method", &cannotEncode{}, &TestStruct{})
-		assert.NotNil(t, errors.As(err, &invalidTypeErr))
+		assert.True(t, errors.Is(err, types.ErrInvalidType))
 	})
 }
 
@@ -133,7 +105,6 @@
 	chainReader *fakeChainReader
 }
 
-<<<<<<< HEAD
 func (it *chainReaderInterfaceTester) Setup(t *testing.T) {
 	it.setupHook = func(s *grpc.Server) {
 		pb.RegisterChainReaderServer(s, &chainReaderServer{impl: it.chainReader})
@@ -148,41 +119,6 @@
 
 func (it *chainReaderInterfaceTester) GetPrimitiveContract(_ context.Context, _ *testing.T) types.BoundContract {
 	return types.BoundContract{}
-=======
-func (it *interfaceTester) GetSliceContract(ctx context.Context, t *testing.T) types.BoundContract {
-	return types.BoundContract{}
-}
-
-func (it *interfaceTester) GetAccountBytes(_ int) []byte {
-	return []byte{1, 2, 3}
-}
-
-func (it *interfaceTester) Setup(t *testing.T) func(t *testing.T) {
-	lis := bufconn.Listen(1024 * 1024)
-	it.lis = lis
-	it.fs = &fakeCodecServer{lock: &sync.Mutex{}}
-	s := grpc.NewServer()
-	pb.RegisterChainReaderServer(s, &chainReaderServer{impl: it.fs})
-	go func() {
-		if err := s.Serve(lis); err != nil {
-			t.Fatal(err)
-		}
-	}()
-
-	t.Cleanup(func() {
-		if it.server != nil {
-			it.server.Stop()
-		}
-
-		if it.conn != nil {
-			require.NoError(t, it.conn.Close())
-		}
-
-		it.lis = nil
-		it.server = nil
-		it.conn = nil
-	})
->>>>>>> 8d6812aa
 }
 
 func (it *chainReaderInterfaceTester) GetSliceContract(_ context.Context, _ *testing.T) types.BoundContract {
@@ -197,7 +133,6 @@
 	return &chainReaderClient{grpc: pb.NewChainReaderClient(it.conn)}
 }
 
-<<<<<<< HEAD
 type fakeChainReader struct {
 	fakeTypeProvider
 	latest []TestStruct
@@ -205,21 +140,11 @@
 }
 
 func (f *fakeChainReader) SetLatestValue(ts *TestStruct) {
-=======
-type fakeCodecServer struct {
-	lastItem any
-	latest   []TestStruct
-	lock     *sync.Mutex
-}
-
-func (f *fakeCodecServer) SetLatestValue(ts *TestStruct) {
->>>>>>> 8d6812aa
 	f.lock.Lock()
 	defer f.lock.Unlock()
 	f.latest = append(f.latest, *ts)
 }
 
-<<<<<<< HEAD
 func (f *fakeChainReader) GetLatestValue(_ context.Context, _ types.BoundContract, method string, params, returnVal any) error {
 	if method == MethodReturningUint64 {
 		r := returnVal.(*uint64)
@@ -230,16 +155,11 @@
 		*r = AnySliceToReadWithoutAnArgument
 		return nil
 	} else if method != MethodTakingLatestParamsReturningTestStruct {
-=======
-func (f *fakeCodecServer) GetLatestValue(ctx context.Context, _ types.BoundContract, method string, params, returnVal any) error {
-	if method != MethodTakingLatestParamsReturningTestStruct {
->>>>>>> 8d6812aa
 		return errors.New("unknown method " + method)
 	}
 
 	f.lock.Lock()
 	defer f.lock.Unlock()
-<<<<<<< HEAD
 	lp := params.(*LatestParams)
 	rv := returnVal.(*TestStruct)
 	*rv = f.latest[lp.I-1]
@@ -247,50 +167,10 @@
 }
 
 type chainReaderErrServer struct {
-=======
-	lp := params.(*map[string]interface{})
-	i := (*lp)["I"].(uint64)
-	return mapstructure.Decode(f.latest[i-1], returnVal)
-}
-
-type errorServer struct {
->>>>>>> 8d6812aa
 	err error
 	pb.UnimplementedChainReaderServer
 }
 
-<<<<<<< HEAD
 func (e *chainReaderErrServer) GetLatestValue(context.Context, *pb.GetLatestValueRequest) (*pb.GetLatestValueReply, error) {
 	return nil, e.err
-=======
-func (e *errorServer) GetLatestValue(context.Context, *pb.GetLatestValueRequest) (*pb.GetLatestValueReply, error) {
-	return nil, e.err
-}
-
-func connFromLis(t *testing.T, lis *bufconn.Listener) *grpc.ClientConn {
-	conn, err := grpc.Dial("bufnet",
-		grpc.WithContextDialer(func(context.Context, string) (net.Conn, error) { return lis.Dial() }),
-		grpc.WithTransportCredentials(insecure.NewCredentials()),
-		grpc.WithBlock())
-	require.NoError(t, err)
-	return conn
-}
-
-type cannotEncode struct{}
-
-func (*cannotEncode) MarshalBinary() ([]byte, error) {
-	return nil, errors.New("nope")
-}
-
-func (*cannotEncode) UnmarshalBinary() error {
-	return errors.New("nope")
-}
-
-func (*cannotEncode) MarshalText() ([]byte, error) {
-	return nil, errors.New("nope")
-}
-
-func (*cannotEncode) UnmarshalText() error {
-	return errors.New("nope")
->>>>>>> 8d6812aa
 }