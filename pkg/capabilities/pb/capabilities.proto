syntax = "proto3";

option go_package = "github.com/smartcontractkit/chainlink-common/pkg/capabilities/pb";

package capabilities;

import "values/pb/values.proto";
import "metering/pb/meteringdetail.proto";
import "google/protobuf/empty.proto";
import "google/protobuf/any.proto";

service BaseCapability {
  rpc Info (google.protobuf.Empty) returns (CapabilityInfoReply) {}
}

enum CapabilityType {
  CAPABILITY_TYPE_UNKNOWN = 0;
  CAPABILITY_TYPE_TRIGGER = 1;
  CAPABILITY_TYPE_ACTION = 2;
  CAPABILITY_TYPE_CONSENSUS = 3;
  CAPABILITY_TYPE_TARGET = 4;
}

message CapabilityInfoReply {
  string id = 1; 
  CapabilityType capability_type = 2;
  string description = 3;
  string version = 4;
  bool isLocal = 5;
}

message RequestMetadata {
  reserved 5;
  string workflow_id = 1;
  string workflow_execution_id = 2;
  string workflow_owner = 3;
  string workflow_name = 4;
  uint32 workflow_don_id = 6;
  uint32 workflow_don_config_version = 7;
  string reference_id = 8;
  string decoded_workflow_name = 9;
}

message CapabilityRequest {
  RequestMetadata metadata = 1;
  values.Map config = 2;
  values.Map inputs = 3;
  google.protobuf.Any request = 4;
  google.protobuf.Any configAny = 5;
  string method = 6;
}

message TriggerRegistrationRequest {
  string triggerId = 1;
  RequestMetadata metadata = 2;
  values.Map config = 3;
  google.protobuf.Any request = 4;
  string method = 5;
}

message TriggerEvent {
  reserved 5; // Previously used for v1.OCRTriggerEvent
  string triggerType = 1;
  string id = 2;
  values.Map outputs = 4;
  google.protobuf.Any value = 5;
}

message TriggerResponse {
  TriggerEvent event = 1;
  string error = 2;
}

message TriggerResponseMessage {
  oneof message {
    google.protobuf.Empty ack = 1;
    TriggerResponse response = 2;
  }
}

service TriggerExecutable {
  rpc RegisterTrigger (TriggerRegistrationRequest) returns (stream TriggerResponseMessage) {}
  rpc UnregisterTrigger (TriggerRegistrationRequest) returns (google.protobuf.Empty) {}
}

message CapabilityResponse {
  values.Map value = 1;
  string error = 2;
<<<<<<< HEAD
  google.protobuf.Any responseValue = 3;
=======
  ResponseMetadata metadata = 3;
}

message ResponseMetadata {
  // MeteringReportNodeDetail is repeated here due to
  // the identical response aggregation strategy at the Don2Don layer.
  // We expect identical responses from capabilities, but not identical
  // metering reports. Since we pass the CapabilityResponse through the
  // protocol layer to the engine, this field needs to be repeated to
  // eventually hold all the reports from each capability response node.
  //
  // If you are working with this in a capability, you should not emit
  // more than one metering report per node.
  repeated metering.MeteringReportNodeDetail metering = 1;
>>>>>>> 888b3613
}

message RegistrationMetadata {
  string workflow_id = 1;
  string reference_id = 2;
  string workflow_owner = 3;
}

message RegisterToWorkflowRequest {
  RegistrationMetadata metadata = 1;
  values.Map config = 2;
  google.protobuf.Any value = 3;
  string method = 4;
}

message UnregisterFromWorkflowRequest {
  RegistrationMetadata metadata = 1;
  values.Map config = 2;
  google.protobuf.Any value = 3;
  string method = 5;
}

service Executable {
  rpc RegisterToWorkflow (RegisterToWorkflowRequest) returns (google.protobuf.Empty) {}
  rpc UnregisterFromWorkflow (UnregisterFromWorkflowRequest) returns (google.protobuf.Empty) {}
  rpc Execute(CapabilityRequest) returns (stream CapabilityResponse) {}
}

service StandardCapabilities {
  rpc Initialise(InitialiseRequest) returns (google.protobuf.Empty) {}
  rpc Infos(google.protobuf.Empty) returns (CapabilityInfosReply) {}
}

message InitialiseRequest {
  string config = 1;
  uint32 error_log_id = 2;
  uint32 pipeline_runner_id = 3;
  uint32 telemetry_id = 4;
  uint32 capRegistry_id = 5;
  uint32 keyValueStore_id = 6;
  uint32 relayer_set_id = 7;
  uint32 oracle_factory_id = 8;
}

message CapabilityInfosReply {
  repeated CapabilityInfoReply infos = 1;
}<|MERGE_RESOLUTION|>--- conflicted
+++ resolved
@@ -6,8 +6,8 @@
 
 import "values/pb/values.proto";
 import "metering/pb/meteringdetail.proto";
+import "google/protobuf/any.proto";
 import "google/protobuf/empty.proto";
-import "google/protobuf/any.proto";
 
 service BaseCapability {
   rpc Info (google.protobuf.Empty) returns (CapabilityInfoReply) {}
@@ -63,12 +63,13 @@
   string triggerType = 1;
   string id = 2;
   values.Map outputs = 4;
-  google.protobuf.Any value = 5;
+  google.protobuf.Any value = 6;
 }
 
 message TriggerResponse {
   TriggerEvent event = 1;
   string error = 2;
+  google.protobuf.Any value = 3;
 }
 
 message TriggerResponseMessage {
@@ -86,10 +87,8 @@
 message CapabilityResponse {
   values.Map value = 1;
   string error = 2;
-<<<<<<< HEAD
-  google.protobuf.Any responseValue = 3;
-=======
   ResponseMetadata metadata = 3;
+  google.protobuf.Any responseValue = 4;
 }
 
 message ResponseMetadata {
@@ -103,7 +102,6 @@
   // If you are working with this in a capability, you should not emit
   // more than one metering report per node.
   repeated metering.MeteringReportNodeDetail metering = 1;
->>>>>>> 888b3613
 }
 
 message RegistrationMetadata {
