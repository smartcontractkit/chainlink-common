--- conflicted
+++ resolved
@@ -105,16 +105,12 @@
 	internals := testRuntimeInternals(t)
 	internals.callCapabilityErr = callCapabilityErr
 	internals.awaitResponseOverride = awaitResponseOverride
-<<<<<<< HEAD
-	runtime := newRuntime(internals, sdkpb.Mode_DON)
-=======
 
 	for _, s := range secrets {
 		internals.secrets[secretKey(s.Namespace, s.Id)] = s
 	}
 
 	runtime := newRuntime(internals, sdkpb.Mode_MODE_DON)
->>>>>>> 93f38378
 	runtime.MaxResponseSize = sdk.DefaultMaxResponseSizeBytes
 	return runtime
 }