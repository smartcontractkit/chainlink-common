--- conflicted
+++ resolved
@@ -170,12 +170,7 @@
 	// We do this because Go requires a minimum of 16 megabytes to run,
 	// and local testing has shown that with less than the min, some
 	// binaries may error sporadically.
-<<<<<<< HEAD
-	// TODO: this is temporary so we don't hit OOM issues with compute steps.
-	modCfg.MaxMemoryMBs = int64(math.Max(float64(500), float64(500)))
-=======
 	modCfg.MaxMemoryMBs = int64(math.Max(float64(modCfg.MinMemoryMBs), float64(modCfg.MaxMemoryMBs)))
->>>>>>> eed4b097
 
 	cfg := wasmtime.NewConfig()
 	cfg.SetEpochInterruption(true)
@@ -319,10 +314,7 @@
 
 	wasi := wasmtime.NewWasiConfig()
 	defer wasi.Close()
-<<<<<<< HEAD
-=======
-
->>>>>>> eed4b097
+
 	wasi.SetArgv([]string{"wasi", reqstr})
 
 	store.SetWasi(wasi)
