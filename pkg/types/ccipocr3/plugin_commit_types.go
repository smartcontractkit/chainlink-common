--- conflicted
+++ resolved
@@ -1,97 +1,5 @@
 package ccipocr3
 
-<<<<<<< HEAD
-import (
-	"encoding/json"
-	"fmt"
-	"time"
-)
-
-// ---[ Observation ]-----------------------------------------------------------
-
-type CommitPluginObservation struct {
-	NewMsgs     []RampMessageHeader   `json:"newMsgs"`
-	GasPrices   []GasPriceChain       `json:"gasPrices"`
-	TokenPrices []TokenPrice          `json:"tokenPrices"`
-	MaxSeqNums  []SeqNumChain         `json:"maxSeqNums"`
-	FChain      map[ChainSelector]int `json:"fChain"`
-}
-
-func NewCommitPluginObservation(
-	newMsgs []RampMessageHeader,
-	gasPrices []GasPriceChain,
-	tokenPrices []TokenPrice,
-	maxSeqNums []SeqNumChain,
-	FChain map[ChainSelector]int,
-) CommitPluginObservation {
-	return CommitPluginObservation{
-		NewMsgs:     newMsgs,
-		GasPrices:   gasPrices,
-		TokenPrices: tokenPrices,
-		MaxSeqNums:  maxSeqNums,
-		FChain:      FChain,
-	}
-}
-
-func (obs CommitPluginObservation) Encode() ([]byte, error) {
-	return json.Marshal(obs)
-}
-
-func DecodeCommitPluginObservation(b []byte) (CommitPluginObservation, error) {
-	obs := CommitPluginObservation{}
-	err := json.Unmarshal(b, &obs)
-	return obs, err
-}
-
-// ---[ Outcome ]---------------------------------------------------------------
-
-type CommitPluginOutcome struct {
-	MaxSeqNums  []SeqNumChain     `json:"maxSeqNums"`
-	MerkleRoots []MerkleRootChain `json:"merkleRoots"`
-	TokenPrices []TokenPrice      `json:"tokenPrices"`
-	GasPrices   []GasPriceChain   `json:"gasPrices"`
-}
-
-func NewCommitPluginOutcome(
-	seqNums []SeqNumChain,
-	merkleRoots []MerkleRootChain,
-	tokenPrices []TokenPrice,
-	gasPrices []GasPriceChain,
-) CommitPluginOutcome {
-	return CommitPluginOutcome{
-		MaxSeqNums:  seqNums,
-		MerkleRoots: merkleRoots,
-		TokenPrices: tokenPrices,
-		GasPrices:   gasPrices,
-	}
-}
-
-func (o CommitPluginOutcome) Encode() ([]byte, error) {
-	return json.Marshal(o)
-}
-
-// IsEmpty returns true if the CommitPluginOutcome is empty
-func (o CommitPluginOutcome) IsEmpty() bool {
-	return len(o.MaxSeqNums) == 0 &&
-		len(o.MerkleRoots) == 0 &&
-		len(o.TokenPrices) == 0 &&
-		len(o.GasPrices) == 0
-}
-
-func DecodeCommitPluginOutcome(b []byte) (CommitPluginOutcome, error) {
-	o := CommitPluginOutcome{}
-	err := json.Unmarshal(b, &o)
-	return o, err
-}
-
-func (o CommitPluginOutcome) String() string {
-	return fmt.Sprintf("{MaxSeqNums: %v, MerkleRoots: %v}", o.MaxSeqNums, o.MerkleRoots)
-}
-
-// ---[ Report ]---------------------------------------------------------------
-
-=======
->>>>>>> 49649c97
 type CommitPluginReport struct {
 	MerkleRoots  []MerkleRootChain `json:"merkleRoots"`
 	PriceUpdates PriceUpdates      `json:"priceUpdates"`
