package types

import (
	"context"
	"iter"

	"github.com/smartcontractkit/chainlink-common/pkg/services"
	"github.com/smartcontractkit/chainlink-common/pkg/types/query"
	"github.com/smartcontractkit/chainlink-common/pkg/types/query/primitives"
)

// Errors exposed to product plugins
const (
	ErrInvalidType                 = InvalidArgumentError("invalid type")
	ErrInvalidConfig               = InvalidArgumentError("invalid configuration")
	ErrContractReaderConfigMissing = UnimplementedError("ContractReader entry missing from RelayConfig")
	ErrInternal                    = InternalError("internal error")
	ErrNotFound                    = NotFoundError("not found")
	ErrFinalityViolated            = InternalError("finality violated")
)

// ContractReader defines essential read operations a chain should implement for reading contract values and events.
type ContractReader interface {
	services.Service
	// GetLatestValue gets the latest value with a certain confidence level that maps to blockchain finality....
	// The params argument can be any object which maps a set of generic parameters into chain specific parameters defined in RelayConfig.
	// It must encode as an object via [json.Marshal] and [github.com/fxamacker/cbor/v2.Marshal].
	// Typically, would be either a struct with field names mapping to arguments, or anonymous map such as `map[string]any{"baz": 42, "test": true}}`
	//
	// returnVal must [json.Unmarshal] and and [github.com/fxamacker/cbor/v2.Marshal] as an object.
	//
	// Example use:
	//  type ProductParams struct {
	// 		ID int `json:"id"`
	//  }
	//  type ProductReturn struct {
	// 		Foo string `json:"foo"`
	// 		Bar *big.Int `json:"bar"`
	//  }
	//  func do(ctx context.Context, cr ContractReader) (resp ProductReturn, err error) {
	// 		err = cr.GetLatestValue(ctx, "FooContract", "GetProduct", primitives.Finalized, ProductParams{ID:1}, &resp)
	// 		return
	//  }
	//
	// Note that implementations should ignore extra fields in params that are not expected in the call to allow easier
	// use across chains and contract versions.
	// Similarly, when using a struct for returnVal, fields in the return value that are not on-chain will not be set.
	// Passing in a *values.Value as the returnVal will encode the return value as an appropriate value.Value instance.
	GetLatestValue(ctx context.Context, readIdentifier string, confidenceLevel primitives.ConfidenceLevel, params, returnVal any) error

	// GetLatestValueWithHeadData should be used in the same way as GetLatestValue, but also returns the head data if available.
	GetLatestValueWithHeadData(ctx context.Context, readIdentifier string, confidenceLevel primitives.ConfidenceLevel, params, returnVal any) (*Head, error)

	// BatchGetLatestValues batches get latest value calls based on request, which is grouped by contract names that each have a slice of BatchRead.
	// BatchGetLatestValuesRequest params and returnVal follow same rules as GetLatestValue params and returnVal arguments, with difference in how response is returned.
	// BatchGetLatestValuesResult response is grouped by contract names, which contain read results that maintain the order from the request.
	// Contract call errors are returned in the Err field of BatchGetLatestValuesResult.
	BatchGetLatestValues(ctx context.Context, request BatchGetLatestValuesRequest) (BatchGetLatestValuesResult, error)

	// Bind will add provided bindings and will return an error if the contract is not known by the ContractReader, or if
	// the Address is invalid. Any provided binding that already exists should result in a noop.
	Bind(ctx context.Context, bindings []BoundContract) error

	// Unbind will remove all provided bindings.
	Unbind(ctx context.Context, bindings []BoundContract) error

	// QueryKey provides fetching chain agnostic events (Sequence) with general querying capability.
	QueryKey(ctx context.Context, contract BoundContract, filter query.KeyFilter, limitAndSort query.LimitAndSort, sequenceDataType any) ([]Sequence, error)

<<<<<<< HEAD
	// HealthReport returns a full health report of the callee including its dependencies.
	// Keys are based on Name(), with nil values when healthy or errors otherwise.
	// Use CopyHealth to collect reports from sub-services.
	// This should run very fast, so avoid doing computation and instead prefer reporting pre-calculated state.
	// On finality violation report must contain at least one ErrFinalityViolation.
	HealthReport() map[string]error
=======
	// QueryKeys provides fetching chain agnostic events (Sequence) of different types with general querying capability.
	// The iterator returns a pair of key and sequence.
	QueryKeys(ctx context.Context, filters []ContractKeyFilter, limitAndSort query.LimitAndSort) (iter.Seq2[string, Sequence], error)
>>>>>>> a9c706f9

	mustEmbedUnimplementedContractReader()
}

type ContractKeyFilter struct {
	query.KeyFilter
	Contract         BoundContract
	SequenceDataType any
}

// BatchGetLatestValuesRequest string is contract name.
type BatchGetLatestValuesRequest map[BoundContract]ContractBatch
type ContractBatch []BatchRead
type BatchRead struct {
	ReadName  string
	Params    any
	ReturnVal any
}

type BatchGetLatestValuesResult map[BoundContract]ContractBatchResults
type ContractBatchResults []BatchReadResult
type BatchReadResult struct {
	ReadName    string
	returnValue any
	err         error
}

// GetResult returns an error if this specific read from the batch failed, otherwise returns the result in format that was provided in the request.
func (brr *BatchReadResult) GetResult() (any, error) {
	if brr.err != nil {
		return brr.returnValue, brr.err
	}

	return brr.returnValue, nil
}

func (brr *BatchReadResult) SetResult(returnValue any, err error) {
	brr.returnValue, brr.err = returnValue, err
}

type Head struct {
	Height string
	Hash   []byte
	// Timestamp is in Unix time
	Timestamp uint64
}

type Sequence struct {
	// This way we can retrieve past/future sequences (EVM log events) very granularly, but still hide the chain detail.
	Cursor string
	Head
	Data any
}

type BoundContract struct {
	Address string
	Name    string
}

func (bc BoundContract) ReadIdentifier(readName string) string {
	return bc.Address + "-" + bc.Name + "-" + readName
}

func (bc BoundContract) String() string {
	return bc.Address + "-" + bc.Name
}

type UnimplementedContractReader struct{}

var _ ContractReader = UnimplementedContractReader{}

func (UnimplementedContractReader) GetLatestValue(ctx context.Context, readIdentifier string, confidenceLevel primitives.ConfidenceLevel, params, returnVal any) error {
	return UnimplementedError("ContractReader.GetLatestValue unimplemented")
}

func (UnimplementedContractReader) GetLatestValueWithHeadData(ctx context.Context, readIdentifier string, confidenceLevel primitives.ConfidenceLevel, params, returnVal any) (*Head, error) {
	return nil, UnimplementedError("ContractReader.GetLatestValueWithHeadData unimplemented")
}

func (UnimplementedContractReader) BatchGetLatestValues(ctx context.Context, request BatchGetLatestValuesRequest) (BatchGetLatestValuesResult, error) {
	return nil, UnimplementedError("ContractReader.BatchGetLatestValues unimplemented")
}

func (UnimplementedContractReader) Bind(ctx context.Context, bindings []BoundContract) error {
	return UnimplementedError("ContractReader.Bind unimplemented")
}

func (UnimplementedContractReader) Unbind(ctx context.Context, bindings []BoundContract) error {
	return UnimplementedError("ContractReader.Unbind unimplemented")
}

func (UnimplementedContractReader) QueryKey(ctx context.Context, boundContract BoundContract, filter query.KeyFilter, limitAndSort query.LimitAndSort, sequenceDataType any) ([]Sequence, error) {
	return nil, UnimplementedError("ContractReader.QueryKey unimplemented")
}

func (UnimplementedContractReader) QueryKeys(ctx context.Context, keyQueries []ContractKeyFilter, limitAndSort query.LimitAndSort) (iter.Seq2[string, Sequence], error) {
	return nil, UnimplementedError("ContractReader.QueryKeys unimplemented")
}

func (UnimplementedContractReader) Start(context.Context) error {
	return UnimplementedError("ContractReader.Start unimplemented")
}

func (UnimplementedContractReader) Close() error {
	return UnimplementedError("ContractReader.Close unimplemented")
}

func (UnimplementedContractReader) HealthReport() map[string]error {
	panic(UnimplementedError("ContractReader.HealthReport unimplemented"))
}

func (UnimplementedContractReader) Name() string {
	panic(UnimplementedError("ContractReader.Name unimplemented"))
}

func (UnimplementedContractReader) Ready() error {
	return UnimplementedError("ContractReader.Ready unimplemented")
}

func (UnimplementedContractReader) mustEmbedUnimplementedContractReader() {}<|MERGE_RESOLUTION|>--- conflicted
+++ resolved
@@ -67,18 +67,16 @@
 	// QueryKey provides fetching chain agnostic events (Sequence) with general querying capability.
 	QueryKey(ctx context.Context, contract BoundContract, filter query.KeyFilter, limitAndSort query.LimitAndSort, sequenceDataType any) ([]Sequence, error)
 
-<<<<<<< HEAD
+	// QueryKeys provides fetching chain agnostic events (Sequence) of different types with general querying capability.
+	// The iterator returns a pair of key and sequence.
+	QueryKeys(ctx context.Context, filters []ContractKeyFilter, limitAndSort query.LimitAndSort) (iter.Seq2[string, Sequence], error)
+
 	// HealthReport returns a full health report of the callee including its dependencies.
 	// Keys are based on Name(), with nil values when healthy or errors otherwise.
 	// Use CopyHealth to collect reports from sub-services.
 	// This should run very fast, so avoid doing computation and instead prefer reporting pre-calculated state.
 	// On finality violation report must contain at least one ErrFinalityViolation.
 	HealthReport() map[string]error
-=======
-	// QueryKeys provides fetching chain agnostic events (Sequence) of different types with general querying capability.
-	// The iterator returns a pair of key and sequence.
-	QueryKeys(ctx context.Context, filters []ContractKeyFilter, limitAndSort query.LimitAndSort) (iter.Seq2[string, Sequence], error)
->>>>>>> a9c706f9
 
 	mustEmbedUnimplementedContractReader()
 }
