package test

import (
	"bytes"
	"context"
	"errors"
	"fmt"

	libocr "github.com/smartcontractkit/libocr/offchainreporting2plus/types"

	"github.com/stretchr/testify/assert"

	"github.com/smartcontractkit/chainlink-relay/pkg/types"
)

type staticConfigProvider struct{}

// TODO validate start/Close calls?
func (s staticConfigProvider) Start(ctx context.Context) error { return nil }

func (s staticConfigProvider) Close() error { return nil }

func (s staticConfigProvider) Ready() error { panic("unimplemented") }

func (s staticConfigProvider) Name() string { panic("unimplemented") }

func (s staticConfigProvider) HealthReport() map[string]error { panic("unimplemented") }

func (s staticConfigProvider) OffchainConfigDigester() libocr.OffchainConfigDigester {
	return staticOffchainConfigDigester{}
}

func (s staticConfigProvider) ContractConfigTracker() libocr.ContractConfigTracker {
	return staticContractConfigTracker{}
}

type staticOffchainConfigDigester struct{}

func (s staticOffchainConfigDigester) ConfigDigest(config libocr.ContractConfig) (libocr.ConfigDigest, error) {
	if !assert.ObjectsAreEqual(contractConfig, config) {
		return libocr.ConfigDigest{}, fmt.Errorf("expected contract config %v but got %v", configDigest, config)
	}
	return configDigest, nil
}

func (s staticOffchainConfigDigester) ConfigDigestPrefix() (libocr.ConfigDigestPrefix, error) {
	return configDigestPrefix, nil
}

type staticContractConfigTracker struct{}

func (s staticContractConfigTracker) Notify() <-chan struct{} { return nil }

func (s staticContractConfigTracker) LatestConfigDetails(ctx context.Context) (uint64, libocr.ConfigDigest, error) {
	return changedInBlock, configDigest, nil
}

func (s staticContractConfigTracker) LatestConfig(ctx context.Context, cib uint64) (libocr.ContractConfig, error) {
	if changedInBlock != cib {
		return libocr.ContractConfig{}, fmt.Errorf("expected changed in block %d but got %d", changedInBlock, cib)
	}
	return contractConfig, nil
}

func (s staticContractConfigTracker) LatestBlockHeight(ctx context.Context) (uint64, error) {
	return blockHeight, nil
}

type staticContractTransmitter struct{}

func (s staticContractTransmitter) Transmit(ctx context.Context, rc libocr.ReportContext, r libocr.Report, ss []libocr.AttributedOnchainSignature) error {
	if !assert.ObjectsAreEqual(reportContext, rc) {
		return fmt.Errorf("expected report context %v but got %v", reportContext, report)
	}
	if !bytes.Equal(report, r) {
		return fmt.Errorf("expected report %x but got %x", report, r)
	}
	if !assert.ObjectsAreEqual(sigs, ss) {
		return fmt.Errorf("expected signatures %v but got %v", sigs, ss)
	}
	return nil
}

func (s staticContractTransmitter) LatestConfigDigestAndEpoch(ctx context.Context) (libocr.ConfigDigest, uint32, error) {
	return configDigest, epoch, nil
}

func (s staticContractTransmitter) FromAccount() (libocr.Account, error) {
	return account, nil
}

type staticCodec struct{}

func (c staticCodec) GetMaxEncodingSize(ctx context.Context, n int, itemType string) (int, error) {
	return 0, errors.New("not used for these test")
}

func (c staticCodec) GetMaxDecodingSize(ctx context.Context, n int, itemType string) (int, error) {
	return 0, errors.New("not used for these test")
}

<<<<<<< HEAD
func (c staticCodec) Encode(ctx context.Context, item any, itemType string) (libocr.Report, error) {
=======
func (c staticChainReader) Encode(ctx context.Context, item any, itemType string) ([]byte, error) {
>>>>>>> 8d6812aa
	return nil, errors.New("not used for these test")
}

func (c staticCodec) Decode(ctx context.Context, raw []byte, into any, itemType string) error {
	return errors.New("not used for these test")
}

type staticChainReader struct{}

func (c staticChainReader) GetLatestValue(ctx context.Context, bc types.BoundContract, method string, params, returnVal any) error {
	if !assert.ObjectsAreEqual(bc, boundContract) {
		return fmt.Errorf("expected report context %v but got %v", boundContract, bc)
	}
	if method != medianContractGenericMethod {
		return fmt.Errorf("expected generic contract method %v but got %v", medianContractGenericMethod, method)
	}
	gotParams, ok := params.(*map[string]any)
	if !ok {
		return fmt.Errorf("Invalid parameter type received in GetLatestValue. Expected %T but received %T", gotParams, params)
	}
	if (*gotParams)["param1"] != getLatestValueParams["param1"] || (*gotParams)["param2"] != getLatestValueParams["param2"] {
		return fmt.Errorf("Wrong params value received in GetLatestValue. Expected %v but received %v", getLatestValueParams, *gotParams)
	}

	ret, ok := returnVal.(*map[string]any)
	if !ok {
		return fmt.Errorf("Wrong type passed for retVal param to GetLatestValue impl (expected %T instead of %T", ret, returnVal)
	}

	(*ret)["ret1"] = latestValue["ret1"]
	(*ret)["ret2"] = latestValue["ret2"]

	return nil
}<|MERGE_RESOLUTION|>--- conflicted
+++ resolved
@@ -10,7 +10,7 @@
 
 	"github.com/stretchr/testify/assert"
 
-	"github.com/smartcontractkit/chainlink-relay/pkg/types"
+	"github.com/smartcontractkit/chainlink-common/pkg/types"
 )
 
 type staticConfigProvider struct{}
@@ -99,11 +99,7 @@
 	return 0, errors.New("not used for these test")
 }
 
-<<<<<<< HEAD
-func (c staticCodec) Encode(ctx context.Context, item any, itemType string) (libocr.Report, error) {
-=======
-func (c staticChainReader) Encode(ctx context.Context, item any, itemType string) ([]byte, error) {
->>>>>>> 8d6812aa
+func (c staticCodec) Encode(ctx context.Context, item any, itemType string) ([]byte, error) {
 	return nil, errors.New("not used for these test")
 }
 
