--- conflicted
+++ resolved
@@ -460,8 +460,6 @@
 		ma.responseError = errors.New("bang")
 
 		_, err = c.(capabilities.ExecutableCapability).Execute(
-<<<<<<< HEAD
-=======
 			t.Context(),
 			expectedRequest)
 		require.Error(t, err)
@@ -486,7 +484,6 @@
 		ma.responseError = capabilities.NewRemoteReportableError(errors.New("bang"))
 
 		_, err = c.(capabilities.ActionCapability).Execute(
->>>>>>> 27c43a69
 			t.Context(),
 			expectedRequest)
 		require.Error(t, err)
