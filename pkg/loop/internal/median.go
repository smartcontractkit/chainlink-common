package internal

import (
	"context"
	"fmt"
	"math"
	"math/big"
	"time"

	"github.com/mwitkow/grpc-proxy/proxy"
	"google.golang.org/grpc"
	"google.golang.org/grpc/codes"
	"google.golang.org/grpc/status"
	"google.golang.org/protobuf/types/known/timestamppb"

	"github.com/smartcontractkit/libocr/commontypes"
	"github.com/smartcontractkit/libocr/offchainreporting2/reportingplugin/median"
	libocr "github.com/smartcontractkit/libocr/offchainreporting2plus/types"

	"github.com/smartcontractkit/chainlink-common/pkg/logger"
	median_internal "github.com/smartcontractkit/chainlink-common/pkg/loop/internal/median"
	"github.com/smartcontractkit/chainlink-common/pkg/loop/internal/pb"
	"github.com/smartcontractkit/chainlink-common/pkg/types"
)

var _ types.PluginMedian = (*PluginMedianClient)(nil)

type PluginMedianClient struct {
	*PluginClient
	*ServiceClient

	median pb.PluginMedianClient
}

func NewPluginMedianClient(broker Broker, brokerCfg BrokerConfig, conn *grpc.ClientConn) *PluginMedianClient {
	brokerCfg.Logger = logger.Named(brokerCfg.Logger, "PluginMedianClient")
	pc := NewPluginClient(broker, brokerCfg, conn)
	return &PluginMedianClient{PluginClient: pc, median: pb.NewPluginMedianClient(pc), ServiceClient: NewServiceClient(pc.BrokerExt, pc)}
}

<<<<<<< HEAD
func (m *PluginMedianClient) NewMedianFactory(ctx context.Context, provider types.MedianProvider, dataSource, juelsPerFeeCoin, gasPrice median.DataSource, errorLog types.ErrorLog) (types.ReportingPluginFactory, error) {
	cc := m.newClientConn("MedianPluginFactory", func(ctx context.Context) (id uint32, deps resources, err error) {
		dataSourceID, dsRes, err := m.serveNew("DataSource", func(s *grpc.Server) {
			pb.RegisterDataSourceServer(s, &dataSourceServer{impl: dataSource})
=======
func (m *PluginMedianClient) NewMedianFactory(ctx context.Context, provider types.MedianProvider, dataSource, juelsPerFeeCoin median.DataSource, errorLog types.ErrorLog) (types.ReportingPluginFactory, error) {
	cc := m.NewClientConn("MedianPluginFactory", func(ctx context.Context) (id uint32, deps Resources, err error) {
		dataSourceID, dsRes, err := m.ServeNew("DataSource", func(s *grpc.Server) {
			pb.RegisterDataSourceServer(s, median_internal.NewDataSourceServer(dataSource))
>>>>>>> 1ea85cf3
		})
		if err != nil {
			return 0, nil, err
		}
		deps.Add(dsRes)

		juelsPerFeeCoinDataSourceID, juelsPerFeeCoinDataSourceRes, err := m.ServeNew("JuelsPerFeeCoinDataSource", func(s *grpc.Server) {
			pb.RegisterDataSourceServer(s, median_internal.NewDataSourceServer(juelsPerFeeCoin))
		})
		if err != nil {
			return 0, nil, err
		}
		deps.Add(juelsPerFeeCoinDataSourceRes)

		gasPriceDataSourceID, gasPriceDataSourceRes, err := m.serveNew("GasPriceDataSource", func(s *grpc.Server) {
			pb.RegisterDataSourceServer(s, &dataSourceServer{impl: gasPrice})
		})
		if err != nil {
			return 0, nil, err
		}
		deps.Add(gasPriceDataSourceRes)

		var (
			providerID  uint32
			providerRes Resource
		)
		if grpcProvider, ok := provider.(GRPCClientConn); ok {
			providerID, providerRes, err = m.Serve("MedianProvider", proxy.NewProxy(grpcProvider.ClientConn()))
		} else {
			providerID, providerRes, err = m.ServeNew("MedianProvider", func(s *grpc.Server) {
				pb.RegisterServiceServer(s, &ServiceServer{Srv: provider})
				pb.RegisterOffchainConfigDigesterServer(s, &offchainConfigDigesterServer{impl: provider.OffchainConfigDigester()})
				pb.RegisterContractConfigTrackerServer(s, &contractConfigTrackerServer{impl: provider.ContractConfigTracker()})
				pb.RegisterContractTransmitterServer(s, &contractTransmitterServer{impl: provider.ContractTransmitter()})
				pb.RegisterReportCodecServer(s, &reportCodecServer{impl: provider.ReportCodec()})
				if provider.ChainReader() != nil {
					pb.RegisterChainReaderServer(s, &chainReaderServer{impl: provider.ChainReader()})
				}

				if provider.Codec() != nil {
					pb.RegisterCodecServer(s, &codecServer{impl: provider.Codec()})
				}

				pb.RegisterMedianContractServer(s, &medianContractServer{impl: provider.MedianContract()})
				pb.RegisterOnchainConfigCodecServer(s, &onchainConfigCodecServer{impl: provider.OnchainConfigCodec()})
			})
		}
		if err != nil {
			return 0, nil, err
		}
		deps.Add(providerRes)

		errorLogID, errorLogRes, err := m.ServeNew("ErrorLog", func(s *grpc.Server) {
			pb.RegisterErrorLogServer(s, &ErrorLogServer{Impl: errorLog})
		})
		if err != nil {
			return 0, nil, err
		}
		deps.Add(errorLogRes)

		reply, err := m.median.NewMedianFactory(ctx, &pb.NewMedianFactoryRequest{
			MedianProviderID:            providerID,
			DataSourceID:                dataSourceID,
			JuelsPerFeeCoinDataSourceID: juelsPerFeeCoinDataSourceID,
			GasPriceDataSourceID:        gasPriceDataSourceID,
			ErrorLogID:                  errorLogID,
		})
		if err != nil {
			return 0, nil, err
		}
		return reply.ReportingPluginFactoryID, nil, nil
	})
	return newReportingPluginFactoryClient(m.PluginClient.BrokerExt, cc), nil
}

var _ pb.PluginMedianServer = (*pluginMedianServer)(nil)

type pluginMedianServer struct {
	pb.UnimplementedPluginMedianServer

	*BrokerExt
	impl types.PluginMedian
}

func RegisterPluginMedianServer(server *grpc.Server, broker Broker, brokerCfg BrokerConfig, impl types.PluginMedian) error {
	pb.RegisterPluginMedianServer(server, newPluginMedianServer(&BrokerExt{broker, brokerCfg}, impl))
	return nil
}

func newPluginMedianServer(b *BrokerExt, mp types.PluginMedian) *pluginMedianServer {
	return &pluginMedianServer{BrokerExt: b.WithName("PluginMedian"), impl: mp}
}

func (m *pluginMedianServer) NewMedianFactory(ctx context.Context, request *pb.NewMedianFactoryRequest) (*pb.NewMedianFactoryReply, error) {
	dsConn, err := m.Dial(request.DataSourceID)
	if err != nil {
		return nil, ErrConnDial{Name: "DataSource", ID: request.DataSourceID, Err: err}
	}
	dsRes := Resource{dsConn, "DataSource"}
	dataSource := median_internal.NewDataSourceClient(dsConn)

	juelsConn, err := m.Dial(request.JuelsPerFeeCoinDataSourceID)
	if err != nil {
		m.CloseAll(dsRes)
		return nil, ErrConnDial{Name: "JuelsPerFeeCoinDataSource", ID: request.JuelsPerFeeCoinDataSourceID, Err: err}
	}
	juelsRes := Resource{juelsConn, "JuelsPerFeeCoinDataSource"}
	juelsPerFeeCoin := median_internal.NewDataSourceClient(juelsConn)

<<<<<<< HEAD
	gasPriceConn, err := m.dial(request.GasPriceDataSourceID)
	if err != nil {
		m.closeAll(dsRes, juelsRes)
		return nil, ErrConnDial{Name: "GasPriceDataSource", ID: request.GasPriceDataSourceID, Err: err}
	}
	gasPriceRes := resource{gasPriceConn, "GasPriceDataSource"}
	gasPrice := newDataSourceClient(gasPriceConn)

	providerConn, err := m.dial(request.MedianProviderID)
	if err != nil {
		m.closeAll(dsRes, juelsRes, gasPriceRes)
=======
	providerConn, err := m.Dial(request.MedianProviderID)
	if err != nil {
		m.CloseAll(dsRes, juelsRes)
>>>>>>> 1ea85cf3
		return nil, ErrConnDial{Name: "MedianProvider", ID: request.MedianProviderID, Err: err}
	}
	providerRes := Resource{providerConn, "MedianProvider"}
	provider := newMedianProviderClient(m.BrokerExt, providerConn)

	errorLogConn, err := m.Dial(request.ErrorLogID)
	if err != nil {
<<<<<<< HEAD
		m.closeAll(dsRes, juelsRes, gasPriceRes, providerRes)
=======
		m.CloseAll(dsRes, juelsRes, providerRes)
>>>>>>> 1ea85cf3
		return nil, ErrConnDial{Name: "ErrorLog", ID: request.ErrorLogID, Err: err}
	}
	errorLogRes := Resource{errorLogConn, "ErrorLog"}
	errorLog := NewErrorLogClient(errorLogConn)

	factory, err := m.impl.NewMedianFactory(ctx, provider, dataSource, juelsPerFeeCoin, gasPrice, errorLog)
	if err != nil {
<<<<<<< HEAD
		m.closeAll(dsRes, juelsRes, gasPriceRes, providerRes, errorLogRes)
=======
		m.CloseAll(dsRes, juelsRes, providerRes, errorLogRes)
>>>>>>> 1ea85cf3
		return nil, err
	}

	id, _, err := m.ServeNew("ReportingPluginProvider", func(s *grpc.Server) {
		pb.RegisterServiceServer(s, &ServiceServer{Srv: factory})
		pb.RegisterReportingPluginFactoryServer(s, newReportingPluginFactoryServer(factory, m.BrokerExt))
	}, dsRes, juelsRes, providerRes, errorLogRes)
	if err != nil {
		return nil, err
	}

	return &pb.NewMedianFactoryReply{ReportingPluginFactoryID: id}, nil
}

var (
	_ types.MedianProvider = (*medianProviderClient)(nil)
	_ GRPCClientConn       = (*medianProviderClient)(nil)
)

type medianProviderClient struct {
	*pluginProviderClient
	reportCodec        median.ReportCodec
	medianContract     median.MedianContract
	onchainConfigCodec median.OnchainConfigCodec
	chainReader        types.ChainReader
	codec              types.Codec
}

func (m *medianProviderClient) ClientConn() grpc.ClientConnInterface { return m.cc }

func newMedianProviderClient(b *BrokerExt, cc grpc.ClientConnInterface) *medianProviderClient {
	m := &medianProviderClient{pluginProviderClient: newPluginProviderClient(b.WithName("MedianProviderClient"), cc)}
	m.reportCodec = &reportCodecClient{b, pb.NewReportCodecClient(m.cc)}
	m.medianContract = &medianContractClient{pb.NewMedianContractClient(m.cc)}
	m.onchainConfigCodec = &onchainConfigCodecClient{b, pb.NewOnchainConfigCodecClient(m.cc)}

	maybeCr := &chainReaderClient{b, pb.NewChainReaderClient(m.cc)}
	var anyRetVal int
	err := maybeCr.GetLatestValue(context.Background(), "", "", nil, &anyRetVal)
	if status.Convert(err).Code() != codes.Unimplemented {
		m.chainReader = maybeCr
	}

	maybeCodec := &codecClient{b, pb.NewCodecClient(m.cc)}
	err = maybeCodec.Decode(context.Background(), []byte{}, &anyRetVal, "")
	if status.Convert(err).Code() != codes.Unimplemented {
		m.codec = maybeCodec
	}

	return m
}

func (m *medianProviderClient) ReportCodec() median.ReportCodec {
	return m.reportCodec
}

func (m *medianProviderClient) MedianContract() median.MedianContract {
	return m.medianContract
}

func (m *medianProviderClient) OnchainConfigCodec() median.OnchainConfigCodec {
	return m.onchainConfigCodec
}

func (m *medianProviderClient) ChainReader() types.ChainReader {
	return m.chainReader
}

func (m *medianProviderClient) Codec() types.Codec {
	return m.codec
}

var _ median.ReportCodec = (*reportCodecClient)(nil)

type reportCodecClient struct {
	*BrokerExt
	grpc pb.ReportCodecClient
}

func (r *reportCodecClient) BuildReport(observations []median.ParsedAttributedObservation) (report libocr.Report, err error) {
	ctx, cancel := r.StopCtx()
	defer cancel()

	var req pb.BuildReportRequest
	for _, o := range observations {
		req.Observations = append(req.Observations, &pb.ParsedAttributedObservation{
			Timestamp:       o.Timestamp,
			Value:           pb.NewBigIntFromInt(o.Value),
			JulesPerFeeCoin: pb.NewBigIntFromInt(o.JuelsPerFeeCoin),
			Observer:        uint32(o.Observer),
			GasPrice:        pb.NewBigIntFromInt(o.GasPrice),
		})
	}
	var reply *pb.BuildReportReply
	reply, err = r.grpc.BuildReport(ctx, &req)
	if err != nil {
		return
	}
	report = reply.Report
	return
}

func (r *reportCodecClient) MedianFromReport(report libocr.Report) (*big.Int, error) {
	ctx, cancel := r.StopCtx()
	defer cancel()

	reply, err := r.grpc.MedianFromReport(ctx, &pb.MedianFromReportRequest{Report: report})
	if err != nil {
		return nil, err
	}
	return reply.Median.Int(), nil
}

func (r *reportCodecClient) MaxReportLength(n int) (int, error) {
	ctx, cancel := r.StopCtx()
	defer cancel()

	reply, err := r.grpc.MaxReportLength(ctx, &pb.MaxReportLengthRequest{N: int64(n)})
	if err != nil {
		return -1, err
	}
	return int(reply.Max), nil
}

var _ pb.ReportCodecServer = (*reportCodecServer)(nil)

type reportCodecServer struct {
	pb.UnimplementedReportCodecServer
	impl median.ReportCodec
}

func (r *reportCodecServer) BuildReport(ctx context.Context, request *pb.BuildReportRequest) (*pb.BuildReportReply, error) {
	var obs []median.ParsedAttributedObservation
	for _, o := range request.Observations {
		val, jpfc := o.Value.Int(), o.JulesPerFeeCoin.Int()
		if o.Observer > math.MaxUint8 {
			return nil, fmt.Errorf("expected uint8 Observer (max %d) but got %d", math.MaxUint8, o.Observer)
		}
		obs = append(obs, median.ParsedAttributedObservation{
			Timestamp:       o.Timestamp,
			Value:           val,
			JuelsPerFeeCoin: jpfc,
			Observer:        commontypes.OracleID(o.Observer),
		})
	}
	report, err := r.impl.BuildReport(obs)
	if err != nil {
		return nil, err
	}
	return &pb.BuildReportReply{Report: report}, nil
}

func (r *reportCodecServer) MedianFromReport(ctx context.Context, request *pb.MedianFromReportRequest) (*pb.MedianFromReportReply, error) {
	m, err := r.impl.MedianFromReport(request.Report)
	if err != nil {
		return nil, err
	}
	return &pb.MedianFromReportReply{Median: pb.NewBigIntFromInt(m)}, nil
}

func (r *reportCodecServer) MaxReportLength(ctx context.Context, request *pb.MaxReportLengthRequest) (*pb.MaxReportLengthReply, error) {
	l, err := r.impl.MaxReportLength(int(request.N))
	if err != nil {
		return nil, err
	}
	return &pb.MaxReportLengthReply{Max: int64(l)}, nil
}

var _ median.MedianContract = (*medianContractClient)(nil)

type medianContractClient struct {
	grpc pb.MedianContractClient
}

func (m *medianContractClient) LatestTransmissionDetails(ctx context.Context) (configDigest libocr.ConfigDigest, epoch uint32, round uint8, latestAnswer *big.Int, latestTimestamp time.Time, err error) {
	var reply *pb.LatestTransmissionDetailsReply
	reply, err = m.grpc.LatestTransmissionDetails(ctx, &pb.LatestTransmissionDetailsRequest{})
	if err != nil {
		return
	}
	if l := len(reply.ConfigDigest); l != 32 {
		err = fmt.Errorf("expected ConfigDigest length 32 but got %d", l)
		return
	}
	copy(configDigest[:], reply.ConfigDigest)
	epoch = reply.Epoch
	if reply.Round > math.MaxUint8 {
		err = fmt.Errorf("expected uint8 Round (max %d) but got %d", math.MaxUint8, reply.Round)
		return
	}
	round = uint8(reply.Round)
	latestAnswer = reply.LatestAnswer.Int()
	latestTimestamp = reply.LatestTimestamp.AsTime()
	return
}

func (m *medianContractClient) LatestRoundRequested(ctx context.Context, lookback time.Duration) (configDigest libocr.ConfigDigest, epoch uint32, round uint8, err error) {
	reply, err := m.grpc.LatestRoundRequested(ctx, &pb.LatestRoundRequestedRequest{Lookback: int64(lookback)})
	if err != nil {
		return
	}
	if l := len(reply.ConfigDigest); l != 32 {
		err = fmt.Errorf("expected ConfigDigest length 32 but got %d", l)
		return
	}
	copy(configDigest[:], reply.ConfigDigest)
	epoch = reply.Epoch
	if reply.Round > math.MaxUint8 {
		err = fmt.Errorf("expected uint8 Round (max %d) but got %d", math.MaxUint8, reply.Round)
		return
	}
	round = uint8(reply.Round)
	return
}

var _ pb.MedianContractServer = (*medianContractServer)(nil)

type medianContractServer struct {
	pb.UnimplementedMedianContractServer
	impl median.MedianContract
}

func (m *medianContractServer) LatestTransmissionDetails(ctx context.Context, _ *pb.LatestTransmissionDetailsRequest) (*pb.LatestTransmissionDetailsReply, error) {
	digest, epoch, round, latestAnswer, latestTimestamp, err := m.impl.LatestTransmissionDetails(ctx)
	if err != nil {
		return nil, err
	}

	return &pb.LatestTransmissionDetailsReply{
		ConfigDigest:    digest[:],
		Epoch:           epoch,
		Round:           uint32(round),
		LatestAnswer:    pb.NewBigIntFromInt(latestAnswer),
		LatestTimestamp: timestamppb.New(latestTimestamp),
	}, nil
}

func (m *medianContractServer) LatestRoundRequested(ctx context.Context, request *pb.LatestRoundRequestedRequest) (*pb.LatestRoundRequestedReply, error) {
	digest, epoch, round, err := m.impl.LatestRoundRequested(ctx, time.Duration(request.Lookback))
	if err != nil {
		return nil, err
	}

	return &pb.LatestRoundRequestedReply{
		ConfigDigest: digest[:],
		Epoch:        epoch,
		Round:        uint32(round),
	}, nil
}

var _ median.OnchainConfigCodec = (*onchainConfigCodecClient)(nil)

type onchainConfigCodecClient struct {
	*BrokerExt
	grpc pb.OnchainConfigCodecClient
}

func (o *onchainConfigCodecClient) Encode(config median.OnchainConfig) ([]byte, error) {
	ctx, cancel := o.StopCtx()
	defer cancel()

	req := &pb.EncodeRequest{OnchainConfig: &pb.OnchainConfig{
		Min: pb.NewBigIntFromInt(config.Min),
		Max: pb.NewBigIntFromInt(config.Max),
	}}
	reply, err := o.grpc.Encode(ctx, req)
	if err != nil {
		return nil, err
	}
	return reply.Encoded, nil
}

func (o *onchainConfigCodecClient) Decode(bytes []byte) (oc median.OnchainConfig, err error) {
	ctx, cancel := o.StopCtx()
	defer cancel()

	var reply *pb.DecodeReply
	reply, err = o.grpc.Decode(ctx, &pb.DecodeRequest{Encoded: bytes})
	if err != nil {
		return
	}
	oc.Min, oc.Max = reply.OnchainConfig.Min.Int(), reply.OnchainConfig.Max.Int()
	return
}

var _ pb.OnchainConfigCodecServer = (*onchainConfigCodecServer)(nil)

type onchainConfigCodecServer struct {
	pb.UnimplementedOnchainConfigCodecServer
	impl median.OnchainConfigCodec
}

func (o *onchainConfigCodecServer) Encode(ctx context.Context, request *pb.EncodeRequest) (*pb.EncodeReply, error) {
	min, max := request.OnchainConfig.Min.Int(), request.OnchainConfig.Max.Int()
	b, err := o.impl.Encode(median.OnchainConfig{Max: max, Min: min})
	if err != nil {
		return nil, err
	}
	return &pb.EncodeReply{Encoded: b}, nil
}

func (o *onchainConfigCodecServer) Decode(ctx context.Context, request *pb.DecodeRequest) (*pb.DecodeReply, error) {
	oc, err := o.impl.Decode(request.Encoded)
	if err != nil {
		return nil, err
	}
	return &pb.DecodeReply{OnchainConfig: &pb.OnchainConfig{
		Min: pb.NewBigIntFromInt(oc.Min),
		Max: pb.NewBigIntFromInt(oc.Max),
	}}, nil
}

type MedianProviderServer struct{}

func (m MedianProviderServer) ConnToProvider(conn grpc.ClientConnInterface, broker Broker, brokerCfg BrokerConfig) types.MedianProvider {
	be := &BrokerExt{Broker: broker, BrokerConfig: brokerCfg}
	return newMedianProviderClient(be, conn)
}<|MERGE_RESOLUTION|>--- conflicted
+++ resolved
@@ -38,17 +38,10 @@
 	return &PluginMedianClient{PluginClient: pc, median: pb.NewPluginMedianClient(pc), ServiceClient: NewServiceClient(pc.BrokerExt, pc)}
 }
 
-<<<<<<< HEAD
 func (m *PluginMedianClient) NewMedianFactory(ctx context.Context, provider types.MedianProvider, dataSource, juelsPerFeeCoin, gasPrice median.DataSource, errorLog types.ErrorLog) (types.ReportingPluginFactory, error) {
-	cc := m.newClientConn("MedianPluginFactory", func(ctx context.Context) (id uint32, deps resources, err error) {
-		dataSourceID, dsRes, err := m.serveNew("DataSource", func(s *grpc.Server) {
-			pb.RegisterDataSourceServer(s, &dataSourceServer{impl: dataSource})
-=======
-func (m *PluginMedianClient) NewMedianFactory(ctx context.Context, provider types.MedianProvider, dataSource, juelsPerFeeCoin median.DataSource, errorLog types.ErrorLog) (types.ReportingPluginFactory, error) {
 	cc := m.NewClientConn("MedianPluginFactory", func(ctx context.Context) (id uint32, deps Resources, err error) {
 		dataSourceID, dsRes, err := m.ServeNew("DataSource", func(s *grpc.Server) {
 			pb.RegisterDataSourceServer(s, median_internal.NewDataSourceServer(dataSource))
->>>>>>> 1ea85cf3
 		})
 		if err != nil {
 			return 0, nil, err
@@ -63,8 +56,8 @@
 		}
 		deps.Add(juelsPerFeeCoinDataSourceRes)
 
-		gasPriceDataSourceID, gasPriceDataSourceRes, err := m.serveNew("GasPriceDataSource", func(s *grpc.Server) {
-			pb.RegisterDataSourceServer(s, &dataSourceServer{impl: gasPrice})
+		gasPriceDataSourceID, gasPriceDataSourceRes, err := m.ServeNew("GasPriceDataSource", func(s *grpc.Server) {
+			pb.RegisterDataSourceServer(s, median_internal.NewDataSourceServer(gasPrice))
 		})
 		if err != nil {
 			return 0, nil, err
@@ -158,23 +151,17 @@
 	juelsRes := Resource{juelsConn, "JuelsPerFeeCoinDataSource"}
 	juelsPerFeeCoin := median_internal.NewDataSourceClient(juelsConn)
 
-<<<<<<< HEAD
-	gasPriceConn, err := m.dial(request.GasPriceDataSourceID)
-	if err != nil {
-		m.closeAll(dsRes, juelsRes)
+	gasPriceConn, err := m.Dial(request.GasPriceDataSourceID)
+	if err != nil {
+		m.CloseAll(dsRes, juelsRes)
 		return nil, ErrConnDial{Name: "GasPriceDataSource", ID: request.GasPriceDataSourceID, Err: err}
 	}
-	gasPriceRes := resource{gasPriceConn, "GasPriceDataSource"}
-	gasPrice := newDataSourceClient(gasPriceConn)
-
-	providerConn, err := m.dial(request.MedianProviderID)
-	if err != nil {
-		m.closeAll(dsRes, juelsRes, gasPriceRes)
-=======
+	gasPriceRes := Resource{gasPriceConn, "GasPriceDataSource"}
+	gasPrice := median_internal.NewDataSourceClient(gasPriceConn)
+
 	providerConn, err := m.Dial(request.MedianProviderID)
 	if err != nil {
-		m.CloseAll(dsRes, juelsRes)
->>>>>>> 1ea85cf3
+		m.CloseAll(dsRes, juelsRes, gasPriceRes)
 		return nil, ErrConnDial{Name: "MedianProvider", ID: request.MedianProviderID, Err: err}
 	}
 	providerRes := Resource{providerConn, "MedianProvider"}
@@ -182,11 +169,7 @@
 
 	errorLogConn, err := m.Dial(request.ErrorLogID)
 	if err != nil {
-<<<<<<< HEAD
-		m.closeAll(dsRes, juelsRes, gasPriceRes, providerRes)
-=======
-		m.CloseAll(dsRes, juelsRes, providerRes)
->>>>>>> 1ea85cf3
+		m.CloseAll(dsRes, juelsRes, gasPriceRes, providerRes)
 		return nil, ErrConnDial{Name: "ErrorLog", ID: request.ErrorLogID, Err: err}
 	}
 	errorLogRes := Resource{errorLogConn, "ErrorLog"}
@@ -194,11 +177,7 @@
 
 	factory, err := m.impl.NewMedianFactory(ctx, provider, dataSource, juelsPerFeeCoin, gasPrice, errorLog)
 	if err != nil {
-<<<<<<< HEAD
-		m.closeAll(dsRes, juelsRes, gasPriceRes, providerRes, errorLogRes)
-=======
-		m.CloseAll(dsRes, juelsRes, providerRes, errorLogRes)
->>>>>>> 1ea85cf3
+		m.CloseAll(dsRes, juelsRes, gasPriceRes, providerRes, errorLogRes)
 		return nil, err
 	}
 
