--- conflicted
+++ resolved
@@ -165,15 +165,10 @@
 
 func testRuntimeInternals(tb testing.TB) *runtimeInternalsTestHook {
 	return &runtimeInternalsTestHook{
-<<<<<<< HEAD
-		testTb:           tb,
-		outstandingCalls: map[int32]sdk.Promise[*pb.CapabilityResponse]{},
-=======
 		testTb:                  tb,
-		outstandingCalls:        map[int32]sdk.Promise[*sdkpb.CapabilityResponse]{},
-		outstandingSecretsCalls: map[int32]sdk.Promise[[]*sdkpb.SecretResponse]{},
-		secrets:                 map[string]*sdkpb.Secret{},
->>>>>>> 9cb7ec4a
+		outstandingCalls:        map[int32]sdk.Promise[*pb.CapabilityResponse]{},
+		outstandingSecretsCalls: map[int32]sdk.Promise[[]*pb.SecretResponse]{},
+		secrets:                 map[string]*pb.Secret{},
 	}
 }
 
