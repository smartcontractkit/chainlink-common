--- conflicted
+++ resolved
@@ -106,7 +106,6 @@
 	return nil, fmt.Errorf("account not found: %s", account)
 }
 
-<<<<<<< HEAD
 func (c *singleAccountSigner) Decrypt(ctx context.Context, account string, encrypted []byte) (decrypted []byte, err error) {
 	return nil, fmt.Errorf("decrypt not supported for single account signer")
 }
@@ -148,7 +147,6 @@
 		return c.decrypter.Decrypt(encrypted)
 	}
 	return nil, fmt.Errorf("account not found: %s", account)
-=======
 var _ Keystore = &UnimplementedKeystore{}
 
 type UnimplementedKeystore struct{}
@@ -159,5 +157,4 @@
 
 func (u *UnimplementedKeystore) Sign(ctx context.Context, account string, data []byte) (signed []byte, err error) {
 	return nil, status.Errorf(codes.Unimplemented, "method Sign not implemented")
->>>>>>> 91ec077f
 }