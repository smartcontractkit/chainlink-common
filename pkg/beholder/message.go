package beholder

import (
	"fmt"
<<<<<<< HEAD
	"time"
=======
	"regexp"
	"strings"
>>>>>>> ceeb4737

	"github.com/go-playground/validator/v10"
	"go.opentelemetry.io/otel/attribute"
	otellog "go.opentelemetry.io/otel/log"
)

type Message struct {
	Attrs Attributes
	Body  []byte
}

type Metadata struct {
	//	REQUIRED FIELDS
	// Schema Registry URI to fetch schema
	BeholderDomain     string `validate:"required,domain_entity"`
	BeholderEntity     string `validate:"required,domain_entity"`
	BeholderDataSchema string `validate:"required,uri"`

	// OPTIONAL FIELDS
	// The version of the CL node.
	NodeVersion string
	// mTLS public key for the node operator. This is used as an identity key but with the added benefit of being able to provide signatures.
	NodeCsaKey string `validate:"required"`
	// Signature from CSA private key.
	NodeCsaSignature string `validate:"required"`
	DonID            string
	// The RDD network name the CL node is operating with.
	NetworkName          []string
	WorkflowID           string
	WorkflowName         string
	WorkflowOwnerAddress string
	// Hash of the workflow spec.
	WorkflowSpecID string
	// The unique execution of a workflow.
	WorkflowExecutionID string
	// The address for the contract.
	CapabilityContractAddress string
	CapabilityID              string
	CapabilityVersion         string
	CapabilityName            string
	NetworkChainID            string
	Timestamp                 time.Time
}

func (m Metadata) Attributes() Attributes {
	return Attributes{
		"node_version":                m.NodeVersion,
		"node_csa_key":                m.NodeCsaKey,
		"node_csa_signature":          m.NodeCsaSignature,
		"don_id":                      m.DonID,
		"network_name":                m.NetworkName,
		"workflow_id":                 m.WorkflowID,
		"workflow_name":               m.WorkflowName,
		"workflow_owner_address":      m.WorkflowOwnerAddress,
		"workflow_spec_id":            m.WorkflowSpecID,
		"workflow_execution_id":       m.WorkflowExecutionID,
		"beholder_domain":             m.BeholderDomain,
		"beholder_entity":             m.BeholderEntity,
		"beholder_data_schema":        m.BeholderDataSchema,
		"capability_contract_address": m.CapabilityContractAddress,
		"capability_id":               m.CapabilityID,
		"capability_version":          m.CapabilityVersion,
		"capability_name":             m.CapabilityName,
		"network_chain_id":            m.NetworkChainID,
		"timestamp":                   m.Timestamp,
	}
}

type Attributes = map[string]any

func newAttributes(attrKVs ...any) Attributes {
	a := make(Attributes, len(attrKVs)/2)

	l := len(attrKVs)
	for i := 0; i < l; {
		switch t := attrKVs[i].(type) {
		case Attributes:
			for k, v := range t {
				a[k] = v
			}
			i++
		case string:
			if i+1 >= l {
				break
			}
			val := attrKVs[i+1]
			a[t] = val
			i += 2
		default:
			// Unexpected type
			return a
		}
	}
	return a
}

func NewMessage(body []byte, attrKVs ...any) Message {
	return Message{
		Body:  body,
		Attrs: newAttributes(attrKVs...),
	}
}

func (e *Message) AddAttributes(attrKVs ...any) {
	attrs := newAttributes(attrKVs...)
	if e.Attrs == nil {
		e.Attrs = make(map[string]any, len(attrs)/2)
	}
	for k, v := range attrs {
		e.Attrs[k] = v
	}
}

func (e *Message) OtelRecord() otellog.Record {
	return newRecord(e.Body, e.Attrs)
}

func (e *Message) Copy() Message {
	attrs := make(Attributes, len(e.Attrs))
	for k, v := range e.Attrs {
		attrs[k] = v
	}
	c := Message{
		Attrs: attrs,
	}
	if e.Body != nil {
		c.Body = make([]byte, len(e.Body))
		copy(c.Body, e.Body)
	}
	return c
}

// Creates otellog.Record from body and attributes
func newRecord(body []byte, attrs map[string]any) otellog.Record {
	otelRecord := otellog.Record{}
	if body != nil {
		otelRecord.SetBody(otellog.BytesValue(body))
	}
	for k, v := range attrs {
		otelRecord.AddAttributes(OtelAttr(k, v))
	}
	return otelRecord
}

func OtelAttr(key string, value any) otellog.KeyValue {
	switch v := value.(type) {
	case string:
		return otellog.String(key, v)
	case []string:
		vals := make([]otellog.Value, 0, len(v))
		for _, s := range v {
			vals = append(vals, otellog.StringValue(s))
		}
		return otellog.Slice(key, vals...)
	case int64:
		return otellog.Int64(key, v)
	case int:
		return otellog.Int(key, v)
	case float64:
		return otellog.Float64(key, v)
	case bool:
		return otellog.Bool(key, v)
	case []byte:
		return otellog.Bytes(key, v)
	case time.Time:
		return otellog.Int64(key, v.Unix())
	case nil:
		return otellog.Empty(key)
	case otellog.Value:
		return otellog.KeyValue{Key: key, Value: v}
	case attribute.Value:
		return OtelAttr(key, v.AsInterface())
	default:
		return otellog.String(key, fmt.Sprintf("<unhandled beholder attribute value type: %T, value:%v>", v, v))
	}
}

func (e Message) String() string {
	return fmt.Sprintf("Message{Attrs: %v, Body: %v}", e.Attrs, e.Body)
}

// Sets metadata fields from  attributes
func (m *Metadata) FromAttributes(attrs Attributes) *Metadata {
	for k, v := range attrs {
		switch k {
		case "node_version":
			m.NodeVersion = v.(string)
		case "node_csa_key":
			m.NodeCsaKey = v.(string)
		case "node_csa_signature":
			m.NodeCsaSignature = v.(string)
		case "don_id":
			m.DonID = v.(string)
		case "network_name":
			m.NetworkName = v.([]string)
		case "workflow_id":
			m.WorkflowID = v.(string)
		case "workflow_name":
			m.WorkflowName = v.(string)
		case "workflow_owner_address":
			m.WorkflowOwnerAddress = v.(string)
		case "workflow_spec_id":
			m.WorkflowSpecID = v.(string)
		case "workflow_execution_id":
			m.WorkflowExecutionID = v.(string)
		case "beholder_domain":
			m.BeholderDomain = v.(string)
		case "beholder_entity":
			m.BeholderEntity = v.(string)
		case "beholder_data_schema":
			m.BeholderDataSchema = v.(string)
		case "capability_contract_address":
			m.CapabilityContractAddress = v.(string)
		case "capability_id":
			m.CapabilityID = v.(string)
		case "capability_version":
			m.CapabilityVersion = v.(string)
		case "capability_name":
			m.CapabilityName = v.(string)
		case "network_chain_id":
			m.NetworkChainID = v.(string)
		case "timestamp":
			m.Timestamp = v.(time.Time)
		}
	}
	return m
}

func NewMetadata(attrs Attributes) *Metadata {
	m := &Metadata{Timestamp: time.Now().UTC()}
	m.FromAttributes(attrs)
	return m
}

// validDomainAndEntityRegex allows for alphanumeric characters and ._-
var validDomainAndEntityRegex = regexp.MustCompile(`^[a-zA-Z0-9._-]+$`)

func NewMetadataValidator() (*validator.Validate, error) {
	validate := validator.New()
	err := validate.RegisterValidation("domain_entity", func(fl validator.FieldLevel) bool {
		str, isStr := fl.Field().Interface().(string)
		if !isStr {
			return false
		}
		if strings.Contains(str, "__") {
			return false
		}
		if !validDomainAndEntityRegex.MatchString(str) {
			return false
		}
		return true
	})
	if err != nil {
		return nil, err
	}
	return validate, nil
}

func (m *Metadata) Validate() error {
	validate, err := NewMetadataValidator()
	if err != nil {
		return err
	}
	return validate.Struct(m)
}

func (e Message) Validate() error {
	if e.Body == nil {
		return fmt.Errorf("message body is required")
	}
	if len(e.Attrs) == 0 {
		return fmt.Errorf("message attributes are required")
	}
	metadata := NewMetadata(e.Attrs)
	return metadata.Validate()
}<|MERGE_RESOLUTION|>--- conflicted
+++ resolved
@@ -2,12 +2,9 @@
 
 import (
 	"fmt"
-<<<<<<< HEAD
-	"time"
-=======
 	"regexp"
 	"strings"
->>>>>>> ceeb4737
+  "time"
 
 	"github.com/go-playground/validator/v10"
 	"go.opentelemetry.io/otel/attribute"
