package internal

import (
	"context"
	"sync"
	"sync/atomic"
	"time"

	"github.com/jpillora/backoff"
	"google.golang.org/grpc"
	"google.golang.org/grpc/codes"
	"google.golang.org/grpc/status"

	"github.com/smartcontractkit/chainlink-relay/pkg/logger"
)

var _ grpc.ClientConnInterface = (*atomicClient)(nil)

// An atomicClient implements [grpc.ClientConnInterface] and is backed by a swappable [*grpc.ClientConn]
type atomicClient struct {
	cc atomic.Pointer[grpc.ClientConn]
}

func (a *atomicClient) store(cc *grpc.ClientConn) { a.cc.Store(cc) }

func (a *atomicClient) Invoke(ctx context.Context, method string, args interface{}, reply interface{}, opts ...grpc.CallOption) error {
	return a.cc.Load().Invoke(ctx, method, args, reply, opts...)
}

func (a *atomicClient) NewStream(ctx context.Context, desc *grpc.StreamDesc, method string, opts ...grpc.CallOption) (grpc.ClientStream, error) {
	return a.cc.Load().NewStream(ctx, desc, method, opts...)
}

var _ grpc.ClientConnInterface = (*clientConn)(nil)

// newClientFn returns a new client connection id to dial, and a set of resource dependencies to close.
type newClientFn func(context.Context) (id uint32, deps resources, err error)

// clientConn is a [grpc.ClientConnInterface] backed by a [*grpc.ClientConn] which can be recreated and swapped out
// via the provided [newClientFn].
// New instances should be created via brokerExt.newClientConn.
type clientConn struct {
	*brokerExt
	newClient newClientFn
	name      string

	mu   sync.RWMutex
	deps resources
	cc   *grpc.ClientConn
}

func (c *clientConn) Invoke(ctx context.Context, method string, args interface{}, reply interface{}, opts ...grpc.CallOption) error {
	c.mu.RLock()
	cc := c.cc
	c.mu.RUnlock()

	if cc == nil {
		cc = c.refresh(ctx, nil)
	}
	for cc != nil {
		err := cc.Invoke(ctx, method, args, reply, opts...)
		if isErrTerminal(err) {
			c.lggr.Warnw("clientConn: Invoke: terminal error, refreshing connection", "err", err)
			cc = c.refresh(ctx, cc)
			continue
		}
		return err
	}
	return context.Cause(ctx)
}

func (c *clientConn) NewStream(ctx context.Context, desc *grpc.StreamDesc, method string, opts ...grpc.CallOption) (grpc.ClientStream, error) {
	c.mu.RLock()
	cc := c.cc
	c.mu.RUnlock()

	if cc == nil {
		cc = c.refresh(ctx, nil)
	}
	for cc != nil {
		s, err := cc.NewStream(ctx, desc, method, opts...)
		if isErrTerminal(err) {
			c.lggr.Warnw("clientConn: NewStream: terminal error, refreshing connection", "err", err)
			cc = c.refresh(ctx, cc)
			continue
		}
		return s, err
	}
	return nil, context.Cause(ctx)
}

// refresh replaces c.cc with a new (different from orig) *grpc.ClientConn, and returns it as well.
// It will block until a new connection is successfully dialed, or return nil if the context expires.
func (c *clientConn) refresh(ctx context.Context, orig *grpc.ClientConn) *grpc.ClientConn {
	c.mu.Lock()
	defer c.mu.Unlock()
	if c.cc != orig {
		return c.cc
	}
	if c.cc != nil {
		if err := c.cc.Close(); err != nil {
			c.Logger.Errorw("Client close failed", "err", err)
		}
		c.closeAll(c.deps...)
	}

	try := func() bool {
		c.Logger.Debug("Client refresh")
		id, deps, err := c.newClient(ctx)
		if err != nil {
<<<<<<< HEAD
			c.lggr.Warnw("Client refresh attempt failed", "err", err)
=======
			if ctx.Err() != nil {
				c.Logger.Errorw("Client refresh failed", "err", err)
			}
>>>>>>> 7ebcc3ef
			c.closeAll(deps...)
			return false
		}
		c.deps = deps

		lggr := logger.With(c.Logger, "id", id)
		lggr.Debug("Client dial")
		c.cc, err = c.dial(id)
		if err != nil {
			if ctx.Err() != nil {
				lggr.Errorw("Client dial failed", "err", ErrConnDial{Name: c.name, ID: id, Err: err})
			}
			c.closeAll(c.deps...)
			return false
		}
		return true
	}

	b := backoff.Backoff{
		Min:    100 * time.Millisecond,
		Max:    5 * time.Second,
		Factor: 2,
	}
	for !try() {
		if ctx.Err() != nil {
			c.lggr.Errorw("Client refresh failed: aborting refresh due to context error", "err", ctx.Err())
			return nil
		}
		wait := b.Duration()
		c.Logger.Infow("Waiting to refresh", "wait", wait)
		select {
		case <-ctx.Done():
			return nil
		case <-time.After(wait):
		}
	}

	return c.cc
}

// isErrTerminal returns true if the grpc [status] [codes.Code] indicates that the plugin connection has terminated and
// must be refreshed.
func isErrTerminal(err error) bool {
	switch status.Code(err) {
	case codes.Unavailable, codes.Canceled:
		return true
	case codes.OK, codes.Unknown, codes.InvalidArgument, codes.DeadlineExceeded, codes.NotFound, codes.AlreadyExists,
		codes.PermissionDenied, codes.ResourceExhausted, codes.FailedPrecondition, codes.Aborted, codes.OutOfRange,
		codes.Unimplemented, codes.Internal, codes.DataLoss, codes.Unauthenticated:
		return false
	}
	return false
}<|MERGE_RESOLUTION|>--- conflicted
+++ resolved
@@ -60,7 +60,7 @@
 	for cc != nil {
 		err := cc.Invoke(ctx, method, args, reply, opts...)
 		if isErrTerminal(err) {
-			c.lggr.Warnw("clientConn: Invoke: terminal error, refreshing connection", "err", err)
+			c.Logger.Warnw("clientConn: Invoke: terminal error, refreshing connection", "err", err)
 			cc = c.refresh(ctx, cc)
 			continue
 		}
@@ -80,7 +80,7 @@
 	for cc != nil {
 		s, err := cc.NewStream(ctx, desc, method, opts...)
 		if isErrTerminal(err) {
-			c.lggr.Warnw("clientConn: NewStream: terminal error, refreshing connection", "err", err)
+			c.Logger.Warnw("clientConn: NewStream: terminal error, refreshing connection", "err", err)
 			cc = c.refresh(ctx, cc)
 			continue
 		}
@@ -108,13 +108,7 @@
 		c.Logger.Debug("Client refresh")
 		id, deps, err := c.newClient(ctx)
 		if err != nil {
-<<<<<<< HEAD
-			c.lggr.Warnw("Client refresh attempt failed", "err", err)
-=======
-			if ctx.Err() != nil {
-				c.Logger.Errorw("Client refresh failed", "err", err)
-			}
->>>>>>> 7ebcc3ef
+			c.Logger.Errorw("Client refresh attempt failed", "err", err)
 			c.closeAll(deps...)
 			return false
 		}
@@ -140,7 +134,7 @@
 	}
 	for !try() {
 		if ctx.Err() != nil {
-			c.lggr.Errorw("Client refresh failed: aborting refresh due to context error", "err", ctx.Err())
+			c.Logger.Errorw("Client refresh failed: aborting refresh due to context error", "err", ctx.Err())
 			return nil
 		}
 		wait := b.Duration()
