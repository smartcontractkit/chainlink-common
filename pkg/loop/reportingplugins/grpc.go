package reportingplugins

import (
	"context"

	"github.com/hashicorp/go-plugin"
	"google.golang.org/grpc"

	"github.com/smartcontractkit/chainlink-common/pkg/loop"
	"github.com/smartcontractkit/chainlink-common/pkg/loop/internal/core/services/reportingplugin/ocr2"
	"github.com/smartcontractkit/chainlink-common/pkg/loop/internal/core/services/telemetry"
	"github.com/smartcontractkit/chainlink-common/pkg/loop/internal/net"
	"github.com/smartcontractkit/chainlink-common/pkg/loop/internal/relayer/pluginprovider/ext/median"
	pluginprovider "github.com/smartcontractkit/chainlink-common/pkg/loop/internal/relayer/pluginprovider/ocr2"
	"github.com/smartcontractkit/chainlink-common/pkg/types"
)

// PluginServiceName is the name for [types.PluginClient]/[NewGRPCService].
const PluginServiceName = "plugin-service"

func ReportingPluginHandshakeConfig() plugin.HandshakeConfig {
	return plugin.HandshakeConfig{
		MagicCookieKey:   "CL_PLUGIN_GENERIC_MAGIC_COOKIE",
		MagicCookieValue: "2ad981747cd86c4ab3e23170970020fd",
	}
}

type ProviderServer[T types.PluginProvider] interface {
	types.ReportingPluginServer[T]
	ConnToProvider(conn grpc.ClientConnInterface, broker net.Broker, brokerConfig loop.BrokerConfig) T
}

// GRPCService is the loopp interface for a plugin that can
// run an arbitrary product in the core node. By specifying
// `T`, server instances can request a specific provider type.
type GRPCService[T types.PluginProvider] struct {
	plugin.NetRPCUnsupportedPlugin

	loop.BrokerConfig

	PluginServer ProviderServer[T]

	pluginClient *ocr2.ReportingPluginServiceClient
}

type serverAdapter struct {
	NewReportingPluginFactoryFn func(
		ctx context.Context,
		config types.ReportingPluginServiceConfig,
		conn grpc.ClientConnInterface,
		pr types.PipelineRunnerService,
		ts types.TelemetryService,
		errorLog types.ErrorLog,
	) (types.ReportingPluginFactory, error)

	ValidateConfigFn func(ctx context.Context) (types.ValidationService, error)
}

func (s serverAdapter) NewValidationService(ctx context.Context) (types.ValidationService, error) {
	return s.ValidateConfigFn(ctx)
}

func (s serverAdapter) NewReportingPluginFactory(
	ctx context.Context,
	config types.ReportingPluginServiceConfig,
	conn grpc.ClientConnInterface,
	pr types.PipelineRunnerService,
	ts types.TelemetryService,
	errorLog types.ErrorLog,
) (types.ReportingPluginFactory, error) {
	return s.NewReportingPluginFactoryFn(ctx, config, conn, pr, ts, errorLog)
}

func (g *GRPCService[T]) GRPCServer(broker *plugin.GRPCBroker, server *grpc.Server) error {
	newReportingPluginFactoryFn := func(
		ctx context.Context,
		cfg types.ReportingPluginServiceConfig,
		conn grpc.ClientConnInterface,
		pr types.PipelineRunnerService,
		ts types.TelemetryService,
		el types.ErrorLog,
	) (types.ReportingPluginFactory, error) {
		provider := g.PluginServer.ConnToProvider(conn, broker, g.BrokerConfig)
		tc := telemetry.NewTelemetryClient(ts)
		return g.PluginServer.NewReportingPluginFactory(ctx, cfg, provider, pr, tc, el)
	}
<<<<<<< HEAD

	validateConfigFn := func(ctx context.Context) (types.ValidationService, error) {
		return g.PluginServer.NewValidationService(ctx)
	}
	return internal.RegisterReportingPluginServiceServer(server, broker, g.BrokerConfig, serverAdapter{
		NewReportingPluginFactoryFn: newReportingPluginFactoryFn,
		ValidateConfigFn:            validateConfigFn,
	})
=======
	return ocr2.RegisterReportingPluginServiceServer(server, broker, g.BrokerConfig, serverAdapter(adapter))
>>>>>>> dcc49d75
}

// GRPCClient implements [plugin.GRPCPlugin] and returns the pluginClient [types.PluginClient], updated with the new broker and conn.
func (g *GRPCService[T]) GRPCClient(_ context.Context, broker *plugin.GRPCBroker, conn *grpc.ClientConn) (interface{}, error) {
	if g.pluginClient == nil {
		g.pluginClient = ocr2.NewReportingPluginServiceClient(broker, g.BrokerConfig, conn)
	} else {
		g.pluginClient.Refresh(broker, conn)
	}

	return types.ReportingPluginClient(g.pluginClient), nil
}

func (g *GRPCService[T]) ClientConfig() *plugin.ClientConfig {
	return &plugin.ClientConfig{
		HandshakeConfig:  ReportingPluginHandshakeConfig(),
		Plugins:          map[string]plugin.Plugin{PluginServiceName: g},
		AllowedProtocols: []plugin.Protocol{plugin.ProtocolGRPC},
		GRPCDialOptions:  g.BrokerConfig.DialOpts,
		Logger:           loop.HCLogLogger(g.BrokerConfig.Logger),
	}
}

// These implement `ConnToProvider` and return the conn wrapped as
// the specified provider type. They can be embedded into the server struct
// for ease of use.
type PluginProviderServer = pluginprovider.PluginProviderServer
type MedianProviderServer = median.ProviderServer<|MERGE_RESOLUTION|>--- conflicted
+++ resolved
@@ -84,18 +84,13 @@
 		tc := telemetry.NewTelemetryClient(ts)
 		return g.PluginServer.NewReportingPluginFactory(ctx, cfg, provider, pr, tc, el)
 	}
-<<<<<<< HEAD
-
 	validateConfigFn := func(ctx context.Context) (types.ValidationService, error) {
 		return g.PluginServer.NewValidationService(ctx)
 	}
-	return internal.RegisterReportingPluginServiceServer(server, broker, g.BrokerConfig, serverAdapter{
+	return ocr2.RegisterReportingPluginServiceServer(server, broker, g.BrokerConfig, serverAdapter{
 		NewReportingPluginFactoryFn: newReportingPluginFactoryFn,
 		ValidateConfigFn:            validateConfigFn,
 	})
-=======
-	return ocr2.RegisterReportingPluginServiceServer(server, broker, g.BrokerConfig, serverAdapter(adapter))
->>>>>>> dcc49d75
 }
 
 // GRPCClient implements [plugin.GRPCPlugin] and returns the pluginClient [types.PluginClient], updated with the new broker and conn.
