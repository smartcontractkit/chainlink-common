package contractreader_test

import (
	"context"
	"errors"
	"fmt"
	"math/big"
	"reflect"
	"sort"
	"strings"
	"sync"
	"testing"
	"time"

	"github.com/fxamacker/cbor/v2"
	"github.com/stretchr/testify/assert"
	"github.com/stretchr/testify/require"
	"google.golang.org/grpc/codes"
	"google.golang.org/grpc/status"

	"github.com/smartcontractkit/chainlink-common/pkg/chainreader"
	"github.com/smartcontractkit/chainlink-common/pkg/loop/internal/pb"
	"github.com/smartcontractkit/chainlink-common/pkg/loop/internal/relayer/pluginprovider/contractreader"
	contractreadertest "github.com/smartcontractkit/chainlink-common/pkg/loop/internal/relayer/pluginprovider/contractreader/test"
	"github.com/smartcontractkit/chainlink-common/pkg/types"
	"github.com/smartcontractkit/chainlink-common/pkg/types/query"
	"github.com/smartcontractkit/chainlink-common/pkg/types/query/primitives"
	"github.com/smartcontractkit/chainlink-common/pkg/utils/tests"
	"github.com/smartcontractkit/chainlink-common/pkg/values"

	. "github.com/smartcontractkit/chainlink-common/pkg/types/interfacetests" //nolint
)

func TestVersionedBytesFunctions(t *testing.T) {
	const unsupportedVer = 25913
	t.Run("contractreader.EncodeVersionedBytes unsupported type", func(t *testing.T) {
		invalidData := make(chan int)

		_, err := contractreader.EncodeVersionedBytes(invalidData, contractreader.JSONEncodingVersion2)

		assert.True(t, errors.Is(err, types.ErrInvalidType))
	})

	t.Run("contractreader.EncodeVersionedBytes unsupported encoding version", func(t *testing.T) {
		expected := fmt.Errorf("%w: unsupported encoding version %d for data map[key:value]", types.ErrInvalidEncoding, unsupportedVer)
		data := map[string]interface{}{
			"key": "value",
		}

		_, err := contractreader.EncodeVersionedBytes(data, unsupportedVer)
		if err == nil || err.Error() != expected.Error() {
			t.Errorf("expected error: %s, but got: %v", expected, err)
		}
	})

	t.Run("contractreader.DecodeVersionedBytes", func(t *testing.T) {
		var decodedData map[string]interface{}
		expected := fmt.Errorf("unsupported encoding version %d for versionedData [97 98 99 100 102]", unsupportedVer)
		versionedBytes := &pb.VersionedBytes{
			Version: unsupportedVer, // Unsupported version
			Data:    []byte("abcdf"),
		}

		err := contractreader.DecodeVersionedBytes(&decodedData, versionedBytes)
		if err == nil || err.Error() != expected.Error() {
			t.Errorf("expected error: %s, but got: %v", expected, err)
		}
	})
}

func TestContractReaderInterfaceTests(t *testing.T) {
	t.Parallel()

	contractreadertest.TestAllEncodings(t, func(version contractreader.EncodingVersion) func(t *testing.T) {
		return func(t *testing.T) {
			t.Parallel()

			fake := &fakeContractReader{}
			RunContractReaderInterfaceTests(
				t,
				contractreadertest.WrapContractReaderTesterForLoop(
					&fakeContractReaderInterfaceTester{impl: fake},
					contractreadertest.WithContractReaderLoopEncoding(version),
				),
				true,
			)
		}
	})
}

func TestContractReaderByIDWrapper(t *testing.T) {
	t.Parallel()
	t.Run("Contract Reader by ID GetLatestValue", runContractReaderByIDGetLatestValue)
	t.Run("Contract Reader by ID BatchGetLatestValues", runContractReaderByIDBatchGetLatestValues)
	t.Run("Contract Reader by ID QueryKey", runContractReaderByIDQueryKey)
}

func TestBind(t *testing.T) {
	t.Parallel()

	contractreadertest.TestAllEncodings(t, func(version contractreader.EncodingVersion) func(t *testing.T) {
		return func(t *testing.T) {
			t.Parallel()

			es := &errContractReader{}
			errTester := contractreadertest.WrapContractReaderTesterForLoop(
				&fakeContractReaderInterfaceTester{impl: es},
				contractreadertest.WithContractReaderLoopEncoding(version),
			)

			errTester.Setup(t)
			contractReader := errTester.GetContractReader(t)

			for _, errorType := range errorTypes {
				es.err = errorType
				t.Run("Bind unwraps errors from server "+errorType.Error(), func(t *testing.T) {
					ctx := tests.Context(t)
					err := contractReader.Bind(ctx, []types.BoundContract{{Name: "Contract", Address: "address"}})
					assert.True(t, errors.Is(err, errorType))
				})

				t.Run("Unbind unwraps errors from server"+errorType.Error(), func(t *testing.T) {
					ctx := tests.Context(t)
					err := contractReader.Unbind(ctx, []types.BoundContract{{Name: "Contract", Address: "address"}})
					assert.True(t, errors.Is(err, errorType))
				})
			}
		}
	})
}

func TestGetLatestValue(t *testing.T) {
	t.Parallel()

	contractreadertest.TestAllEncodings(t, func(version contractreader.EncodingVersion) func(t *testing.T) {
		return func(t *testing.T) {
			t.Parallel()

			es := &errContractReader{}
			errTester := contractreadertest.WrapContractReaderTesterForLoop(
				&fakeContractReaderInterfaceTester{impl: es},
				contractreadertest.WithContractReaderLoopEncoding(version),
			)

			errTester.Setup(t)
			contractReader := errTester.GetContractReader(t)

			t.Run("nil reader should return unimplemented", func(t *testing.T) {
				t.Parallel()

				ctx := tests.Context(t)

				nilTester := contractreadertest.WrapContractReaderTesterForLoop(&fakeContractReaderInterfaceTester{impl: nil})
				nilTester.Setup(t)
				nilCr := nilTester.GetContractReader(t)

				err := nilCr.GetLatestValue(ctx, "method", primitives.Unconfirmed, "anything", "anything")
				assert.Equal(t, codes.Unimplemented, status.Convert(err).Code())
			})

			for _, errorType := range errorTypes {
				es.err = errorType
				t.Run("GetLatestValue unwraps errors from server "+errorType.Error(), func(t *testing.T) {
					ctx := tests.Context(t)
					err := contractReader.GetLatestValue(ctx, "method", primitives.Unconfirmed, nil, "anything")
					assert.True(t, errors.Is(err, errorType))
				})
			}

			// make sure that errors come from client directly
			es.err = nil
			t.Run("GetLatestValue returns error if type cannot be encoded in the wire format", func(t *testing.T) {
				ctx := tests.Context(t)
				err := contractReader.GetLatestValue(ctx, "method", primitives.Unconfirmed, &cannotEncode{}, &TestStruct{})
				assert.True(t, errors.Is(err, types.ErrInvalidType))
			})
		}
	})
}

func TestBatchGetLatestValues(t *testing.T) {
	t.Parallel()

	contractreadertest.TestAllEncodings(t, func(version contractreader.EncodingVersion) func(t *testing.T) {
		return func(t *testing.T) {
			t.Parallel()

			es := &errContractReader{}
			errTester := contractreadertest.WrapContractReaderTesterForLoop(
				&fakeContractReaderInterfaceTester{impl: es},
				contractreadertest.WithContractReaderLoopEncoding(version),
			)

			errTester.Setup(t)
			contractReader := errTester.GetContractReader(t)

			t.Run("nil reader should return unimplemented", func(t *testing.T) {
				t.Parallel()

				ctx := tests.Context(t)

				nilTester := contractreadertest.WrapContractReaderTesterForLoop(&fakeContractReaderInterfaceTester{impl: nil})
				nilTester.Setup(t)
				nilCr := nilTester.GetContractReader(t)

				_, err := nilCr.BatchGetLatestValues(ctx, types.BatchGetLatestValuesRequest{})
				assert.Equal(t, codes.Unimplemented, status.Convert(err).Code())
			})

			for _, errorType := range errorTypes {
				es.err = errorType
				t.Run("BatchGetLatestValues unwraps errors from server "+errorType.Error(), func(t *testing.T) {
					ctx := tests.Context(t)
					_, err := contractReader.BatchGetLatestValues(ctx, types.BatchGetLatestValuesRequest{})
					assert.True(t, errors.Is(err, errorType))
				})
			}

			// make sure that errors come from client directly
			es.err = nil
			t.Run("BatchGetLatestValues returns error if type cannot be encoded in the wire format", func(t *testing.T) {
				ctx := tests.Context(t)
				_, err := contractReader.BatchGetLatestValues(
					ctx,
					types.BatchGetLatestValuesRequest{
						types.BoundContract{Name: "contract"}: {
							{ReadName: "method", Params: &cannotEncode{}, ReturnVal: &cannotEncode{}},
						},
					},
				)

				assert.True(t, errors.Is(err, types.ErrInvalidType))
			})
		}
	})
}

func TestQueryKey(t *testing.T) {
	t.Parallel()

	contractreadertest.TestAllEncodings(t, func(version contractreader.EncodingVersion) func(t *testing.T) {
		return func(t *testing.T) {
			t.Parallel()

			impl := &protoConversionTestContractReader{}
			crTester := contractreadertest.WrapContractReaderTesterForLoop(&fakeContractReaderInterfaceTester{impl: impl}, contractreadertest.WithContractReaderLoopEncoding(version))
			crTester.Setup(t)
			cr := crTester.GetContractReader(t)

			es := &errContractReader{}
			errTester := contractreadertest.WrapContractReaderTesterForLoop(&fakeContractReaderInterfaceTester{impl: es})
			errTester.Setup(t)
			contractReader := errTester.GetContractReader(t)

			t.Run("nil reader should return unimplemented", func(t *testing.T) {
				ctx := tests.Context(t)

				nilTester := contractreadertest.WrapContractReaderTesterForLoop(&fakeContractReaderInterfaceTester{impl: nil})
				nilTester.Setup(t)
				nilCr := nilTester.GetContractReader(t)

				_, err := nilCr.QueryKey(ctx, types.BoundContract{}, query.KeyFilter{}, query.LimitAndSort{}, &[]interface{}{nil})
				assert.Equal(t, codes.Unimplemented, status.Convert(err).Code())
			})

			for _, errorType := range errorTypes {
				es.err = errorType
				t.Run("QueryKey unwraps errors from server "+errorType.Error(), func(t *testing.T) {
					ctx := tests.Context(t)
					_, err := contractReader.QueryKey(ctx, types.BoundContract{}, query.KeyFilter{}, query.LimitAndSort{}, &[]interface{}{nil})
					assert.True(t, errors.Is(err, errorType))
				})
			}

			t.Run("test QueryKey proto conversion", func(t *testing.T) {
				for _, tc := range generateQueryFilterTestCases(t) {
					impl.expectedQueryFilter = tc
					filter, err := query.Where(tc.Key, tc.Expressions...)
					require.NoError(t, err)
					_, err = cr.QueryKey(tests.Context(t), types.BoundContract{}, filter, query.LimitAndSort{}, &[]interface{}{nil})
					require.NoError(t, err)
				}
			})
		}
	})
}

var encoder = makeEncoder()

func makeEncoder() cbor.EncMode {
	opts := cbor.CoreDetEncOptions()
	opts.Sort = cbor.SortCanonical
	e, _ := opts.EncMode()
	return e
}

type fakeContractReaderInterfaceTester struct {
	interfaceTesterBase
	impl types.ContractReader
	cw   fakeChainWriter
}

func (it *fakeContractReaderInterfaceTester) Setup(_ *testing.T) {
	fake, ok := it.impl.(*fakeContractReader)
	if ok {
		fake.vals = make(map[string][]valConfidencePair)
		fake.triggers = make(map[string][]eventConfidencePair)
		fake.stored = make(map[string][]TestStruct)
	}
}

func (it *fakeContractReaderInterfaceTester) GetContractReader(_ *testing.T) types.ContractReader {
	return it.impl
}

func (it *fakeContractReaderInterfaceTester) GetChainWriter(_ *testing.T) types.ChainWriter {
	it.cw.cr = it.impl.(*fakeContractReader)
	return &it.cw
}

func (it *fakeContractReaderInterfaceTester) DirtyContracts() {}

func (it *fakeContractReaderInterfaceTester) GetBindings(_ *testing.T) []types.BoundContract {
	return []types.BoundContract{
		{Name: AnyContractName, Address: AnyContractName},
		{Name: AnyContractName, Address: AnyContractName + "-2"},
		{Name: AnySecondContractName, Address: AnySecondContractName},
		{Name: AnySecondContractName, Address: AnySecondContractName + "-2"},
	}
}

func (it *fakeContractReaderInterfaceTester) GenerateBlocksTillConfidenceLevel(t *testing.T, contractID, readIdentifier string, confidenceLevel primitives.ConfidenceLevel) {
	fake, ok := it.impl.(*fakeContractReader)
	assert.True(t, ok)
	fake.GenerateBlocksTillConfidenceLevel(t, contractID, readIdentifier, confidenceLevel)
}

func (it *fakeContractReaderInterfaceTester) MaxWaitTimeForEvents() time.Duration {
	return time.Millisecond * 100
}

type valConfidencePair struct {
	val             uint64
	confidenceLevel primitives.ConfidenceLevel
}

type eventConfidencePair struct {
	testStruct      TestStruct
	confidenceLevel primitives.ConfidenceLevel
}

type fakeContractReader struct {
	types.UnimplementedContractReader
	fakeTypeProvider
	vals        map[string][]valConfidencePair
	triggers    map[string][]eventConfidencePair
	stored      map[string][]TestStruct
	batchStored BatchCallEntry
	lock        sync.Mutex
}

type fakeChainWriter struct {
	types.ChainWriter
	cr *fakeContractReader
}

func (f *fakeChainWriter) SubmitTransaction(_ context.Context, contractName, method string, args any, transactionID string, toAddress string, meta *types.TxMeta, value *big.Int) error {
	contractID := toAddress + "-" + contractName
	switch method {
	case MethodSettingStruct:
		v, ok := args.(TestStruct)
		if !ok {
			return fmt.Errorf("unexpected type %T", args)
		}
		f.cr.SetTestStructLatestValue(contractID, &v)
	case MethodSettingUint64:
		v, ok := args.(PrimitiveArgs)
		if !ok {
			return fmt.Errorf("unexpected type %T", args)
		}
		f.cr.SetUintLatestValue(contractID, v.Value, ExpectedGetLatestValueArgs{})
	case MethodTriggeringEvent:
		v, ok := args.(TestStruct)
		if !ok {
			return fmt.Errorf("unexpected type %T", args)
		}
		f.cr.SetTrigger(contractID, &v)
	case "batchChainWrite":
		v, ok := args.(BatchCallEntry)
		if !ok {
			return fmt.Errorf("unexpected type %T", args)
		}
		f.cr.SetBatchLatestValues(v)
	default:
		return fmt.Errorf("unsupported method: %s", method)
	}

	return nil
}

func (f *fakeChainWriter) GetTransactionStatus(ctx context.Context, transactionID string) (types.TransactionStatus, error) {
	return types.Finalized, nil
}

func (f *fakeChainWriter) GetFeeComponents(ctx context.Context) (*types.ChainFeeComponents, error) {
	return &types.ChainFeeComponents{}, nil
}

func (f *fakeContractReader) Start(_ context.Context) error { return nil }

func (f *fakeContractReader) Close() error { return nil }

func (f *fakeContractReader) Ready() error { panic("unimplemented") }

func (f *fakeContractReader) Name() string { panic("unimplemented") }

func (f *fakeContractReader) HealthReport() map[string]error { panic("unimplemented") }

func (f *fakeContractReader) Bind(_ context.Context, _ []types.BoundContract) error {
	return nil
}

func (f *fakeContractReader) Unbind(_ context.Context, _ []types.BoundContract) error {
	return nil
}

func (f *fakeContractReader) SetTestStructLatestValue(contractID string, ts *TestStruct) {
	f.lock.Lock()
	defer f.lock.Unlock()
	if _, ok := f.stored[contractID]; !ok {
		f.stored[contractID] = []TestStruct{}
	}
	f.stored[contractID] = append(f.stored[contractID], *ts)
}

func (f *fakeContractReader) SetUintLatestValue(contractID string, val uint64, _ ExpectedGetLatestValueArgs) {
	f.lock.Lock()
	defer f.lock.Unlock()
	if _, ok := f.vals[contractID]; !ok {
		f.vals[contractID] = []valConfidencePair{}
	}
	f.vals[contractID] = append(f.vals[contractID], valConfidencePair{val: val, confidenceLevel: primitives.Unconfirmed})
}

func (f *fakeContractReader) SetBatchLatestValues(batchCallEntry BatchCallEntry) {
	f.lock.Lock()
	defer f.lock.Unlock()
	f.batchStored = make(BatchCallEntry)
	for contractName, contractBatchEntry := range batchCallEntry {
		f.batchStored[contractName] = contractBatchEntry
	}
}

func (f *fakeContractReader) GetLatestValue(_ context.Context, readIdentifier string, confidenceLevel primitives.ConfidenceLevel, params, returnVal any) error {
	split := strings.Split(readIdentifier, "-")
	contractName := strings.Join([]string{split[0], split[1]}, "-")
	if strings.HasSuffix(readIdentifier, MethodReturningAlterableUint64) {
		r := returnVal.(*uint64)
		vals := f.vals[contractName]
		for i := len(vals) - 1; i >= 0; i-- {
			if vals[i].confidenceLevel == confidenceLevel {
				*r = vals[i].val
				return nil
			}
		}
		return fmt.Errorf("%w: no val with %s confidence was found ", types.ErrNotFound, confidenceLevel)
	} else if strings.HasSuffix(readIdentifier, MethodReturningUint64) {
		r := returnVal.(*uint64)

		if strings.Contains(readIdentifier, "-"+AnyContractName+"-") {
			*r = AnyValueToReadWithoutAnArgument
		} else {
			*r = AnyDifferentValueToReadWithoutAnArgument
		}

		return nil
	} else if strings.HasSuffix(readIdentifier, MethodReturningUint64Slice) {
		r := returnVal.(*[]uint64)
		*r = AnySliceToReadWithoutAnArgument
		return nil
	} else if strings.HasSuffix(readIdentifier, MethodReturningSeenStruct) {
		pv := params.(*TestStruct)
		rv := returnVal.(*TestStructWithExtraField)
		rv.TestStruct = *pv
		rv.ExtraField = AnyExtraValue
		rv.Account = anyAccountBytes
		rv.BigField = big.NewInt(2)
		return nil
	} else if strings.HasSuffix(readIdentifier, EventName) {
		f.lock.Lock()
		defer f.lock.Unlock()

		triggers := f.triggers[contractName]
		if len(triggers) == 0 {
			return types.ErrNotFound
		}

		for i := len(triggers) - 1; i >= 0; i-- {
			if triggers[i].confidenceLevel == confidenceLevel {
				*returnVal.(*TestStruct) = triggers[i].testStruct
				return nil
			}
		}

		return fmt.Errorf("%w: no event with %s confidence was found ", types.ErrNotFound, confidenceLevel)
	} else if strings.HasSuffix(readIdentifier, EventWithFilterName) {
		f.lock.Lock()
		defer f.lock.Unlock()
		param := params.(*FilterEventParams)
		triggers := f.triggers[contractName]
		for i := len(triggers) - 1; i >= 0; i-- {
			if *triggers[i].testStruct.Field == param.Field {
				*returnVal.(*TestStruct) = triggers[i].testStruct
				return nil
			}
		}
		return types.ErrNotFound
	} else if !strings.HasSuffix(readIdentifier, MethodTakingLatestParamsReturningTestStruct) {
		return errors.New("unknown method " + readIdentifier)
	}

	f.lock.Lock()
	defer f.lock.Unlock()
	stored := f.stored[contractName]
	lp := params.(*LatestParams)
<<<<<<< HEAD
	rv := returnVal.(*TestStruct)
	if lp.I-1 >= len(stored) {
		return errors.New("latest params index out of bounds for stored test structs")
	}
	*rv = stored[lp.I-1]
=======

	if lp.I-1 >= len(f.stored) {
		return errors.New("latest params index out of bounds for stored test structs")
	}

	_, isValue := returnVal.(*values.Value)
	if isValue {
		var err error
		ptrToVal := returnVal.(*values.Value)
		*ptrToVal, err = values.Wrap(f.stored[lp.I-1])
		if err != nil {
			return err
		}
	} else {
		rv := returnVal.(*TestStruct)
		*rv = f.stored[lp.I-1]
	}

>>>>>>> 0784a13b
	return nil
}

func (f *fakeContractReader) BatchGetLatestValues(_ context.Context, request types.BatchGetLatestValuesRequest) (types.BatchGetLatestValuesResult, error) {
	result := make(types.BatchGetLatestValuesResult)
	for requestContract, requestContractBatch := range request {
		storedContractBatch := f.batchStored[requestContract]

		contractBatchResults := types.ContractBatchResults{}
		for i := 0; i < len(requestContractBatch); i++ {
			var err error
			var returnVal any

			req := requestContractBatch[i]

			if req.ReadName == MethodReturningUint64 {
				returnVal = req.ReturnVal.(*uint64)
				if requestContract.Name == AnyContractName {
					*returnVal.(*uint64) = AnyValueToReadWithoutAnArgument
				} else {
					*returnVal.(*uint64) = AnyDifferentValueToReadWithoutAnArgument
				}
			} else if req.ReadName == MethodReturningUint64Slice {
				returnVal = req.ReturnVal.(*[]uint64)
				*returnVal.(*[]uint64) = AnySliceToReadWithoutAnArgument
			} else if req.ReadName == MethodReturningSeenStruct {
				ts := *req.Params.(*TestStruct)
				ts.Account = anyAccountBytes
				ts.BigField = big.NewInt(2)
				returnVal = &TestStructWithExtraField{
					TestStruct: ts,
					ExtraField: AnyExtraValue,
				}
			} else if req.ReadName == MethodTakingLatestParamsReturningTestStruct {
				latestParams := requestContractBatch[i].Params.(*LatestParams)
				if latestParams.I <= 0 {
					returnVal = &LatestParams{}
					err = fmt.Errorf("invalid param %d", latestParams.I)
				} else {
					returnVal = storedContractBatch[latestParams.I-1].ReturnValue
				}
			} else {
				return nil, errors.New("unknown read " + req.ReadName)
			}

			brr := types.BatchReadResult{ReadName: req.ReadName}
			brr.SetResult(returnVal, err)
			contractBatchResults = append(contractBatchResults, brr)
		}

		result[requestContract] = contractBatchResults
	}

	return result, nil
}

<<<<<<< HEAD
func (f *fakeContractReader) QueryKey(_ context.Context, bc types.BoundContract, filter query.KeyFilter, limitAndSort query.LimitAndSort, _ any) ([]types.Sequence, error) {
=======
func (f *fakeContractReader) QueryKey(_ context.Context, _ types.BoundContract, filter query.KeyFilter, limitAndSort query.LimitAndSort, sequenceType any) ([]types.Sequence, error) {
	_, isValueType := sequenceType.(*values.Value)

>>>>>>> 0784a13b
	if filter.Key == EventName {
		f.lock.Lock()
		defer f.lock.Unlock()
		if len(f.triggers) == 0 {
			return []types.Sequence{}, nil
		}

		var sequences []types.Sequence
		for _, trigger := range f.triggers[bc.String()] {
			doAppend := true
			for _, expr := range filter.Expressions {
				if primitive, ok := expr.Primitive.(*primitives.Comparator); ok {
					if len(primitive.ValueComparators) == 0 {
						return nil, fmt.Errorf("value comparator for %s should not be empty", primitive.Name)
					}
					if primitive.Name == "Field" {
						for _, valComp := range primitive.ValueComparators {
							doAppend = doAppend && Compare(*trigger.testStruct.Field, *valComp.Value.(*int32), valComp.Operator)
						}
					}
				}
			}
			if len(filter.Expressions) == 0 || doAppend {
				if isValueType {
					value, err := values.Wrap(trigger.testStruct)
					if err != nil {
						return nil, err
					}
					sequences = append(sequences, types.Sequence{Data: &value})
				} else {
					sequences = append(sequences, types.Sequence{Data: trigger.testStruct})
				}
			}
		}

		if isValueType {
			if !limitAndSort.HasSequenceSort() {
				sort.Slice(sequences, func(i, j int) bool {
					valI := *sequences[i].Data.(*values.Value)
					valJ := *sequences[j].Data.(*values.Value)

					mapI := valI.(*values.Map)
					mapJ := valJ.(*values.Map)

					if mapI.Underlying["Field"] == nil || mapJ.Underlying["Field"] == nil {
						return false
					}
					var iVal int32
					err := mapI.Underlying["Field"].UnwrapTo(&iVal)
					if err != nil {
						panic(err)
					}

					var jVal int32
					err = mapJ.Underlying["Field"].UnwrapTo(&jVal)
					if err != nil {
						panic(err)
					}

					return iVal > jVal
				})
			}
		} else {
			if !limitAndSort.HasSequenceSort() {
				sort.Slice(sequences, func(i, j int) bool {
					if sequences[i].Data.(TestStruct).Field == nil || sequences[j].Data.(TestStruct).Field == nil {
						return false
					}
					return *sequences[i].Data.(TestStruct).Field > *sequences[j].Data.(TestStruct).Field
				})
			}
		}

		return sequences, nil
	}
	return nil, nil
}

func (f *fakeContractReader) SetTrigger(contractID string, testStruct *TestStruct) {
	f.lock.Lock()
	defer f.lock.Unlock()
	if _, ok := f.triggers[contractID]; !ok {
		f.triggers[contractID] = []eventConfidencePair{}
	}

	f.triggers[contractID] = append(f.triggers[contractID], eventConfidencePair{testStruct: *testStruct, confidenceLevel: primitives.Unconfirmed})
}

func (f *fakeContractReader) GenerateBlocksTillConfidenceLevel(_ *testing.T, _, _ string, confidenceLevel primitives.ConfidenceLevel) {
	f.lock.Lock()
	defer f.lock.Unlock()

	for contractID, vals := range f.vals {
		for i, val := range vals {
			f.vals[contractID][i] = valConfidencePair{val: val.val, confidenceLevel: confidenceLevel}
		}
	}

	for contractID, triggers := range f.triggers {
		for i, trigger := range triggers {
			f.triggers[contractID][i] = eventConfidencePair{testStruct: trigger.testStruct, confidenceLevel: confidenceLevel}
		}
	}
}

type errContractReader struct {
	types.UnimplementedContractReader
	err error
}

func (e *errContractReader) Start(_ context.Context) error { return nil }

func (e *errContractReader) Close() error { return nil }

func (e *errContractReader) Ready() error { panic("unimplemented") }

func (e *errContractReader) Name() string { panic("unimplemented") }

func (e *errContractReader) HealthReport() map[string]error { panic("unimplemented") }

func (e *errContractReader) GetLatestValue(_ context.Context, _ string, _ primitives.ConfidenceLevel, _, _ any) error {
	return e.err
}

func (e *errContractReader) BatchGetLatestValues(_ context.Context, _ types.BatchGetLatestValuesRequest) (types.BatchGetLatestValuesResult, error) {
	return nil, e.err
}

func (e *errContractReader) Bind(_ context.Context, _ []types.BoundContract) error {
	return e.err
}

func (e *errContractReader) Unbind(_ context.Context, _ []types.BoundContract) error {
	return e.err
}

func (e *errContractReader) QueryKey(_ context.Context, _ types.BoundContract, _ query.KeyFilter, _ query.LimitAndSort, _ any) ([]types.Sequence, error) {
	return nil, e.err
}

type protoConversionTestContractReader struct {
	types.UnimplementedContractReader
	testProtoConversionTypeProvider
	expectedBindings     types.BoundContract
	expectedQueryFilter  query.KeyFilter
	expectedLimitAndSort query.LimitAndSort
}

func (pc *protoConversionTestContractReader) Start(_ context.Context) error { return nil }

func (pc *protoConversionTestContractReader) Close() error { return nil }

func (pc *protoConversionTestContractReader) Ready() error { panic("unimplemented") }

func (pc *protoConversionTestContractReader) Name() string { panic("unimplemented") }

func (pc *protoConversionTestContractReader) HealthReport() map[string]error { panic("unimplemented") }

func (pc *protoConversionTestContractReader) GetLatestValue(_ context.Context, _ string, _ primitives.ConfidenceLevel, _, _ any) error {
	return nil
}

func (pc *protoConversionTestContractReader) BatchGetLatestValues(_ context.Context, _ types.BatchGetLatestValuesRequest) (types.BatchGetLatestValuesResult, error) {
	return nil, nil
}

func (pc *protoConversionTestContractReader) Bind(_ context.Context, bc []types.BoundContract) error {
	if !reflect.DeepEqual(pc.expectedBindings, bc) {
		return fmt.Errorf("bound contract wasn't parsed properly")
	}
	return nil
}

func (pc *protoConversionTestContractReader) Unbind(_ context.Context, bc []types.BoundContract) error {
	if !reflect.DeepEqual(pc.expectedBindings, bc) {
		return fmt.Errorf("bound contract wasn't parsed properly")
	}

	return nil
}

func (pc *protoConversionTestContractReader) QueryKey(_ context.Context, _ types.BoundContract, filter query.KeyFilter, limitAndSort query.LimitAndSort, _ any) ([]types.Sequence, error) {
	if !reflect.DeepEqual(pc.expectedQueryFilter, filter) {
		return nil, fmt.Errorf("filter wasn't parsed properly")
	}

	// using deep equal on a slice returns false when one slice is nil and another is empty
	// normalize to nil slices if empty or nil for comparison
	var (
		aSlice []query.SortBy
		bSlice []query.SortBy
	)

	if len(pc.expectedLimitAndSort.SortBy) > 0 {
		aSlice = pc.expectedLimitAndSort.SortBy
	}

	if len(limitAndSort.SortBy) > 0 {
		bSlice = limitAndSort.SortBy
	}

	if !reflect.DeepEqual(pc.expectedLimitAndSort.Limit, limitAndSort.Limit) || !reflect.DeepEqual(aSlice, bSlice) {
		return nil, fmt.Errorf("limitAndSort wasn't parsed properly")
	}

	return nil, nil
}

func runContractReaderByIDGetLatestValue(t *testing.T) {
	t.Parallel()
	fake := &fakeContractReader{}
	tester := &fakeContractReaderInterfaceTester{impl: fake}
	tester.Setup(t)
	t.Run(
		"Get latest value works with multiple custom contract IDs",
		func(t *testing.T) {
			t.Parallel()
			toBind := make(map[string]types.BoundContract)
			ctx := tests.Context(t)
			cr := chainreader.WrapContractReaderByIDs(tester.GetContractReader(t))

			anyContract := BindingsByName(tester.GetBindings(t), AnyContractName)[0]
			anySecondContract := BindingsByName(tester.GetBindings(t), AnySecondContractName)[0]

			anyContractID := "1-" + anyContract.String()
			anySecondContractID := "1-" + anySecondContract.String()

			toBind[anySecondContractID] = anySecondContract
			toBind[anyContractID] = anyContract
			require.NoError(t, cr.Bind(ctx, toBind))

			var primAnyContract, primAnySecondContract uint64
			require.NoError(t, cr.GetLatestValue(ctx, anyContractID, MethodReturningUint64, primitives.Unconfirmed, nil, &primAnyContract))
			require.NoError(t, cr.GetLatestValue(ctx, anySecondContractID, MethodReturningUint64, primitives.Unconfirmed, nil, &primAnySecondContract))

			assert.Equal(t, AnyValueToReadWithoutAnArgument, primAnyContract)
			assert.Equal(t, AnyDifferentValueToReadWithoutAnArgument, primAnySecondContract)
		})

	t.Run(
		"Get latest value works with multiple custom contract IDs and supports same contracts on different addresses",
		func(t *testing.T) {
			t.Parallel()
			toBind := make(map[string]types.BoundContract)
			ctx := tests.Context(t)
			cr := chainreader.WrapContractReaderByIDs(tester.GetContractReader(t))

			anyContracts := BindingsByName(tester.GetBindings(t), AnyContractName)
			anyContract1, anyContract2 := anyContracts[0], anyContracts[1]
			anyContractID1, anyContractID2 := "1-"+anyContract1.String(), "2-"+anyContract2.String()
			toBind[anyContractID1], toBind[anyContractID2] = anyContract1, anyContract2

			anySecondContracts := BindingsByName(tester.GetBindings(t), AnySecondContractName)
			anySecondContract1, anySecondContract2 := anySecondContracts[0], anySecondContracts[1]
			anySecondContractID1, anySecondContractID2 := "1-"+anySecondContract1.String(), "2-"+anySecondContract2.String()
			toBind[anySecondContractID1], toBind[anySecondContractID2] = anySecondContract1, anySecondContract2

			require.NoError(t, cr.Bind(ctx, toBind))

			var primAnyContract1, primAnyContract2, primAnySecondContract1, primAnySecondContract2 uint64
			require.NoError(t, cr.GetLatestValue(ctx, anyContractID1, MethodReturningUint64, primitives.Unconfirmed, nil, &primAnyContract1))
			require.NoError(t, cr.GetLatestValue(ctx, anyContractID2, MethodReturningUint64, primitives.Unconfirmed, nil, &primAnyContract2))
			require.NoError(t, cr.GetLatestValue(ctx, anySecondContractID1, MethodReturningUint64, primitives.Unconfirmed, nil, &primAnySecondContract1))
			require.NoError(t, cr.GetLatestValue(ctx, anySecondContractID2, MethodReturningUint64, primitives.Unconfirmed, nil, &primAnySecondContract2))

			assert.Equal(t, AnyValueToReadWithoutAnArgument, primAnyContract1)
			assert.Equal(t, AnyValueToReadWithoutAnArgument, primAnyContract2)
			assert.Equal(t, AnyDifferentValueToReadWithoutAnArgument, primAnySecondContract1)
			assert.Equal(t, AnyDifferentValueToReadWithoutAnArgument, primAnySecondContract2)
		})
}

func runContractReaderByIDBatchGetLatestValues(t *testing.T) {
	t.Parallel()
	fake := &fakeContractReader{}
	tester := &fakeContractReaderInterfaceTester{impl: fake}
	tester.Setup(t)

	t.Run(
		"BatchGetLatestValueByIDs works with multiple custom contract IDs",
		func(t *testing.T) {
			t.Parallel()
			toBind := make(map[string]types.BoundContract)
			ctx := tests.Context(t)
			cr := chainreader.WrapContractReaderByIDs(tester.GetContractReader(t))

			anyContract := BindingsByName(tester.GetBindings(t), AnyContractName)[0]
			anyContractID := "1-" + anyContract.String()
			toBind[anyContractID] = anyContract

			anySecondContract := BindingsByName(tester.GetBindings(t), AnySecondContractName)[0]
			anySecondContractID := "1-" + anySecondContract.String()
			toBind[anySecondContractID] = anySecondContract
			require.NoError(t, cr.Bind(ctx, toBind))

			var primitiveReturnValueAnyContract, primitiveReturnValueAnySecondContract uint64
			batchGetLatestValuesRequest := make(chainreader.BatchGetLatestValuesRequestByCustomID)

			batchGetLatestValuesRequest[anyContractID] = []types.BatchRead{{ReadName: MethodReturningUint64, Params: nil, ReturnVal: &primitiveReturnValueAnyContract}}
			batchGetLatestValuesRequest[anySecondContractID] = []types.BatchRead{{ReadName: MethodReturningUint64, Params: nil, ReturnVal: &primitiveReturnValueAnySecondContract}}

			result, err := cr.BatchGetLatestValues(ctx, batchGetLatestValuesRequest)
			require.NoError(t, err)

			anyContractBatch, anySecondContractBatch := result[anyContractID], result[anySecondContractID]
			returnValueAnyContract, errAnyContract := anyContractBatch[0].GetResult()
			returnValueAnySecondContract, errAnySecondContract := anySecondContractBatch[0].GetResult()
			require.NoError(t, errAnyContract)
			require.NoError(t, errAnySecondContract)
			assert.Contains(t, anyContractBatch[0].ReadName, MethodReturningUint64)
			assert.Contains(t, anySecondContractBatch[0].ReadName, MethodReturningUint64)
			assert.Equal(t, AnyValueToReadWithoutAnArgument, *returnValueAnyContract.(*uint64))
			assert.Equal(t, AnyDifferentValueToReadWithoutAnArgument, *returnValueAnySecondContract.(*uint64))
		})

	t.Run(
		"BatchGetLatestValueByIDs works with multiple custom contract IDs and supports same contracts on different addresses",
		func(t *testing.T) {
			t.Parallel()
			toBind := make(map[string]types.BoundContract)
			ctx := tests.Context(t)
			cr := chainreader.WrapContractReaderByIDs(tester.GetContractReader(t))

			anyContracts := BindingsByName(tester.GetBindings(t), AnyContractName)
			anyContract1, anyContract2 := anyContracts[0], anyContracts[1]
			anyContractID1, anyContractID2 := "1-"+anyContract1.String(), "2-"+anyContract2.String()
			toBind[anyContractID1], toBind[anyContractID2] = anyContract1, anyContract2

			anySecondContracts := BindingsByName(tester.GetBindings(t), AnySecondContractName)
			anySecondContract1, anySecondContract2 := anySecondContracts[0], anySecondContracts[1]
			anySecondContractID1, anySecondContractID2 := "1-"+anySecondContract1.String(), "2-"+anySecondContract2.String()
			toBind[anySecondContractID1], toBind[anySecondContractID2] = anySecondContract1, anySecondContract2

			require.NoError(t, cr.Bind(ctx, toBind))

			var primitiveReturnValueAnyContract1, primitiveReturnValueAnyContract2, primitiveReturnValueAnySecondContract1, primitiveReturnValueAnySecondContract2 uint64
			batchGetLatestValuesRequest := make(chainreader.BatchGetLatestValuesRequestByCustomID)

			anyContract1Req := []types.BatchRead{{ReadName: MethodReturningUint64, Params: nil, ReturnVal: &primitiveReturnValueAnyContract1}}
			anyContract2Req := []types.BatchRead{{ReadName: MethodReturningUint64, Params: nil, ReturnVal: &primitiveReturnValueAnyContract2}}
			anySecondContract1Req := []types.BatchRead{{ReadName: MethodReturningUint64, Params: nil, ReturnVal: &primitiveReturnValueAnySecondContract1}}
			anySecondContract2Req := []types.BatchRead{{ReadName: MethodReturningUint64, Params: nil, ReturnVal: &primitiveReturnValueAnySecondContract2}}
			batchGetLatestValuesRequest[anyContractID1], batchGetLatestValuesRequest[anyContractID2] = anyContract1Req, anyContract2Req
			batchGetLatestValuesRequest[anySecondContractID1], batchGetLatestValuesRequest[anySecondContractID2] = anySecondContract1Req, anySecondContract2Req

			result, err := cr.BatchGetLatestValues(ctx, batchGetLatestValuesRequest)
			require.NoError(t, err)

			anyContract1Batch, anyContract2Batch := result[anyContractID1], result[anyContractID2]
			anySecondContract1Batch, anySecondContract2Batch := result[anySecondContractID1], result[anySecondContractID2]

			returnValueAnyContract1, errAnyContract1 := anyContract1Batch[0].GetResult()
			returnValueAnyContract2, errAnyContract2 := anyContract2Batch[0].GetResult()
			returnValueAnySecondContract1, errAnySecondContract := anySecondContract1Batch[0].GetResult()
			returnValueAnySecondContract2, errAnySecondContract2 := anySecondContract2Batch[0].GetResult()

			require.NoError(t, errAnyContract1)
			require.NoError(t, errAnyContract2)
			require.NoError(t, errAnySecondContract)
			require.NoError(t, errAnySecondContract2)

			assert.Contains(t, anyContract1Batch[0].ReadName, MethodReturningUint64)
			assert.Contains(t, anyContract2Batch[0].ReadName, MethodReturningUint64)
			assert.Contains(t, anySecondContract1Batch[0].ReadName, MethodReturningUint64)
			assert.Contains(t, anySecondContract2Batch[0].ReadName, MethodReturningUint64)

			assert.Equal(t, AnyValueToReadWithoutAnArgument, *returnValueAnyContract1.(*uint64))
			assert.Equal(t, AnyValueToReadWithoutAnArgument, *returnValueAnyContract2.(*uint64))
			assert.Equal(t, AnyDifferentValueToReadWithoutAnArgument, *returnValueAnySecondContract1.(*uint64))
			assert.Equal(t, AnyDifferentValueToReadWithoutAnArgument, *returnValueAnySecondContract2.(*uint64))
		})
}

func runContractReaderByIDQueryKey(t *testing.T) {
	t.Parallel()
	t.Run(
		"QueryKey works with multiple custom contract IDs",
		func(t *testing.T) {
			t.Parallel()
			fake := &fakeContractReader{}
			tester := &fakeContractReaderInterfaceTester{impl: fake}
			tester.Setup(t)

			toBind := make(map[string]types.BoundContract)
			ctx := tests.Context(t)
			cr := chainreader.WrapContractReaderByIDs(tester.GetContractReader(t))

			anyContract := BindingsByName(tester.GetBindings(t), AnyContractName)[0]
			anyContractID := "1-" + anyContract.String()
			toBind[anyContractID] = anyContract

			anySecondContract := BindingsByName(tester.GetBindings(t), AnySecondContractName)[0]
			anySecondContractID := "1-" + anySecondContract.String()
			toBind[anySecondContractID] = anySecondContract
			require.NoError(t, cr.Bind(ctx, toBind))

			ts1AnyContract := CreateTestStruct(0, tester)
			_ = SubmitTransactionToCW(t, tester, MethodTriggeringEvent, ts1AnyContract, anyContract, types.Unconfirmed)
			ts2AnyContract := CreateTestStruct(1, tester)
			_ = SubmitTransactionToCW(t, tester, MethodTriggeringEvent, ts2AnyContract, anyContract, types.Unconfirmed)

			ts1AnySecondContract := CreateTestStruct(0, tester)
			_ = SubmitTransactionToCW(t, tester, MethodTriggeringEvent, ts1AnySecondContract, anySecondContract, types.Unconfirmed)
			ts2AnySecondContract := CreateTestStruct(1, tester)
			_ = SubmitTransactionToCW(t, tester, MethodTriggeringEvent, ts2AnySecondContract, anySecondContract, types.Unconfirmed)

			tsAnyContractType := &TestStruct{}
			assert.Eventually(t, func() bool {
				sequences, err := cr.QueryKey(ctx, anyContractID, query.KeyFilter{Key: EventName}, query.LimitAndSort{}, tsAnyContractType)
				return err == nil && len(sequences) == 2 && reflect.DeepEqual(ts1AnyContract, sequences[1].Data) && reflect.DeepEqual(ts2AnyContract, sequences[0].Data)
			}, tester.MaxWaitTimeForEvents(), time.Millisecond*10)

			assert.Eventually(t, func() bool {
				sequences, err := cr.QueryKey(ctx, anyContractID, query.KeyFilter{Key: EventName}, query.LimitAndSort{}, tsAnyContractType)
				return err == nil && len(sequences) == 2 && reflect.DeepEqual(ts1AnySecondContract, sequences[1].Data) && reflect.DeepEqual(ts2AnySecondContract, sequences[0].Data)
			}, tester.MaxWaitTimeForEvents(), time.Millisecond*10)
		})

	t.Run(
		"QueryKey works with multiple custom contract IDs and supports same contracts on different addresses",
		func(t *testing.T) {
			t.Parallel()
			fake := &fakeContractReader{}
			tester := &fakeContractReaderInterfaceTester{impl: fake}
			tester.Setup(t)

			toBind := make(map[string]types.BoundContract)
			ctx := tests.Context(t)
			cr := chainreader.WrapContractReaderByIDs(tester.GetContractReader(t))

			anyContract1 := BindingsByName(tester.GetBindings(t), AnyContractName)[0]
			anyContract2 := types.BoundContract{Address: "new-" + anyContract1.Address, Name: anyContract1.Name}
			anyContractID1, anyContractID2 := "1-"+anyContract1.String(), "2-"+anyContract2.String()
			toBind[anyContractID1], toBind[anyContractID2] = anyContract1, anyContract2

			anySecondContract1 := BindingsByName(tester.GetBindings(t), AnySecondContractName)[0]
			anySecondContract2 := types.BoundContract{Address: "new-" + anySecondContract1.Address, Name: anySecondContract1.Name}
			anySecondContractID1, anySecondContractID2 := "1"+"-"+anySecondContract1.String(), "2"+"-"+anySecondContract2.String()
			toBind[anySecondContractID1], toBind[anySecondContractID2] = anySecondContract1, anySecondContract2

			require.NoError(t, cr.Bind(ctx, toBind))

			ts1AnyContract1 := CreateTestStruct(0, tester)
			_ = SubmitTransactionToCW(t, tester, MethodTriggeringEvent, ts1AnyContract1, anyContract1, types.Unconfirmed)
			ts2AnyContract1 := CreateTestStruct(1, tester)
			_ = SubmitTransactionToCW(t, tester, MethodTriggeringEvent, ts2AnyContract1, anyContract1, types.Unconfirmed)
			ts1AnyContract2 := CreateTestStruct(2, tester)
			_ = SubmitTransactionToCW(t, tester, MethodTriggeringEvent, ts1AnyContract2, anyContract2, types.Unconfirmed)
			ts2AnyContract2 := CreateTestStruct(3, tester)
			_ = SubmitTransactionToCW(t, tester, MethodTriggeringEvent, ts2AnyContract2, anyContract2, types.Unconfirmed)

			ts1AnySecondContract1 := CreateTestStruct(4, tester)
			_ = SubmitTransactionToCW(t, tester, MethodTriggeringEvent, ts1AnySecondContract1, anySecondContract1, types.Unconfirmed)
			ts2AnySecondContract1 := CreateTestStruct(5, tester)
			_ = SubmitTransactionToCW(t, tester, MethodTriggeringEvent, ts2AnySecondContract1, anySecondContract1, types.Unconfirmed)
			ts1AnySecondContract2 := CreateTestStruct(6, tester)
			_ = SubmitTransactionToCW(t, tester, MethodTriggeringEvent, ts1AnySecondContract2, anySecondContract2, types.Unconfirmed)
			ts2AnySecondContract2 := CreateTestStruct(7, tester)
			_ = SubmitTransactionToCW(t, tester, MethodTriggeringEvent, ts2AnySecondContract2, anySecondContract2, types.Unconfirmed)

			tsAnyContractType := &TestStruct{}
			assert.Eventually(t, func() bool {
				sequences, err := cr.QueryKey(ctx, anyContractID1, query.KeyFilter{Key: EventName}, query.LimitAndSort{}, tsAnyContractType)
				return err == nil && len(sequences) == 2 && reflect.DeepEqual(ts1AnyContract1, sequences[1].Data) && reflect.DeepEqual(ts2AnyContract1, sequences[0].Data)
			}, tester.MaxWaitTimeForEvents(), time.Millisecond*10)
			assert.Eventually(t, func() bool {
				sequences, err := cr.QueryKey(ctx, anyContractID2, query.KeyFilter{Key: EventName}, query.LimitAndSort{}, tsAnyContractType)
				return err == nil && len(sequences) == 2 && reflect.DeepEqual(ts1AnyContract2, sequences[1].Data) && reflect.DeepEqual(ts2AnyContract2, sequences[0].Data)
			}, tester.MaxWaitTimeForEvents(), time.Millisecond*10)

			assert.Eventually(t, func() bool {
				sequences, err := cr.QueryKey(ctx, anySecondContractID1, query.KeyFilter{Key: EventName}, query.LimitAndSort{}, tsAnyContractType)
				return err == nil && len(sequences) == 2 && reflect.DeepEqual(ts1AnySecondContract1, sequences[1].Data) && reflect.DeepEqual(ts2AnySecondContract1, sequences[0].Data)
			}, tester.MaxWaitTimeForEvents(), time.Millisecond*10)
			assert.Eventually(t, func() bool {
				sequences, err := cr.QueryKey(ctx, anySecondContractID2, query.KeyFilter{Key: EventName}, query.LimitAndSort{}, tsAnyContractType)
				return err == nil && len(sequences) == 2 && reflect.DeepEqual(ts1AnySecondContract2, sequences[1].Data) && reflect.DeepEqual(ts2AnySecondContract2, sequences[0].Data)
			}, tester.MaxWaitTimeForEvents(), time.Millisecond*10)
		})
}<|MERGE_RESOLUTION|>--- conflicted
+++ resolved
@@ -523,15 +523,8 @@
 	defer f.lock.Unlock()
 	stored := f.stored[contractName]
 	lp := params.(*LatestParams)
-<<<<<<< HEAD
-	rv := returnVal.(*TestStruct)
+
 	if lp.I-1 >= len(stored) {
-		return errors.New("latest params index out of bounds for stored test structs")
-	}
-	*rv = stored[lp.I-1]
-=======
-
-	if lp.I-1 >= len(f.stored) {
 		return errors.New("latest params index out of bounds for stored test structs")
 	}
 
@@ -539,16 +532,15 @@
 	if isValue {
 		var err error
 		ptrToVal := returnVal.(*values.Value)
-		*ptrToVal, err = values.Wrap(f.stored[lp.I-1])
+		*ptrToVal, err = values.Wrap(stored[lp.I-1])
 		if err != nil {
 			return err
 		}
 	} else {
 		rv := returnVal.(*TestStruct)
-		*rv = f.stored[lp.I-1]
-	}
-
->>>>>>> 0784a13b
+		*rv = stored[lp.I-1]
+	}
+
 	return nil
 }
 
@@ -605,13 +597,8 @@
 	return result, nil
 }
 
-<<<<<<< HEAD
-func (f *fakeContractReader) QueryKey(_ context.Context, bc types.BoundContract, filter query.KeyFilter, limitAndSort query.LimitAndSort, _ any) ([]types.Sequence, error) {
-=======
-func (f *fakeContractReader) QueryKey(_ context.Context, _ types.BoundContract, filter query.KeyFilter, limitAndSort query.LimitAndSort, sequenceType any) ([]types.Sequence, error) {
+func (f *fakeContractReader) QueryKey(_ context.Context, bc types.BoundContract, filter query.KeyFilter, limitAndSort query.LimitAndSort, sequenceType any) ([]types.Sequence, error) {
 	_, isValueType := sequenceType.(*values.Value)
-
->>>>>>> 0784a13b
 	if filter.Key == EventName {
 		f.lock.Lock()
 		defer f.lock.Unlock()
