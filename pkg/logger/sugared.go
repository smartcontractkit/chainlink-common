--- conflicted
+++ resolved
@@ -7,12 +7,8 @@
 	// AssumptionViolation variants log at error level with the message prefix "AssumptionViolation: ".
 	AssumptionViolation(args ...interface{})
 	AssumptionViolationf(format string, vals ...interface{})
-<<<<<<< HEAD
-	AssumptionViolationw(format string, vals ...interface{})
-=======
 	AssumptionViolationw(msg string, keysAndVals ...interface{})
 
->>>>>>> b6c433e6
 	// ErrorIf logs the error if present.
 	ErrorIf(err error, msg string)
 	// ErrorIfFn calls fn() and logs any returned error along with msg.
@@ -64,21 +60,6 @@
 	}
 }
 
-<<<<<<< HEAD
-// AssumptionViolation wraps Error logs with assumption violation tag.
-func (s *sugared) AssumptionViolation(args ...interface{}) {
-	s.h.Error(append([]interface{}{"AssumptionViolation:"}, args...))
-}
-
-// AssumptionViolationf wraps Errorf logs with assumption violation tag.
-func (s *sugared) AssumptionViolationf(format string, vals ...interface{}) {
-	s.h.Errorf("AssumptionViolation: "+format, vals...)
-}
-
-// AssumptionViolationw wraps Errorw logs with assumption violation tag.
-func (s *sugared) AssumptionViolationw(msg string, keyvals ...interface{}) {
-	s.h.Errorw("AssumptionViolation: "+msg, keyvals...)
-=======
 const assumptionViolationPrefix = "AssumptionViolation: "
 
 func (s *sugared) AssumptionViolation(args ...interface{}) {
@@ -153,5 +134,4 @@
 
 func (s *sugared) Helper(skip int) SugaredLogger {
 	return Sugared(Helper(s.Logger, skip))
->>>>>>> b6c433e6
 }