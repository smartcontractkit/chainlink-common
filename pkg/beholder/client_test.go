package beholder_test

import (
	"context"
	"errors"
	"strings"
	"testing"

	"github.com/stretchr/testify/assert"
	"github.com/stretchr/testify/mock"
	"github.com/stretchr/testify/require"
	"go.opentelemetry.io/otel"
	"go.opentelemetry.io/otel/exporters/otlp/otlplog/otlploggrpc"
	"go.opentelemetry.io/otel/exporters/otlp/otlplog/otlploghttp"
	"go.opentelemetry.io/otel/log"
	otellog "go.opentelemetry.io/otel/log"
	sdklog "go.opentelemetry.io/otel/sdk/log"

	"github.com/smartcontractkit/chainlink-common/pkg/beholder"
	"github.com/smartcontractkit/chainlink-common/pkg/beholder/internal/mocks"
)

type MockExporter struct {
	mock.Mock
	sdklog.Exporter
}

func (m *MockExporter) Export(ctx context.Context, records []sdklog.Record) error {
	args := m.Called(ctx, records)
	return args.Error(0)
}

func (m *MockExporter) Shutdown(ctx context.Context) error {
	args := m.Called(ctx)
	return args.Error(0)
}

func (m *MockExporter) ForceFlush(ctx context.Context) error {
	args := m.Called(ctx)
	return args.Error(0)
}

func TestClient(t *testing.T) {
	defaultCustomAttributes := func() map[string]any {
		return map[string]any{
			"int_key_1":            123,
			"int64_key_1":          int64(123),
			"int32_key_1":          int32(123),
			"str_key_1":            "str_val_1",
			"bool_key_1":           true,
			"float_key_1":          123.456,
			"byte_key_1":           []byte("byte_val_1"),
			"str_slice_key_1":      []string{"str_val_1", "str_val_2"},
			"nil_key_1":            nil,
			"beholder_domain":      "TestDomain",        // Required field
			"beholder_entity":      "TestEntity",        // Required field
			"beholder_data_schema": "/schemas/ids/1001", // Required field, URI
		}
	}
	defaultMessageBody := []byte("body bytes")

	mustNewGRPCClient := func(t *testing.T, exporterMock *mocks.OTLPExporter) *beholder.Client {
		// Override exporter factory which is used by Client
		exporterFactory := func(...otlploggrpc.Option) (sdklog.Exporter, error) {
			return exporterMock, nil
		}
		client, err := beholder.NewGRPCClient(beholder.TestDefaultConfig(), exporterFactory)
		if err != nil {
			t.Fatalf("Error creating beholder client: %v", err)
		}
		return client
	}

	mustNewHTTPClient := func(t *testing.T, exporterMock *mocks.OTLPExporter) *beholder.Client {
		// Override exporter factory which is used by Client
		exporterFactory := func(...otlploghttp.Option) (sdklog.Exporter, error) {
			return exporterMock, nil
		}
		client, err := beholder.NewHTTPClient(beholder.TestDefaultConfigHTTPClient(), exporterFactory)
		if err != nil {
			t.Fatalf("Error creating beholder client: %v", err)
		}
		return client
	}

	testCases := []struct {
		name                   string
		makeCustomAttributes   func() map[string]any
		messageBody            []byte
		messageCount           int
		exporterMockErrorCount int
		exporterOutputExpected bool
		messageGenerator       func(t *testing.T, client *beholder.Client, messageBody []byte, customAttributes map[string]any)
		mustNewGrpcClient      func(*testing.T, *mocks.OTLPExporter) *beholder.Client
	}{
		{
			name:                   "Test Emit (GRPC Client)",
			makeCustomAttributes:   defaultCustomAttributes,
			messageBody:            defaultMessageBody,
			messageCount:           10,
			exporterMockErrorCount: 0,
			exporterOutputExpected: true,
			messageGenerator: func(t *testing.T, client *beholder.Client, messageBody []byte, customAttributes map[string]any) {
				err := client.Emitter.Emit(t.Context(), messageBody, customAttributes)
				assert.NoError(t, err)
			},
			mustNewGrpcClient: mustNewGRPCClient,
		},

		{
			name:                   "Test Emit (HTTP Client)",
			makeCustomAttributes:   defaultCustomAttributes,
			messageBody:            defaultMessageBody,
			messageCount:           10,
			exporterMockErrorCount: 0,
			exporterOutputExpected: true,
			messageGenerator: func(t *testing.T, client *beholder.Client, messageBody []byte, customAttributes map[string]any) {
				err := client.Emitter.Emit(t.Context(), messageBody, customAttributes)
				assert.NoError(t, err)
			},
			mustNewGrpcClient: mustNewHTTPClient,
		},
	}

	for _, tc := range testCases {
		t.Run(tc.name, func(t *testing.T) {
			exporterMock := mocks.NewOTLPExporter(t)
			defer exporterMock.AssertExpectations(t)

			client := tc.mustNewGrpcClient(t, exporterMock)

			otel.SetErrorHandler(otelMustNotErr(t))
			// Number of exported messages
			exportedMessageCount := 0

			// Simulate exporter error if configured
			if tc.exporterMockErrorCount > 0 {
				exporterMock.On("Export", mock.Anything, mock.Anything).Return(errors.New("an error occurred")).Times(tc.exporterMockErrorCount)
			}
			customAttributes := tc.makeCustomAttributes()
			if tc.exporterOutputExpected {
				exporterMock.On("Export", mock.Anything, mock.Anything).Return(nil).Times(tc.messageCount).
					Run(func(args mock.Arguments) {
						assert.IsType(t, []sdklog.Record{}, args.Get(1), "Record type mismatch")
						records := args.Get(1).([]sdklog.Record)
						assert.Len(t, records, 1, "batching is disabled, expecte 1 record")
						record := records[0]
						assert.Equal(t, tc.messageBody, record.Body().AsBytes(), "Record body mismatch")
						actualAttributeKeys := map[string]struct{}{}
						record.WalkAttributes(func(kv otellog.KeyValue) bool {
							key := kv.Key
							actualAttributeKeys[key] = struct{}{}
							expectedValue, ok := customAttributes[key]
							if !ok {
								t.Fatalf("Record attribute key not found: %s", key)
							}
							expectedKv := beholder.OtelAttr(key, expectedValue)
							equal := kv.Value.Equal(expectedKv.Value)
							assert.True(t, equal, "Record attributes mismatch for key %v", key)
							return true
						})
						for key := range customAttributes {
							if _, ok := actualAttributeKeys[key]; !ok {
								t.Fatalf("Record attribute key not found: %s", key)
							}
						}
						exportedMessageCount += len(records)
					})
			}
			for i := 0; i < tc.messageCount; i++ {
				tc.messageGenerator(t, client, tc.messageBody, customAttributes)
			}
			assert.Equal(t, tc.messageCount, exportedMessageCount, "Expect all emitted messages to be exported")
		})
	}
}

func TestClient_Close(t *testing.T) {
	exporterMock := mocks.NewOTLPExporter(t)
	defer exporterMock.AssertExpectations(t)

	client, err := beholder.NewStdoutClient()
	require.NoError(t, err)

	err = client.Close()
	require.NoError(t, err)

	exporterMock.AssertExpectations(t)
}

func TestClient_ForPackage(t *testing.T) {
	exporterMock := mocks.NewOTLPExporter(t)
	defer exporterMock.AssertExpectations(t)
	var b strings.Builder
	client, err := beholder.NewWriterClient(&b)
	require.NoError(t, err)
	clientForTest := client.ForPackage("TestClient_ForPackage")

	// Log
	clientForTest.Logger.Emit(t.Context(), otellog.Record{})
	assert.Contains(t, b.String(), `"Name":"TestClient_ForPackage"`)
	b.Reset()

	// Trace
	_, span := clientForTest.Tracer.Start(t.Context(), "testSpan")
	span.End()
	assert.Contains(t, b.String(), `"Name":"TestClient_ForPackage"`)
	assert.Contains(t, b.String(), "testSpan")
	b.Reset()

	// Meter
	counter, _ := clientForTest.Meter.Int64Counter("testMetric")
	counter.Add(t.Context(), 1)
	clientForTest.Close()
	assert.Contains(t, b.String(), `"Name":"TestClient_ForPackage"`)
	assert.Contains(t, b.String(), "testMetric")
}

func otelMustNotErr(t *testing.T) otel.ErrorHandlerFunc {
	return func(err error) { t.Fatalf("otel error: %v", err) }
}

func TestNewClient(t *testing.T) {
	t.Run("both endpoints set", func(t *testing.T) {
		client, err := beholder.NewClient(beholder.Config{
			OtelExporterGRPCEndpoint: "grpc-endpoint",
			OtelExporterHTTPEndpoint: "http-endpoint",
		})
		require.Error(t, err)
		assert.Nil(t, client)
		assert.Equal(t, "only one exporter endpoint should be set", err.Error())
	})

	t.Run("no endpoints set", func(t *testing.T) {
		client, err := beholder.NewClient(beholder.Config{})
		require.Error(t, err)
		assert.Nil(t, client)
		assert.Equal(t, "at least one exporter endpoint should be set", err.Error())
	})

	t.Run("GRPC endpoint set", func(t *testing.T) {
		client, err := beholder.NewClient(beholder.Config{
			OtelExporterGRPCEndpoint: "grpc-endpoint",
		})
		require.NoError(t, err)
		assert.NotNil(t, client)
		assert.IsType(t, &beholder.Client{}, client)
	})

	t.Run("HTTP endpoint set", func(t *testing.T) {
		client, err := beholder.NewClient(beholder.Config{
			OtelExporterHTTPEndpoint: "http-endpoint",
		})
		require.NoError(t, err)
		assert.NotNil(t, client)
		assert.IsType(t, &beholder.Client{}, client)
	})

	t.Run("emitter is dual source when ChipIngress is enabled", func(t *testing.T) {
		client, err := beholder.NewClient(beholder.Config{
			OtelExporterGRPCEndpoint:       "grpc-endpoint",
			ChipIngressEmitterEnabled:      true,
			ChipIngressEmitterGRPCEndpoint: "chip-ingress-endpoint:9090",
		})
		require.NoError(t, err)
		assert.NotNil(t, client)
		assert.IsType(t, &beholder.DualSourceEmitter{}, client.Emitter)
	})

	t.Run("errors when ChipIngress is enabled but no endpoint is set", func(t *testing.T) {
		client, err := beholder.NewClient(beholder.Config{
			OtelExporterGRPCEndpoint:  "grpc-endpoint",
			ChipIngressEmitterEnabled: true,
		})
		require.Error(t, err)
		assert.Nil(t, client)
		assert.Equal(t, "failed to extract host from address '': missing port in address", err.Error())
	})
}

func TestNewClientWithChipIngressConfig(t *testing.T) {
	t.Run("creates client with ChipIngress TLS endpoint", func(t *testing.T) {
		client, err := beholder.NewClient(beholder.Config{
			OtelExporterGRPCEndpoint:       "grpc-endpoint",
			ChipIngressEmitterEnabled:      true,
			ChipIngressEmitterGRPCEndpoint: "chip-ingress.example.com:9090",
			ChipIngressInsecureConnection:  false,
		})
		require.NoError(t, err)
		assert.NotNil(t, client)
		assert.IsType(t, &beholder.DualSourceEmitter{}, client.Emitter)
	})

<<<<<<< HEAD
	t.Run("LogStreamingEnabled true creates logger", func(t *testing.T) {
		cfg := beholder.Config{
			OtelExporterGRPCEndpoint: "grpc-endpoint",
			LogStreamingEnabled:      true,
		}
		client, err := beholder.NewClient(cfg)
		require.NoError(t, err)
		assert.NotNil(t, client)
		assert.NotNil(t, client.LoggerProvider)
		assert.NotNil(t, client.Logger)
	})

	t.Run("LogStreamingEnabled false disables logger", func(t *testing.T) {
		cfg := beholder.Config{
			OtelExporterGRPCEndpoint: "grpc-endpoint",
			LogStreamingEnabled:      false,
		}
		client, err := beholder.NewClient(cfg)
		require.NoError(t, err)
		// LoggerProvider and Logger should NOT be nil, but should be no-op implementations
		assert.NotNil(t, client.LoggerProvider)
		assert.NotNil(t, client.Logger)

		// Optionally, check that using the logger does not panic
		defer func() {
			if r := recover(); r != nil {
				t.Errorf("Logger panicked when LogStreamingEnabled is false: %v", r)
			}
		}()
		client.Logger.Emit(context.Background(), log.Record{})
	})

=======
	t.Run("creates client with ChipIngress insecure endpoint", func(t *testing.T) {
		client, err := beholder.NewClient(beholder.Config{
			OtelExporterGRPCEndpoint:       "grpc-endpoint",
			ChipIngressEmitterEnabled:      true,
			ChipIngressEmitterGRPCEndpoint: "chip-ingress.example.com:9090",
			ChipIngressInsecureConnection:  true,
		})
		require.NoError(t, err)
		assert.NotNil(t, client)
		assert.IsType(t, &beholder.DualSourceEmitter{}, client.Emitter)
	})

	t.Run("creates client with IPv4 ChipIngress endpoint", func(t *testing.T) {
		client, err := beholder.NewClient(beholder.Config{
			OtelExporterGRPCEndpoint:       "grpc-endpoint",
			ChipIngressEmitterEnabled:      true,
			ChipIngressEmitterGRPCEndpoint: "192.168.1.100:9090",
			ChipIngressInsecureConnection:  true,
		})
		require.NoError(t, err)
		assert.NotNil(t, client)
		assert.IsType(t, &beholder.DualSourceEmitter{}, client.Emitter)
	})

	t.Run("creates client with IPv6 ChipIngress endpoint", func(t *testing.T) {
		client, err := beholder.NewClient(beholder.Config{
			OtelExporterGRPCEndpoint:       "grpc-endpoint",
			ChipIngressEmitterEnabled:      true,
			ChipIngressEmitterGRPCEndpoint: "[::1]:9090",
			ChipIngressInsecureConnection:  true,
		})
		require.NoError(t, err)
		assert.NotNil(t, client)
		assert.IsType(t, &beholder.DualSourceEmitter{}, client.Emitter)
	})
}

// Update the existing function name to match its actual purpose
func TestNewClientWithInvalidChipIngressConfig(t *testing.T) {
	t.Run("errors with ChipIngress endpoint without port", func(t *testing.T) {
		client, err := beholder.NewClient(beholder.Config{
			OtelExporterGRPCEndpoint:       "grpc-endpoint",
			ChipIngressEmitterEnabled:      true,
			ChipIngressEmitterGRPCEndpoint: "chip-ingress.example.com",
			ChipIngressInsecureConnection:  false,
		})
		require.Error(t, err)
		assert.Nil(t, client)
		assert.Contains(t, err.Error(), "missing port")
	})

	t.Run("errors with malformed ChipIngress endpoint", func(t *testing.T) {
		client, err := beholder.NewClient(beholder.Config{
			OtelExporterGRPCEndpoint:       "grpc-endpoint",
			ChipIngressEmitterEnabled:      true,
			ChipIngressEmitterGRPCEndpoint: "chip-ingress.example.com:invalid:port",
			ChipIngressInsecureConnection:  false,
		})
		require.Error(t, err)
		assert.Nil(t, client)
	})

	t.Run("errors when ChipIngress enabled with empty endpoint", func(t *testing.T) {
		client, err := beholder.NewClient(beholder.Config{
			OtelExporterGRPCEndpoint:       "grpc-endpoint",
			ChipIngressEmitterEnabled:      true,
			ChipIngressEmitterGRPCEndpoint: "",
		})
		require.Error(t, err)
		assert.Nil(t, client)
		assert.Contains(t, err.Error(), "failed to extract host from address '': missing port in address")
	})

	t.Run("errors when ChipIngress enabled with whitespace-only endpoint", func(t *testing.T) {
		client, err := beholder.NewClient(beholder.Config{
			OtelExporterGRPCEndpoint:       "grpc-endpoint",
			ChipIngressEmitterEnabled:      true,
			ChipIngressEmitterGRPCEndpoint: "   ",
		})
		require.Error(t, err)
		assert.Nil(t, client)
		// The whitespace is preserved in the address, so the error includes the spaces
		assert.Contains(t, err.Error(), "failed to extract host from address '   '")
		assert.Contains(t, err.Error(), "missing port in address")
	})
>>>>>>> bd3977b4
}<|MERGE_RESOLUTION|>--- conflicted
+++ resolved
@@ -291,7 +291,7 @@
 		assert.IsType(t, &beholder.DualSourceEmitter{}, client.Emitter)
 	})
 
-<<<<<<< HEAD
+
 	t.Run("LogStreamingEnabled true creates logger", func(t *testing.T) {
 		cfg := beholder.Config{
 			OtelExporterGRPCEndpoint: "grpc-endpoint",
@@ -324,7 +324,7 @@
 		client.Logger.Emit(context.Background(), log.Record{})
 	})
 
-=======
+
 	t.Run("creates client with ChipIngress insecure endpoint", func(t *testing.T) {
 		client, err := beholder.NewClient(beholder.Config{
 			OtelExporterGRPCEndpoint:       "grpc-endpoint",
@@ -410,5 +410,4 @@
 		assert.Contains(t, err.Error(), "failed to extract host from address '   '")
 		assert.Contains(t, err.Error(), "missing port in address")
 	})
->>>>>>> bd3977b4
 }