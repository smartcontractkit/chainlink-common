package test

import (
	"bytes"
	"context"
	"fmt"
	"math/big"
	"reflect"
	"testing"
	"time"

	"github.com/stretchr/testify/assert"
	"github.com/stretchr/testify/require"

	"github.com/smartcontractkit/libocr/offchainreporting2/reportingplugin/median"
	libocr "github.com/smartcontractkit/libocr/offchainreporting2plus/types"

	"github.com/smartcontractkit/chainlink-common/pkg/types"
	"github.com/smartcontractkit/chainlink-common/pkg/utils/tests"
)

func PluginMedian(t *testing.T, p types.PluginMedian) {
	PluginMedianTest{&StaticMedianProvider{}}.TestPluginMedian(t, p)
}

type PluginMedianTest struct {
	types.MedianProvider
}

func (m PluginMedianTest) TestPluginMedian(t *testing.T, p types.PluginMedian) {
<<<<<<< HEAD
	t.Run("PluginMedian No-op GasPriceDataSource", func(t *testing.T) {
		ctx := utils.Context(t)
		factory, err := p.NewMedianFactory(ctx, m.MedianProvider, &staticDataSource{value}, &staticDataSource{juelsPerFeeCoin}, &NOOPDataSource{}, &StaticErrorLog{})
		require.NoError(t, err)

		TestReportingPluginFactory(t, factory)
	})

	t.Run("PluginMedian With GasPriceDataSource", func(t *testing.T) {
		ctx := utils.Context(t)
		factory, err := p.NewMedianFactory(ctx, m.MedianProvider, &staticDataSource{value}, &staticDataSource{juelsPerFeeCoin}, &staticDataSource{gasPrice}, &StaticErrorLog{})
=======
	t.Run("PluginMedian", func(t *testing.T) {
		ctx := tests.Context(t)
		factory, err := p.NewMedianFactory(ctx, m.MedianProvider, &staticDataSource{value}, &staticDataSource{juelsPerFeeCoin}, &StaticErrorLog{})
>>>>>>> 237f56da
		require.NoError(t, err)

		ReportingPluginFactory(t, factory)
	})
}

func ReportingPluginFactory(t *testing.T, factory types.ReportingPluginFactory) {
	t.Run("ReportingPluginFactory", func(t *testing.T) {
		rp, gotRPI, err := factory.NewReportingPlugin(reportingPluginConfig)
		require.NoError(t, err)
		assert.Equal(t, rpi, gotRPI)
		t.Cleanup(func() { assert.NoError(t, rp.Close()) })
		t.Run("ReportingPlugin", func(t *testing.T) {
			ctx := tests.Context(t)
			gotQuery, err := rp.Query(ctx, reportContext.ReportTimestamp)
			require.NoError(t, err)
			assert.Equal(t, query, []byte(gotQuery))
			gotObs, err := rp.Observation(ctx, reportContext.ReportTimestamp, query)
			require.NoError(t, err)
			assert.Equal(t, observation, gotObs)
			gotOk, gotReport, err := rp.Report(ctx, reportContext.ReportTimestamp, query, obs)
			require.NoError(t, err)
			assert.True(t, gotOk)
			assert.Equal(t, report, gotReport)
			gotShouldAccept, err := rp.ShouldAcceptFinalizedReport(ctx, reportContext.ReportTimestamp, report)
			require.NoError(t, err)
			assert.True(t, gotShouldAccept)
			gotShouldTransmit, err := rp.ShouldTransmitAcceptedReport(ctx, reportContext.ReportTimestamp, report)
			require.NoError(t, err)
			assert.True(t, gotShouldTransmit)
		})
	})
}

type StaticPluginMedian struct{}

<<<<<<< HEAD
func (s StaticPluginMedian) NewMedianFactory(ctx context.Context, provider types.MedianProvider, dataSource, juelsPerFeeCoinDataSource, gasPrice median.DataSource, errorLog types.ErrorLog) (types.ReportingPluginFactory, error) {
=======
func (s StaticPluginMedian) NewMedianFactory(ctx context.Context, provider types.MedianProvider, dataSource, juelsPerFeeCoinDataSource median.DataSource, errorLog types.ErrorLog) (types.ReportingPluginFactory, error) {
	cr := provider.ChainReader()
	var gotLatestValue map[string]int

	err := cr.GetLatestValue(ctx, boundContract, medianContractGenericMethod, getLatestValueParams, &gotLatestValue)
	if err != nil {
		return nil, fmt.Errorf("failed to call GetLatestValue() on median provider: %w", err)
	}

	if !assert.ObjectsAreEqual(gotLatestValue, latestValue) {
		return nil, fmt.Errorf("GetLatestValue: expected %v but got %v", gotLatestValue, latestValue)
	}

>>>>>>> 237f56da
	ocd := provider.OffchainConfigDigester()
	gotDigestPrefix, err := ocd.ConfigDigestPrefix()
	if err != nil {
		return nil, fmt.Errorf("failed to get ConfigDigestPrefix: %w", err)
	}
	if gotDigestPrefix != configDigestPrefix {
		return nil, fmt.Errorf("expected ConfigDigestPrefix %x but got %x", configDigestPrefix, gotDigestPrefix)
	}
	gotDigest, err := ocd.ConfigDigest(contractConfig)
	if err != nil {
		return nil, fmt.Errorf("failed to get ConfigDigest: %w", err)
	}
	if gotDigest != configDigest {
		return nil, fmt.Errorf("expected ConfigDigest %x but got %x", configDigest, gotDigest)
	}
	cct := provider.ContractConfigTracker()
	gotBlockHeight, err := cct.LatestBlockHeight(ctx)
	if err != nil {
		return nil, fmt.Errorf("failed to get LatestBlockHeight: %w", err)
	}
	if gotBlockHeight != blockHeight {
		return nil, fmt.Errorf("expected LatestBlockHeight %d but got %d", blockHeight, gotBlockHeight)
	}
	gotChangedInBlock, gotConfigDigest, err := cct.LatestConfigDetails(ctx)
	if err != nil {
		return nil, fmt.Errorf("failed to get LatestConfigDetails: %w", err)
	}
	if gotChangedInBlock != changedInBlock {
		return nil, fmt.Errorf("expected changedInBlock %d but got %d", changedInBlock, gotChangedInBlock)
	}
	if gotConfigDigest != configDigest {
		return nil, fmt.Errorf("expected ConfigDigest %s but got %s", configDigest, gotConfigDigest)
	}
	gotContractConfig, err := cct.LatestConfig(ctx, changedInBlock)
	if err != nil {
		return nil, fmt.Errorf("failed to get LatestConfig: %w", err)
	}
	if !reflect.DeepEqual(gotContractConfig, contractConfig) {
		return nil, fmt.Errorf("expected ContractConfig %v but got %v", contractConfig, gotContractConfig)
	}
	ct := provider.ContractTransmitter()
	gotAccount, err := ct.FromAccount()
	if err != nil {
		return nil, fmt.Errorf("failed to get FromAccount: %w", err)
	}
	if gotAccount != account {
		return nil, fmt.Errorf("expectd FromAccount %s but got %s", account, gotAccount)
	}
	gotConfigDigest, gotEpoch, err := ct.LatestConfigDigestAndEpoch(ctx)
	if err != nil {
		return nil, fmt.Errorf("failed to get LatestConfigDigestAndEpoch: %w", err)
	}
	if gotConfigDigest != configDigest {
		return nil, fmt.Errorf("expected ConfigDigest %s but got %s", configDigest, gotConfigDigest)
	}
	if gotEpoch != epoch {
		return nil, fmt.Errorf("expected Epoch %d but got %d", epoch, gotEpoch)
	}
	err = ct.Transmit(ctx, reportContext, report, sigs)
	if err != nil {
		return nil, fmt.Errorf("failed to Transmit")
	}
	rc := provider.ReportCodec()
	gotReport, err := rc.BuildReport(pobs)
	if err != nil {
		return nil, fmt.Errorf("failed to BuildReport: %w", err)
	}
	if !bytes.Equal(gotReport, report) {
		return nil, fmt.Errorf("expected Report %x but got %x", report, gotReport)
	}
	gotMedianValue, err := rc.MedianFromReport(report)
	if err != nil {
		return nil, fmt.Errorf("failed to get MedianFromReport: %w", err)
	}
	if medianValue.Cmp(gotMedianValue) != 0 {
		return nil, fmt.Errorf("expected MedianValue %s but got %s", medianValue, gotMedianValue)
	}
	gotMax, err := rc.MaxReportLength(n)
	if err != nil {
		return nil, fmt.Errorf("failed to get MaxReportLength: %w", err)
	}
	if gotMax != max {
		return nil, fmt.Errorf("expected MaxReportLength %d but got %d", max, gotMax)
	}
	mc := provider.MedianContract()
	gotConfigDigest, gotEpoch, gotRound, err := mc.LatestRoundRequested(ctx, lookbackDuration)
	if err != nil {
		return nil, fmt.Errorf("failed to get LatestRoundRequested: %w", err)
	}
	if gotConfigDigest != configDigest {
		return nil, fmt.Errorf("expected ConfigDigest %s but got %s", configDigest, gotConfigDigest)
	}
	if gotEpoch != epoch {
		return nil, fmt.Errorf("expected Epoch %d but got %d", epoch, gotEpoch)
	}
	if gotRound != round {
		return nil, fmt.Errorf("expected Round %d but got %d", round, gotRound)
	}
	gotConfigDigest, gotEpoch, gotRound, gotLatestAnswer, gotLatestTimestamp, err := mc.LatestTransmissionDetails(ctx)
	if err != nil {
		return nil, fmt.Errorf("failed to get LatestTransmissionDetails: %w", err)
	}
	if gotConfigDigest != configDigest {
		return nil, fmt.Errorf("expected ConfigDigest %s but got %s", configDigest, gotConfigDigest)
	}
	if gotEpoch != epoch {
		return nil, fmt.Errorf("expected Epoch %d but got %d", epoch, gotEpoch)
	}
	if gotRound != round {
		return nil, fmt.Errorf("expected Round %d but got %d", round, gotRound)
	}
	if latestAnswer.Cmp(gotLatestAnswer) != 0 {
		return nil, fmt.Errorf("expected LatestAnswer %s but got %s", latestAnswer, gotLatestAnswer)
	}
	if !gotLatestTimestamp.Equal(latestTimestamp) {
		return nil, fmt.Errorf("expected LatestTimestamp %s but got %s", latestTimestamp, gotLatestTimestamp)
	}
	occ := provider.OnchainConfigCodec()
	gotEncoded, err := occ.Encode(onchainConfig)
	if err != nil {
		return nil, fmt.Errorf("failed to Encode: %w", err)
	}
	if !bytes.Equal(gotEncoded, encoded) {
		return nil, fmt.Errorf("expected Encoded %s but got %s", encoded, gotEncoded)
	}
	gotDecoded, err := occ.Decode(encoded)
	if err != nil {
		return nil, fmt.Errorf("failed to Decode: %w", err)
	}
	if !reflect.DeepEqual(gotDecoded, onchainConfig) {
		return nil, fmt.Errorf("expected OnchainConfig %s but got %s", onchainConfig, gotDecoded)
	}
	gotVal, err := dataSource.Observe(ctx, reportContext.ReportTimestamp)
	if err != nil {
		return nil, fmt.Errorf("failed to observe dataSource: %w", err)
	}
	if !assert.ObjectsAreEqual(value, gotVal) {
		return nil, fmt.Errorf("expected Value %s but got %s", value, gotVal)
	}
	gotJuels, err := juelsPerFeeCoinDataSource.Observe(ctx, reportContext.ReportTimestamp)
	if err != nil {
		return nil, fmt.Errorf("failed to observe juelsPerFeeCoin: %w", err)
	}
	if !assert.ObjectsAreEqual(juelsPerFeeCoin, gotJuels) {
		return nil, fmt.Errorf("expected JuelsPerFeeCoin %s but got %s", juelsPerFeeCoin, gotJuels)
	}
	if err := errorLog.SaveError(ctx, errMsg); err != nil {
		return nil, fmt.Errorf("failed to save error: %w", err)
	}
	return staticPluginFactory{}, nil
}

type staticPluginFactory struct{}

func (s staticPluginFactory) Name() string { panic("implement me") }

func (s staticPluginFactory) Start(ctx context.Context) error { return nil }

func (s staticPluginFactory) Close() error { return nil }

func (s staticPluginFactory) Ready() error { panic("implement me") }

func (s staticPluginFactory) HealthReport() map[string]error { panic("implement me") }

func (s staticPluginFactory) NewReportingPlugin(config libocr.ReportingPluginConfig) (libocr.ReportingPlugin, libocr.ReportingPluginInfo, error) {
	if config.ConfigDigest != reportingPluginConfig.ConfigDigest {
		return nil, libocr.ReportingPluginInfo{}, fmt.Errorf("expected ConfigDigest %x but got %x", reportingPluginConfig.ConfigDigest, config.ConfigDigest)
	}
	if config.OracleID != reportingPluginConfig.OracleID {
		return nil, libocr.ReportingPluginInfo{}, fmt.Errorf("expected OracleID %d but got %d", reportingPluginConfig.OracleID, config.OracleID)
	}
	if config.F != reportingPluginConfig.F {
		return nil, libocr.ReportingPluginInfo{}, fmt.Errorf("expected F %d but got %d", reportingPluginConfig.F, config.F)
	}
	if config.N != reportingPluginConfig.N {
		return nil, libocr.ReportingPluginInfo{}, fmt.Errorf("expected N %d but got %d", reportingPluginConfig.N, config.N)
	}
	if !bytes.Equal(config.OnchainConfig, reportingPluginConfig.OnchainConfig) {
		return nil, libocr.ReportingPluginInfo{}, fmt.Errorf("expected OnchainConfig %x but got %x", reportingPluginConfig.OnchainConfig, config.OnchainConfig)
	}
	if !bytes.Equal(config.OffchainConfig, reportingPluginConfig.OffchainConfig) {
		return nil, libocr.ReportingPluginInfo{}, fmt.Errorf("expected OffchainConfig %x but got %x", reportingPluginConfig.OffchainConfig, config.OffchainConfig)
	}
	if config.EstimatedRoundInterval != reportingPluginConfig.EstimatedRoundInterval {
		return nil, libocr.ReportingPluginInfo{}, fmt.Errorf("expected EstimatedRoundInterval %d but got %d", reportingPluginConfig.EstimatedRoundInterval, config.EstimatedRoundInterval)
	}
	if config.MaxDurationQuery != reportingPluginConfig.MaxDurationQuery {
		return nil, libocr.ReportingPluginInfo{}, fmt.Errorf("expected MaxDurationQuery %d but got %d", reportingPluginConfig.MaxDurationQuery, config.MaxDurationQuery)
	}
	if config.MaxDurationReport != reportingPluginConfig.MaxDurationReport {
		return nil, libocr.ReportingPluginInfo{}, fmt.Errorf("expected MaxDurationReport %d but got %d", reportingPluginConfig.MaxDurationReport, config.MaxDurationReport)
	}
	if config.MaxDurationObservation != reportingPluginConfig.MaxDurationObservation {
		return nil, libocr.ReportingPluginInfo{}, fmt.Errorf("expected MaxDurationObservation %d but got %d", reportingPluginConfig.MaxDurationObservation, config.MaxDurationObservation)
	}
	if config.MaxDurationShouldAcceptFinalizedReport != reportingPluginConfig.MaxDurationShouldAcceptFinalizedReport {
		return nil, libocr.ReportingPluginInfo{}, fmt.Errorf("expected MaxDurationShouldAcceptFinalizedReport %d but got %d", reportingPluginConfig.MaxDurationShouldAcceptFinalizedReport, config.MaxDurationShouldAcceptFinalizedReport)
	}
	if config.MaxDurationShouldTransmitAcceptedReport != reportingPluginConfig.MaxDurationShouldTransmitAcceptedReport {
		return nil, libocr.ReportingPluginInfo{}, fmt.Errorf("expected MaxDurationShouldTransmitAcceptedReport %d but got %d", reportingPluginConfig.MaxDurationShouldTransmitAcceptedReport, config.MaxDurationShouldTransmitAcceptedReport)
	}
	return staticReportingPlugin{}, rpi, nil
}

type StaticMedianProvider struct{}

func (s StaticMedianProvider) Start(ctx context.Context) error { return nil }

func (s StaticMedianProvider) Close() error { return nil }

func (s StaticMedianProvider) Ready() error { panic("unimplemented") }

func (s StaticMedianProvider) Name() string { panic("unimplemented") }

func (s StaticMedianProvider) HealthReport() map[string]error { panic("unimplemented") }

func (s StaticMedianProvider) OffchainConfigDigester() libocr.OffchainConfigDigester {
	return staticOffchainConfigDigester{}
}

func (s StaticMedianProvider) ContractConfigTracker() libocr.ContractConfigTracker {
	return staticContractConfigTracker{}
}

func (s StaticMedianProvider) ContractTransmitter() libocr.ContractTransmitter {
	return staticContractTransmitter{}
}

func (s StaticMedianProvider) ReportCodec() median.ReportCodec { return staticReportCodec{} }

func (s StaticMedianProvider) MedianContract() median.MedianContract { return staticMedianContract{} }

func (s StaticMedianProvider) OnchainConfigCodec() median.OnchainConfigCodec {
	return staticOnchainConfigCodec{}
}

func (s StaticMedianProvider) ChainReader() types.ChainReader {
	return staticChainReader{}
}

type staticReportCodec struct{}

func (s staticReportCodec) BuildReport(os []median.ParsedAttributedObservation) (libocr.Report, error) {
	if !assert.ObjectsAreEqual(pobs, os) {
		return nil, fmt.Errorf("expected observations %v but got %v", pobs, os)
	}
	return report, nil
}

func (s staticReportCodec) MedianFromReport(r libocr.Report) (*big.Int, error) {
	if !bytes.Equal(report, r) {
		return nil, fmt.Errorf("expected report %x but got %x", report, r)
	}
	return medianValue, nil
}

func (s staticReportCodec) MaxReportLength(n2 int) (int, error) {
	if n != n2 {
		return -1, fmt.Errorf("expected n %d but got %d", n, n2)
	}
	return max, nil
}

type staticMedianContract struct{}

func (s staticMedianContract) LatestTransmissionDetails(ctx context.Context) (libocr.ConfigDigest, uint32, uint8, *big.Int, time.Time, error) {
	return configDigest, epoch, round, latestAnswer, latestTimestamp, nil
}

func (s staticMedianContract) LatestRoundRequested(ctx context.Context, lookback time.Duration) (libocr.ConfigDigest, uint32, uint8, error) {
	if lookbackDuration != lookback {
		return libocr.ConfigDigest{}, 0, 0, fmt.Errorf("expected lookback %s but got %s", lookbackDuration, lookback)
	}
	return configDigest, epoch, round, nil
}

type staticOnchainConfigCodec struct{}

func (s staticOnchainConfigCodec) Encode(c median.OnchainConfig) ([]byte, error) {
	if !assert.ObjectsAreEqual(onchainConfig.Max, c.Max) {
		return nil, fmt.Errorf("expected max %s but got %s", onchainConfig.Max, c.Max)
	}
	if !assert.ObjectsAreEqual(onchainConfig.Min, c.Min) {
		return nil, fmt.Errorf("expected min %s but got %s", onchainConfig.Min, c.Min)
	}
	return encoded, nil
}

func (s staticOnchainConfigCodec) Decode(b []byte) (median.OnchainConfig, error) {
	if !bytes.Equal(encoded, b) {
		return median.OnchainConfig{}, fmt.Errorf("expected encoded %x but got %x", encoded, b)
	}
	return onchainConfig, nil
}<|MERGE_RESOLUTION|>--- conflicted
+++ resolved
@@ -28,23 +28,17 @@
 }
 
 func (m PluginMedianTest) TestPluginMedian(t *testing.T, p types.PluginMedian) {
-<<<<<<< HEAD
 	t.Run("PluginMedian No-op GasPriceDataSource", func(t *testing.T) {
-		ctx := utils.Context(t)
+		ctx := tests.Context(t)
 		factory, err := p.NewMedianFactory(ctx, m.MedianProvider, &staticDataSource{value}, &staticDataSource{juelsPerFeeCoin}, &NOOPDataSource{}, &StaticErrorLog{})
 		require.NoError(t, err)
 
-		TestReportingPluginFactory(t, factory)
+		ReportingPluginFactory(t, factory)
 	})
 
-	t.Run("PluginMedian With GasPriceDataSource", func(t *testing.T) {
-		ctx := utils.Context(t)
-		factory, err := p.NewMedianFactory(ctx, m.MedianProvider, &staticDataSource{value}, &staticDataSource{juelsPerFeeCoin}, &staticDataSource{gasPrice}, &StaticErrorLog{})
-=======
 	t.Run("PluginMedian", func(t *testing.T) {
 		ctx := tests.Context(t)
-		factory, err := p.NewMedianFactory(ctx, m.MedianProvider, &staticDataSource{value}, &staticDataSource{juelsPerFeeCoin}, &StaticErrorLog{})
->>>>>>> 237f56da
+		factory, err := p.NewMedianFactory(ctx, m.MedianProvider, &staticDataSource{value}, &staticDataSource{juelsPerFeeCoin}, &staticDataSource{gasPrice}, &StaticErrorLog{})
 		require.NoError(t, err)
 
 		ReportingPluginFactory(t, factory)
@@ -81,10 +75,7 @@
 
 type StaticPluginMedian struct{}
 
-<<<<<<< HEAD
-func (s StaticPluginMedian) NewMedianFactory(ctx context.Context, provider types.MedianProvider, dataSource, juelsPerFeeCoinDataSource, gasPrice median.DataSource, errorLog types.ErrorLog) (types.ReportingPluginFactory, error) {
-=======
-func (s StaticPluginMedian) NewMedianFactory(ctx context.Context, provider types.MedianProvider, dataSource, juelsPerFeeCoinDataSource median.DataSource, errorLog types.ErrorLog) (types.ReportingPluginFactory, error) {
+func (s StaticPluginMedian) NewMedianFactory(ctx context.Context, provider types.MedianProvider, dataSource, juelsPerFeeCoinDataSource, gasPriceDataSource median.DataSource, errorLog types.ErrorLog) (types.ReportingPluginFactory, error) {
 	cr := provider.ChainReader()
 	var gotLatestValue map[string]int
 
@@ -97,7 +88,6 @@
 		return nil, fmt.Errorf("GetLatestValue: expected %v but got %v", gotLatestValue, latestValue)
 	}
 
->>>>>>> 237f56da
 	ocd := provider.OffchainConfigDigester()
 	gotDigestPrefix, err := ocd.ConfigDigestPrefix()
 	if err != nil {
@@ -242,6 +232,14 @@
 		return nil, fmt.Errorf("failed to observe juelsPerFeeCoin: %w", err)
 	}
 	if !assert.ObjectsAreEqual(juelsPerFeeCoin, gotJuels) {
+		return nil, fmt.Errorf("expected JuelsPerFeeCoin %s but got %s", juelsPerFeeCoin, gotJuels)
+	}
+	gotGas, err := gasPriceDataSource.Observe(ctx, reportContext.ReportTimestamp)
+	// account for noop gas price data source
+	if err != nil && err != median.ErrNOOPDataSource {
+		return nil, fmt.Errorf("failed to observe juelsPerFeeCoin: %w", err)
+	}
+	if gotGas != nil && !assert.ObjectsAreEqual(gasPrice, gotGas) {
 		return nil, fmt.Errorf("expected JuelsPerFeeCoin %s but got %s", juelsPerFeeCoin, gotJuels)
 	}
 	if err := errorLog.SaveError(ctx, errMsg); err != nil {
