--- conflicted
+++ resolved
@@ -2,6 +2,7 @@
 
 import (
 	"errors"
+
 	"github.com/smartcontractkit/chainlink-common/observability-lib/capabilities"
 
 	atlasdon "github.com/smartcontractkit/chainlink-common/observability-lib/atlas-don"
@@ -99,19 +100,16 @@
 			OCRVersion:        string(OCRVersionOCR2),
 		})
 	case TypeDashboardNOPOCR3:
-<<<<<<< HEAD
-		dashboardOptions.OCRVersion = string(OCRVersionOCR3)
-		db, err = nopocr.NewDashboard(dashboardOptions)
-	case TypeDashboardCapabilities:
-		dashboardOptions.OCRVersion = string(OCRVersionOCR3)
-		db, err = capabilities.NewDashboard(dashboardOptions)
-=======
 		return nopocr.NewDashboard(&nopocr.Props{
 			Name:              options.Name,
 			MetricsDataSource: options.MetricsDataSource,
 			OCRVersion:        string(OCRVersionOCR3),
 		})
->>>>>>> 36feb250
+	case TypeDashboardCapabilities:
+		return capabilities.NewDashboard(&capabilities.Props{
+			Name:              options.Name,
+			MetricsDataSource: options.MetricsDataSource,
+		})
 	default:
 		return nil, errors.New("invalid dashboard type")
 	}
