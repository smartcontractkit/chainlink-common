--- conflicted
+++ resolved
@@ -125,13 +125,8 @@
 	id, _, err := p.ServeNew(name, func(s *grpc.Server) {
 		pb.RegisterServiceServer(s, &goplugin.ServiceServer{Srv: r})
 		pb.RegisterRelayerServer(s, newChainRelayerServer(r, p.BrokerExt))
-<<<<<<< HEAD
-		if evmRelayer, ok := r.(types.EVMService); ok {
-			pb.RegisterEVMServer(s, newEVMServiceServer(evmRelayer, p.BrokerExt))
-=======
 		if evmService, ok := r.(types.EVMService); ok {
 			pb.RegisterEVMServer(s, newEVMServer(evmService, p.BrokerExt))
->>>>>>> bc11ba53
 		}
 	}, rRes, ksRes, crRes)
 	if err != nil {
@@ -386,11 +381,7 @@
 }
 
 func (r *relayerClient) EVM() (types.EVMService, error) {
-<<<<<<< HEAD
-	return &evmRelayerClient{
-=======
 	return &evmClient{
->>>>>>> bc11ba53
 		r.evmClient,
 	}, nil
 }
