package internal

import (
	libocr "github.com/smartcontractkit/libocr/offchainreporting2plus/types"
	"google.golang.org/grpc"

	"github.com/smartcontractkit/chainlink-common/pkg/loop/internal/pb"
	"github.com/smartcontractkit/chainlink-common/pkg/types"
)

type pluginProviderClient struct {
	*configProviderClient
	contractTransmitter libocr.ContractTransmitter
	chainReader         types.ChainReader
<<<<<<< HEAD
	codec               types.Codec
=======
>>>>>>> 4093a9b3
}

func (p *pluginProviderClient) ClientConn() grpc.ClientConnInterface { return p.cc }

func newPluginProviderClient(b *brokerExt, cc grpc.ClientConnInterface) *pluginProviderClient {
	p := &pluginProviderClient{configProviderClient: newConfigProviderClient(b.withName("PluginProviderClient"), cc)}
	p.contractTransmitter = &contractTransmitterClient{b, pb.NewContractTransmitterClient(p.cc)}
	return p
}

func (p *pluginProviderClient) ContractTransmitter() libocr.ContractTransmitter {
	return p.contractTransmitter
}

type PluginProviderServer struct{}

func (p PluginProviderServer) ConnToProvider(conn grpc.ClientConnInterface, broker Broker, brokerCfg BrokerConfig) types.PluginProvider {
	be := &brokerExt{broker: broker, BrokerConfig: brokerCfg}
	return newPluginProviderClient(be, conn)
}

func (p *pluginProviderClient) ChainReader() types.ChainReader {
	return p.chainReader
<<<<<<< HEAD
}

func (p *pluginProviderClient) Codec() types.Codec {
	return p.codec
=======
>>>>>>> 4093a9b3
}<|MERGE_RESOLUTION|>--- conflicted
+++ resolved
@@ -12,10 +12,6 @@
 	*configProviderClient
 	contractTransmitter libocr.ContractTransmitter
 	chainReader         types.ChainReader
-<<<<<<< HEAD
-	codec               types.Codec
-=======
->>>>>>> 4093a9b3
 }
 
 func (p *pluginProviderClient) ClientConn() grpc.ClientConnInterface { return p.cc }
@@ -39,11 +35,4 @@
 
 func (p *pluginProviderClient) ChainReader() types.ChainReader {
 	return p.chainReader
-<<<<<<< HEAD
-}
-
-func (p *pluginProviderClient) Codec() types.Codec {
-	return p.codec
-=======
->>>>>>> 4093a9b3
 }