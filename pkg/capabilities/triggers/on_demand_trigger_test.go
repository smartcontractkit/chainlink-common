package triggers

import (
	"os"
	"testing"

	"github.com/stretchr/testify/assert"
	"github.com/stretchr/testify/require"

	"github.com/smartcontractkit/chainlink-common/pkg/capabilities"
	"github.com/smartcontractkit/chainlink-common/pkg/logger"
	"github.com/smartcontractkit/chainlink-common/pkg/utils"
	"github.com/smartcontractkit/chainlink-common/pkg/values"
)

const testID = "test-id-1"

func TestOnDemand(t *testing.T) {
	tr := NewOnDemand(logger.Test(t))
	ctx := t.Context()

	req := capabilities.TriggerRegistrationRequest{
		Metadata: capabilities.RequestMetadata{
			WorkflowExecutionID: testID,
		},
	}

	ch, err := tr.RegisterTrigger(ctx, req)
	require.NoError(t, err)

	v, err := values.NewMap(map[string]any{"hello": "world"})
	require.NoError(t, err)

	er := capabilities.TriggerResponse{
		Event: capabilities.TriggerEvent{
			Outputs: v,
		},
	}

	err = tr.FanOutEvent(ctx, er)
	require.NoError(t, err)
	assert.Equal(t, er, <-ch)
}

func TestOnDemand_ChannelDoesntExist(t *testing.T) {
	tr := NewOnDemand(logger.Test(t))
	ctx := t.Context()

	v, err := values.NewMap(map[string]any{"hello": "world"})
	require.NoError(t, err)

	er := capabilities.TriggerResponse{
		Event: capabilities.TriggerEvent{
			Outputs: v,
		},
	}
	err = tr.SendEvent(ctx, testID, er)
	assert.ErrorContains(t, err, "no registration")
}

func TestOnDemand_(t *testing.T) {
	tr := NewOnDemand(logger.Test(t))
	ctx := t.Context()

	req := capabilities.TriggerRegistrationRequest{
		Metadata: capabilities.RequestMetadata{
			WorkflowID: "hello",
		},
	}

	callback, err := tr.RegisterTrigger(ctx, req)
	require.NoError(t, err)

	v, err := values.NewMap(map[string]any{"hello": "world"})
	require.NoError(t, err)

	er := capabilities.TriggerResponse{
		Event: capabilities.TriggerEvent{
			Outputs: v,
		},
	}
	err = tr.SendEvent(ctx, "hello", er)
	require.NoError(t, err)

	assert.Len(t, callback, 1)
	assert.Equal(t, er, <-callback)
}

func TestOnDemandTrigger_GenerateSchema(t *testing.T) {
	ts := NewOnDemand(logger.Nop())
	schema, err := ts.Schema()
	require.NotNil(t, schema)
	require.NoError(t, err)

	var shouldUpdate = true
<<<<<<< HEAD
	schemaPath := "./testdata/fixtures/ondemand/schema.json"
	if shouldUpdate {
		err = os.WriteFile(schemaPath, []byte(schema), 0600)
		defer os.Remove(schemaPath)
=======
	fixturePath := "./testdata/fixtures/ondemand/schema.json"
	if shouldUpdate {
		err = os.WriteFile(fixturePath, []byte(schema), 0600)
>>>>>>> bc11ba53
		require.NoError(t, err)
		defer os.Remove(fixturePath)
	}

<<<<<<< HEAD
	fixture, err := os.ReadFile(schemaPath)
=======
	fixture, err := os.ReadFile(fixturePath)
>>>>>>> bc11ba53
	require.NoError(t, err)

	utils.AssertJSONEqual(t, fixture, []byte(schema))
}<|MERGE_RESOLUTION|>--- conflicted
+++ resolved
@@ -93,25 +93,14 @@
 	require.NoError(t, err)
 
 	var shouldUpdate = true
-<<<<<<< HEAD
-	schemaPath := "./testdata/fixtures/ondemand/schema.json"
-	if shouldUpdate {
-		err = os.WriteFile(schemaPath, []byte(schema), 0600)
-		defer os.Remove(schemaPath)
-=======
 	fixturePath := "./testdata/fixtures/ondemand/schema.json"
 	if shouldUpdate {
 		err = os.WriteFile(fixturePath, []byte(schema), 0600)
->>>>>>> bc11ba53
 		require.NoError(t, err)
 		defer os.Remove(fixturePath)
 	}
 
-<<<<<<< HEAD
-	fixture, err := os.ReadFile(schemaPath)
-=======
 	fixture, err := os.ReadFile(fixturePath)
->>>>>>> bc11ba53
 	require.NoError(t, err)
 
 	utils.AssertJSONEqual(t, fixture, []byte(schema))
