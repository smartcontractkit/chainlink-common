package rawsdk

import (
	"encoding/base64"
	"encoding/binary"
	"errors"
	"fmt"
	"os"
	"time"
	"unsafe"

	"google.golang.org/protobuf/proto"
	"google.golang.org/protobuf/types/known/anypb"

	"github.com/smartcontractkit/chainlink-protos/cre/go/sdk"
	"github.com/smartcontractkit/chainlink-protos/cre/go/values"
	valuespb "github.com/smartcontractkit/chainlink-protos/cre/go/values/pb"
)

<<<<<<< HEAD
const (
	ErrnoSuccess = 0
)

func GetRequest() *pb.ExecuteRequest {
=======
func GetRequest() *sdk.ExecuteRequest {
>>>>>>> 3bfa3488
	if len(os.Args) != 2 {
		SendError(errors.New("invalid request: request must contain a payload"))
	}

	request := os.Args[1]
	if request == "" {
		SendError(errors.New("invalid request: request cannot be empty"))
	}

	b := Must(base64.StdEncoding.DecodeString(request))

	req := &sdk.ExecuteRequest{}
	if err := proto.Unmarshal(b, req); err != nil {
		SendError(err)
	}
	return req
}

func SendResponse(result any) {
	wrapped := values.Proto(Must(values.Wrap(result)))
	execResult := &sdk.ExecutionResult{Result: &sdk.ExecutionResult_Value{Value: wrapped}}
	bytes := Must(proto.Marshal(execResult))
	sendResponse(BufferToPointerLen(bytes))
	os.Exit(0)
}

func SendError(err error) {
	execResult := &sdk.ExecutionResult{Result: &sdk.ExecutionResult_Error{Error: err.Error()}}
	bytes := Must(proto.Marshal(execResult))
	sendResponse(BufferToPointerLen(bytes))
	os.Exit(0)
}

func SendSubscription(subscriptions *sdk.TriggerSubscriptionRequest) {
	execResult := &sdk.ExecutionResult{Result: &sdk.ExecutionResult_TriggerSubscriptions{TriggerSubscriptions: subscriptions}}
	sendResponse(BufferToPointerLen(Must(proto.Marshal(execResult))))
}

func Now() time.Time {
	var buf [8]byte // host writes UnixNano as little-endian uint64
	rc := now(unsafe.Pointer(&buf[0]))
	if rc != ErrnoSuccess {
		panic(fmt.Errorf("failed to fetch time from host: now() returned errno %d", rc))
	}
	ns := int64(binary.LittleEndian.Uint64(buf[:]))
	return time.Unix(0, ns)
}

var donCall = int32(0)
var nodeCall = int32(-1)

var NodeOutputConsensusDescriptor = &sdk.ConsensusDescriptor{
	Descriptor_: &sdk.ConsensusDescriptor_FieldsMap{
		FieldsMap: &sdk.FieldsMap{
			Fields: map[string]*sdk.ConsensusDescriptor{
				"OutputThing": {
					Descriptor_: &sdk.ConsensusDescriptor_Aggregation{
						Aggregation: sdk.AggregationType_AGGREGATION_TYPE_MEDIAN,
					},
				},
			},
		},
	},
}

func DoRequestAsync(capabilityId, method string, mode sdk.Mode, input proto.Message) int32 {
	var callbackId int32
	if mode == sdk.Mode_MODE_NODE {
		callbackId = nodeCall
		nodeCall--
	} else {
		callbackId = donCall
		donCall++
	}

	req := &sdk.CapabilityRequest{
		Id:         capabilityId,
		Payload:    Must(anypb.New(input)),
		Method:     method,
		CallbackId: callbackId,
	}

	if callCapability(BufferToPointerLen(Must(proto.Marshal(req)))) < 0 {
		SendError(errors.New("callCapability returned an error"))
	}

	return callbackId
}

func DoConsensusRequest(capabilityId string, input *sdk.SimpleConsensusInputs, output *valuespb.Value) {
	Await(DoRequestAsync(capabilityId, "Simple", sdk.Mode_MODE_DON, input), output)
}

func DoRequest[I, O proto.Message](capabilityId, method string, mode sdk.Mode, input I, output O) {
	Await(DoRequestAsync(capabilityId, method, mode, input), output)
}

func DoRequestErr[I proto.Message](capabilityId, method string, mode sdk.Mode, input I) error {
	callbackId := DoRequestAsync(capabilityId, method, mode, input)

	resp := &sdk.AwaitCapabilitiesResponse{}
	await(&sdk.AwaitCapabilitiesRequest{Ids: []int32{callbackId}}, resp, awaitCapabilities)

	errMsg := resp.Responses[callbackId].GetError()
	return errors.New(errMsg)
}

func GetSecret(id string) (string, error) {
	callbackId := donCall
	donCall++
	marshalled := Must(proto.Marshal(&sdk.GetSecretsRequest{
		Requests: []*sdk.SecretRequest{
			{
				Id: id,
			},
		},
		CallbackId: callbackId,
	}))

	marshalledPtr, marshalledLen := BufferToPointerLen(marshalled)

	response := make([]byte, 1024*1024)
	responsePtr, responseLen := BufferToPointerLen(response)

	bytes := getSecrets(marshalledPtr, marshalledLen, responsePtr, responseLen)
	if bytes < 0 {
		SendError(errors.New("callCapability returned an error"))
	}

	req := &sdk.AwaitSecretsRequest{Ids: []int32{callbackId}}
	resp := &sdk.AwaitSecretsResponse{}
	await(req, resp, awaitSecrets)
	if len(resp.Responses) != 1 {
		SendError(fmt.Errorf("expected 1 response, got %d", len(resp.Responses)))
	}

	responses := resp.Responses[callbackId].Responses
	if len(responses) != 1 {
		SendError(fmt.Errorf("expected 1 secret response, got %d", len(responses)))
	}

	switch r := responses[0].Response.(type) {
	case *sdk.SecretResponse_Secret:
		return r.Secret.Value, nil
	case *sdk.SecretResponse_Error:
		return "", errors.New(r.Error.Error)
	default:
		SendError(fmt.Errorf("unexpected response type: %T", r))
	}

	return "", nil
}

func Await[O proto.Message](callbackId int32, output O) {
	resp := &sdk.AwaitCapabilitiesResponse{}
	await(&sdk.AwaitCapabilitiesRequest{Ids: []int32{callbackId}}, resp, awaitCapabilities)

	payload := resp.Responses[callbackId].GetPayload()
	if payload.UnmarshalTo(output) != nil {
		SendError(fmt.Errorf("failed to unmarshal capability response payload %s into %T", payload.TypeUrl, payload))
	}
}

type awaitFn func(awaitRequest unsafe.Pointer, awaitRequestLen int32, responseBuffer unsafe.Pointer, maxResponseLen int32) int64

func await[I, O proto.Message](input I, output O, fn awaitFn) {
	awaitRequest := Must(proto.Marshal(input))

	mptr, mlen := BufferToPointerLen(awaitRequest)
	response := make([]byte, 1024*1024)
	responsePtr, responseLen := BufferToPointerLen(response)

	bytes := fn(mptr, mlen, responsePtr, responseLen)

	if bytes < 0 {
		SendError(errors.New("awaitCapabilities returned an error"))
	}

	if proto.Unmarshal(response[:bytes], output) != nil {
		SendError(errors.New("failed to proto unmarshal await response"))
	}
}

// BufferToPointerLen returns a pointer to the first element of the buffer and the length of the buffer.
func BufferToPointerLen(buf []byte) (unsafe.Pointer, int32) {
	if len(buf) == 0 {
		SendError(errors.New("buffer cannot be empty"))
	}
	return unsafe.Pointer(&buf[0]), int32(len(buf))
}

func Must[T any](v T, err error) T {
	if err != nil {
		SendError(err)
		os.Exit(0)
	}
	return v
}

//go:wasmimport env send_response
func sendResponse(response unsafe.Pointer, responseLen int32) int32

//go:wasmimport env switch_modes
func SwitchModes(mode int32)

//go:wasmimport env now
func now(response unsafe.Pointer) int32

//go:wasmimport env call_capability
func callCapability(req unsafe.Pointer, reqLen int32) int64

//go:wasmimport env await_capabilities
func awaitCapabilities(awaitRequest unsafe.Pointer, awaitRequestLen int32, responseBuffer unsafe.Pointer, maxResponseLen int32) int64

//go:wasmimport env random_seed
func GetSeed(mode int32) int64

//go:wasmimport env log
func Log(message unsafe.Pointer, messageLen int32)

//go:wasmimport env get_secrets
func getSecrets(req unsafe.Pointer, reqLen int32, responseBuffer unsafe.Pointer, maxResponseLen int32) int64

//go:wasmimport env await_secrets
func awaitSecrets(req unsafe.Pointer, reqLen int32, responseBuffer unsafe.Pointer, maxResponseLen int32) int64<|MERGE_RESOLUTION|>--- conflicted
+++ resolved
@@ -17,15 +17,11 @@
 	valuespb "github.com/smartcontractkit/chainlink-protos/cre/go/values/pb"
 )
 
-<<<<<<< HEAD
 const (
 	ErrnoSuccess = 0
 )
 
-func GetRequest() *pb.ExecuteRequest {
-=======
 func GetRequest() *sdk.ExecuteRequest {
->>>>>>> 3bfa3488
 	if len(os.Args) != 2 {
 		SendError(errors.New("invalid request: request must contain a payload"))
 	}
