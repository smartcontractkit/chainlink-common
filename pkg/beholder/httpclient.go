package beholder

import (
	"context"
	"crypto/tls"
	"crypto/x509"
	"errors"
	"os"

	"go.opentelemetry.io/otel/attribute"
	"go.opentelemetry.io/otel/exporters/otlp/otlplog/otlploghttp"
	"go.opentelemetry.io/otel/exporters/otlp/otlpmetric/otlpmetrichttp"
	"go.opentelemetry.io/otel/exporters/otlp/otlptrace/otlptracehttp"
	sdklog "go.opentelemetry.io/otel/sdk/log"
	sdkmetric "go.opentelemetry.io/otel/sdk/metric"
	sdkresource "go.opentelemetry.io/otel/sdk/resource"
	sdktrace "go.opentelemetry.io/otel/sdk/trace"
)

// Used for testing to override the default exporter
type otlploghttpFactory func(options ...otlploghttp.Option) (sdklog.Exporter, error)

func newCertFromFile(certFile string) (*x509.CertPool, error) {
	b, err := os.ReadFile(certFile)
	if err != nil {
		return nil, err
	}
	cp := x509.NewCertPool()
	if !cp.AppendCertsFromPEM(b) {
		return nil, errors.New("credentials: failed to append certificates")
	}
	return cp, nil
}

func newHTTPClient(cfg Config, otlploghttpNew otlploghttpFactory) (*Client, error) {
	baseResource, err := newOtelResource(cfg)
	if err != nil {
		return nil, err
	}
	var tlsConfig *tls.Config
	if !cfg.InsecureConnection {
		tlsConfig = &tls.Config{
			MinVersion: tls.VersionTLS12,
		}
		if cfg.CACertFile != "" {
			rootCAs, e := newCertFromFile(cfg.CACertFile)
			if e != nil {
				return nil, e
			}
			tlsConfig.RootCAs = rootCAs
		}
	}
	tlsConfigOption := otlploghttp.WithInsecure()
	if tlsConfig != nil {
		tlsConfigOption = otlploghttp.WithTLSClientConfig(tlsConfig)
	}
	opts := []otlploghttp.Option{
		tlsConfigOption,
		otlploghttp.WithEndpoint(cfg.OtelExporterHTTPEndpoint),
		otlploghttp.WithHeaders(cfg.AuthHeaders),
	}
	if cfg.LogRetryConfig != nil {
		// NOTE: By default, the retry is enabled in the OTel SDK
		opts = append(opts, otlploghttp.WithRetry(otlploghttp.RetryConfig{
			Enabled:         cfg.LogRetryConfig.Enabled(),
			InitialInterval: cfg.LogRetryConfig.GetInitialInterval(),
			MaxInterval:     cfg.LogRetryConfig.GetMaxInterval(),
			MaxElapsedTime:  cfg.LogRetryConfig.GetMaxElapsedTime(),
		}))
	}
	sharedLogExporter, err := otlploghttpNew(opts...)
	if err != nil {
		return nil, err
	}

	// Logger
	var loggerProcessor sdklog.Processor
	if cfg.LogBatchProcessor {
		batchProcessorOpts := []sdklog.BatchProcessorOption{}
		if cfg.LogExportTimeout > 0 {
			batchProcessorOpts = append(batchProcessorOpts, sdklog.WithExportTimeout(cfg.LogExportTimeout)) // Default is 30s
		}
		loggerProcessor = sdklog.NewBatchProcessor(
			sharedLogExporter,
<<<<<<< HEAD
			sdklog.WithExportTimeout(cfg.LogExportTimeout),           // Default is 30s
			sdklog.WithExportMaxBatchSize(cfg.LogExportMaxBatchSize), // Default is 512, must be <= maxQueueSize
			sdklog.WithExportInterval(cfg.LogExportInterval),         // Default is 1s
			sdklog.WithMaxQueueSize(cfg.LogMaxQueueSize),             // Default is 2048
=======
			batchProcessorOpts...,
>>>>>>> 0b03fa33
		)
	} else {
		loggerProcessor = sdklog.NewSimpleProcessor(sharedLogExporter)
	}
	loggerAttributes := []attribute.KeyValue{
		attribute.String("beholder_data_type", "zap_log_message"),
	}
	loggerResource, err := sdkresource.Merge(
		sdkresource.NewSchemaless(loggerAttributes...),
		baseResource,
	)
	if err != nil {
		return nil, err
	}
	loggerProvider := sdklog.NewLoggerProvider(
		sdklog.WithResource(loggerResource),
		sdklog.WithProcessor(loggerProcessor),
	)
	logger := loggerProvider.Logger(defaultPackageName)

	// Tracer
	tracerProvider, err := newHTTPTracerProvider(cfg, baseResource, tlsConfig)
	if err != nil {
		return nil, err
	}
	tracer := tracerProvider.Tracer(defaultPackageName)

	// Meter
	meterProvider, err := newHTTPMeterProvider(cfg, baseResource, tlsConfig)
	if err != nil {
		return nil, err
	}
	meter := meterProvider.Meter(defaultPackageName)

	// Message Emitter
	var messageLogProcessor sdklog.Processor
	if cfg.EmitterBatchProcessor {
		batchProcessorOpts := []sdklog.BatchProcessorOption{}
		if cfg.EmitterExportTimeout > 0 {
			batchProcessorOpts = append(batchProcessorOpts, sdklog.WithExportTimeout(cfg.EmitterExportTimeout)) // Default is 30s
		}
		messageLogProcessor = sdklog.NewBatchProcessor(
			sharedLogExporter,
<<<<<<< HEAD
			sdklog.WithExportTimeout(cfg.EmitterExportTimeout),           // Default is 30s
			sdklog.WithExportMaxBatchSize(cfg.EmitterExportMaxBatchSize), // Default is 512, must be <= maxQueueSize
			sdklog.WithExportInterval(cfg.EmitterExportInterval),         // Default is 1s
			sdklog.WithMaxQueueSize(cfg.EmitterMaxQueueSize),             // Default is 2048
=======
			batchProcessorOpts..., // Default is 30s
>>>>>>> 0b03fa33
		)
	} else {
		messageLogProcessor = sdklog.NewSimpleProcessor(sharedLogExporter)
	}

	messageAttributes := []attribute.KeyValue{
		attribute.String("beholder_data_type", "custom_message"),
	}
	messageLoggerResource, err := sdkresource.Merge(
		sdkresource.NewSchemaless(messageAttributes...),
		baseResource,
	)
	if err != nil {
		return nil, err
	}

	messageLoggerProvider := sdklog.NewLoggerProvider(
		sdklog.WithResource(messageLoggerResource),
		sdklog.WithProcessor(messageLogProcessor),
	)
	messageLogger := messageLoggerProvider.Logger(defaultPackageName)

	emitter := messageEmitter{
		messageLogger: messageLogger,
	}

	onClose := func() (err error) {
		for _, provider := range []shutdowner{messageLoggerProvider, loggerProvider, tracerProvider, meterProvider, messageLoggerProvider} {
			err = errors.Join(err, provider.Shutdown(context.Background()))
		}
		return
	}
	return &Client{cfg, logger, tracer, meter, emitter, loggerProvider, tracerProvider, meterProvider, messageLoggerProvider, onClose}, nil
}

func newHTTPTracerProvider(config Config, resource *sdkresource.Resource, tlsConfig *tls.Config) (*sdktrace.TracerProvider, error) {
	ctx := context.Background()

	tlsConfigOption := otlptracehttp.WithInsecure()
	if tlsConfig != nil {
		tlsConfigOption = otlptracehttp.WithTLSClientConfig(tlsConfig)
	}
	exporterOpts := []otlptracehttp.Option{
		tlsConfigOption,
		otlptracehttp.WithEndpoint(config.OtelExporterHTTPEndpoint),
		otlptracehttp.WithHeaders(config.AuthHeaders),
	}
	if config.TraceRetryConfig != nil {
		// NOTE: By default, the retry is enabled in the OTel SDK
		exporterOpts = append(exporterOpts, otlptracehttp.WithRetry(otlptracehttp.RetryConfig{
			Enabled:         config.TraceRetryConfig.Enabled(),
			InitialInterval: config.TraceRetryConfig.GetInitialInterval(),
			MaxInterval:     config.TraceRetryConfig.GetMaxInterval(),
			MaxElapsedTime:  config.TraceRetryConfig.GetMaxElapsedTime(),
		}))
	}
	// note: context is unused internally
	exporter, err := otlptracehttp.New(ctx, exporterOpts...)
	if err != nil {
		return nil, err
	}
	batcherOpts := []sdktrace.BatchSpanProcessorOption{}
	if config.TraceBatchTimeout > 0 {
		batcherOpts = append(batcherOpts, sdktrace.WithBatchTimeout(config.TraceBatchTimeout)) // Default is 5s
	}
	opts := []sdktrace.TracerProviderOption{
		sdktrace.WithBatcher(exporter, batcherOpts...),
		sdktrace.WithResource(resource),
		sdktrace.WithSampler(
			sdktrace.ParentBased(
				sdktrace.TraceIDRatioBased(config.TraceSampleRatio),
			),
		),
	}
	if config.TraceSpanExporter != nil {
		opts = append(opts, sdktrace.WithBatcher(config.TraceSpanExporter))
	}
	return sdktrace.NewTracerProvider(opts...), nil
}

func newHTTPMeterProvider(config Config, resource *sdkresource.Resource, tlsConfig *tls.Config) (*sdkmetric.MeterProvider, error) {
	ctx := context.Background()

	tlsConfigOption := otlpmetrichttp.WithInsecure()
	if tlsConfig != nil {
		tlsConfigOption = otlpmetrichttp.WithTLSClientConfig(tlsConfig)
	}
	opts := []otlpmetrichttp.Option{
		tlsConfigOption,
		otlpmetrichttp.WithEndpoint(config.OtelExporterHTTPEndpoint),
		otlpmetrichttp.WithHeaders(config.AuthHeaders),
	}
	if config.MetricRetryConfig != nil {
		// NOTE: By default, the retry is enabled in the OTel SDK
		opts = append(opts, otlpmetrichttp.WithRetry(otlpmetrichttp.RetryConfig{
			Enabled:         config.MetricRetryConfig.Enabled(),
			InitialInterval: config.MetricRetryConfig.GetInitialInterval(),
			MaxInterval:     config.MetricRetryConfig.GetMaxInterval(),
			MaxElapsedTime:  config.MetricRetryConfig.GetMaxElapsedTime(),
		}))
	}
	// note: context is unused internally
	exporter, err := otlpmetrichttp.New(ctx, opts...)
	if err != nil {
		return nil, err
	}

	mp := sdkmetric.NewMeterProvider(
		sdkmetric.WithReader(
			sdkmetric.NewPeriodicReader(
				exporter,
				sdkmetric.WithInterval(config.MetricReaderInterval), // Default is 10s
			)),
		sdkmetric.WithResource(resource),
		sdkmetric.WithView(config.MetricViews...),
	)
	return mp, nil
}<|MERGE_RESOLUTION|>--- conflicted
+++ resolved
@@ -80,16 +80,14 @@
 		if cfg.LogExportTimeout > 0 {
 			batchProcessorOpts = append(batchProcessorOpts, sdklog.WithExportTimeout(cfg.LogExportTimeout)) // Default is 30s
 		}
-		loggerProcessor = sdklog.NewBatchProcessor(
-			sharedLogExporter,
-<<<<<<< HEAD
-			sdklog.WithExportTimeout(cfg.LogExportTimeout),           // Default is 30s
+		batchProcessorOpts = append(batchProcessorOpts,
 			sdklog.WithExportMaxBatchSize(cfg.LogExportMaxBatchSize), // Default is 512, must be <= maxQueueSize
 			sdklog.WithExportInterval(cfg.LogExportInterval),         // Default is 1s
 			sdklog.WithMaxQueueSize(cfg.LogMaxQueueSize),             // Default is 2048
-=======
+		)
+		loggerProcessor = sdklog.NewBatchProcessor(
+			sharedLogExporter,
 			batchProcessorOpts...,
->>>>>>> 0b03fa33
 		)
 	} else {
 		loggerProcessor = sdklog.NewSimpleProcessor(sharedLogExporter)
@@ -131,16 +129,14 @@
 		if cfg.EmitterExportTimeout > 0 {
 			batchProcessorOpts = append(batchProcessorOpts, sdklog.WithExportTimeout(cfg.EmitterExportTimeout)) // Default is 30s
 		}
-		messageLogProcessor = sdklog.NewBatchProcessor(
-			sharedLogExporter,
-<<<<<<< HEAD
-			sdklog.WithExportTimeout(cfg.EmitterExportTimeout),           // Default is 30s
+		batchProcessorOpts = append(batchProcessorOpts,
 			sdklog.WithExportMaxBatchSize(cfg.EmitterExportMaxBatchSize), // Default is 512, must be <= maxQueueSize
 			sdklog.WithExportInterval(cfg.EmitterExportInterval),         // Default is 1s
 			sdklog.WithMaxQueueSize(cfg.EmitterMaxQueueSize),             // Default is 2048
-=======
-			batchProcessorOpts..., // Default is 30s
->>>>>>> 0b03fa33
+		)
+		messageLogProcessor = sdklog.NewBatchProcessor(
+			sharedLogExporter,
+			batchProcessorOpts...,
 		)
 	} else {
 		messageLogProcessor = sdklog.NewSimpleProcessor(sharedLogExporter)
