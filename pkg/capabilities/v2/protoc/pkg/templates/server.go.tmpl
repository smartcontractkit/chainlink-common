package server

import (
    "fmt"
    "context"
    "time"

    "google.golang.org/protobuf/types/known/emptypb"

    {{- range .Services }}
        {{- range .Methods }}
            {{- addImport .Input.GoIdent.GoImportPath "" }}
            {{- addImport .Output.GoIdent.GoImportPath "" }}
        {{- end }}
    {{- end }}

    {{- range allimports }}
    {{.}}
    {{- end }}

    "github.com/smartcontractkit/chainlink-common/pkg/types/core"
    "github.com/smartcontractkit/chainlink-common/pkg/capabilities"
    "github.com/smartcontractkit/chainlink-common/pkg/loop"
)

// Avoid unused imports if there is configuration type
var _ = emptypb.Empty{}

{{- range .Services}}
{{ $hasTriggers := false }}
{{ $hasActions := false }}
{{ $service := . }}
type {{.GoName}}Capability interface {
    {{- range .Methods}}
        {{- if isTrigger . }}
            {{ $hasTriggers = true }}
    Register{{.GoName}}(ctx context.Context, triggerID string, metadata capabilities.RequestMetadata, input *{{ImportAlias .Input.GoIdent.GoImportPath}}.{{.Input.GoIdent.GoName}}) (<- chan capabilities.TriggerAndId[*{{ImportAlias .Output.GoIdent.GoImportPath}}.{{.Output.GoIdent.GoName}}], error)
    Unregister{{.GoName}}(ctx context.Context, triggerID string, metadata capabilities.RequestMetadata, input *{{ImportAlias .Input.GoIdent.GoImportPath}}.{{.Input.GoIdent.GoName}}) error
        {{- else }}
            {{ $hasActions = true }}
    {{.GoName}}(ctx context.Context, metadata capabilities.RequestMetadata, input *{{ImportAlias .Input.GoIdent.GoImportPath}}.{{.Input.GoIdent.GoName}} {{if ne "emptypb.Empty" (ConfigType $service)}}, {{(ConfigType $service)}}{{ end }}) (*{{ImportAlias .Output.GoIdent.GoImportPath}}.{{.Output.GoIdent.GoName}}, error)
        {{- end }}
    {{- end }}


    Start(ctx context.Context) error
    Close() error
    HealthReport() map[string]error
    Name() string
    Description() string
    Ready() error
<<<<<<< HEAD
    Initialise(ctx context.Context, config string, telemetryService core.TelemetryService, store core.KeyValueStore, errorLog core.ErrorLog, pipelineRunner core.PipelineRunnerService, relayerSet core.RelayerSet, oracleFactory core.OracleFactory, keystore core.Keystore) error
=======
    Initialise(ctx context.Context, config string, telemetryService core.TelemetryService, store core.KeyValueStore, errorLog core.ErrorLog, pipelineRunner core.PipelineRunnerService, relayerSet core.RelayerSet, oracleFactory core.OracleFactory, gatewayConnector core.GatewayConnector) error
>>>>>>> 56131873
}

func New{{.GoName}}Server(capability {{.GoName}}Capability) *{{.GoName}}Server {
    stopCh := make(chan struct{})
    return &{{.GoName}}Server{
        {{.GoName|LowerFirst}}Capability:   {{.GoName|LowerFirst}}Capability{ {{.GoName}}Capability: capability, stopCh: stopCh},
        stopCh: stopCh,
    }
}

type {{.GoName}}Server struct {
    {{.GoName|LowerFirst}}Capability
    capabilityRegistry core.CapabilitiesRegistry
    stopCh chan struct{}
}


<<<<<<< HEAD
func (cs *{{.GoName}}Server) Initialise(ctx context.Context, config string, telemetryService core.TelemetryService, store core.KeyValueStore, capabilityRegistry core.CapabilitiesRegistry, errorLog core.ErrorLog, pipelineRunner core.PipelineRunnerService, relayerSet core.RelayerSet, oracleFactory core.OracleFactory, keystore core.Keystore) error {
    if err := cs.{{.GoName}}Capability.Initialise(ctx, config, telemetryService, store, errorLog, pipelineRunner, relayerSet, oracleFactory, keystore); err != nil {
=======
func (cs *{{.GoName}}Server) Initialise(ctx context.Context, config string, telemetryService core.TelemetryService, store core.KeyValueStore, capabilityRegistry core.CapabilitiesRegistry, errorLog core.ErrorLog, pipelineRunner core.PipelineRunnerService, relayerSet core.RelayerSet, oracleFactory core.OracleFactory, gatewayConnector core.GatewayConnector) error {
    if err := cs.{{.GoName}}Capability.Initialise(ctx, config, telemetryService, store, errorLog, pipelineRunner, relayerSet, oracleFactory, gatewayConnector); err != nil {
>>>>>>> 56131873
        return fmt.Errorf("error when initializing capability: %w", err)
    }

    cs.capabilityRegistry = capabilityRegistry

	if err := capabilityRegistry.Add(ctx, &{{.GoName|LowerFirst}}Capability{
	    {{.GoName}}Capability: cs.{{.GoName}}Capability,
	}); err != nil {
		return fmt.Errorf("error when adding kv store action to the registry: %w", err)
	}

	return nil
}

func (cs *{{.GoName}}Server) Close() error{
    ctx, cancel := context.WithTimeout(context.Background(), time.Second)
	defer cancel()

    if cs.capabilityRegistry != nil {
        if err := cs.capabilityRegistry.Remove(ctx, "{{(CapabilityId $service)}}"); err != nil {
            return err
        }
    }

    if cs.stopCh != nil {
        close(cs.stopCh)
    }

	return cs.{{.GoName|LowerFirst}}Capability.Close()
}


func (cs *{{.GoName}}Server) Infos(ctx context.Context) ([]capabilities.CapabilityInfo, error) {
    info, err := cs.{{.GoName|LowerFirst}}Capability.Info(ctx)
    if err != nil {
        return nil, err
    }
    return []capabilities.CapabilityInfo{info}, nil
}

type {{.GoName|LowerFirst}}Capability struct {
    {{.GoName}}Capability
    stopCh chan struct{}
}

func (c *{{.GoName|LowerFirst}}Capability) Info(ctx context.Context) (capabilities.CapabilityInfo, error) {
    // Maybe we do need to split it out, even if the user doesn't see it
	return capabilities.NewCapabilityInfo("{{(CapabilityId $service)}}", capabilities.CapabilityTypeCombined, c.{{.GoName}}Capability.Description())
}


var _ capabilities.ExecutableAndTriggerCapability = (*{{.GoName|LowerFirst}}Capability)(nil)

const {{.GoName}}ID = "{{CapabilityId $service}}"

func (c *{{.GoName|LowerFirst}}Capability) RegisterTrigger(ctx context.Context, request capabilities.TriggerRegistrationRequest) (<-chan capabilities.TriggerResponse, error) {
{{- if $hasTriggers }}
    switch request.Method {
        {{- range .Methods}}
        {{- if (isTrigger .) }}
            case {{- if (MapToUntypedAPI .) }} "" {{- else}} "{{.GoName}}" {{- end }}:
                input := &{{ImportAlias .Input.GoIdent.GoImportPath}}.{{.Input.GoIdent.GoName}}{}
                return capabilities.RegisterTrigger(ctx, c.stopCh, "{{(CapabilityId $service)}}", request, input, c.{{$service.GoName}}Capability.Register{{.GoName}})
        {{- end }}
        {{- end }}
        	default:
        	    return nil, fmt.Errorf("trigger %s not found", request.Method)
        }
{{- else }}
    return nil, fmt.Errorf("trigger %s not found", request.Method)
{{- end }}
}

func (c *{{.GoName|LowerFirst}}Capability) UnregisterTrigger(ctx context.Context, request capabilities.TriggerRegistrationRequest) error {
{{- if $hasTriggers	  }}
	    switch request.Method {
            {{- range .Methods}}
            {{- if (isTrigger .) }}
                case {{- if (MapToUntypedAPI .) }} "" {{- else}} "{{.GoName}}" {{- end }}:
                    input := &{{ImportAlias .Input.GoIdent.GoImportPath}}.{{.Input.GoIdent.GoName}}{}
                    _, err := capabilities.FromValueOrAny(request.Config, request.Payload, input)
                    if err != nil {
                        return err
                    }
                    return c.{{$service.GoName}}Capability.Unregister{{.GoName}}(ctx, request.TriggerID, request.Metadata, input)
            {{- end }}
            {{- end }}
            	default:
            	    return fmt.Errorf("method %s not found", request.Method)
            }
{{- else }}
    return fmt.Errorf("trigger %s not found", request.Method)
{{- end }}
}

func (c *{{.GoName|LowerFirst}}Capability) RegisterToWorkflow(ctx context.Context, request capabilities.RegisterToWorkflowRequest) error {
	return nil
}

func (c *{{.GoName|LowerFirst}}Capability) UnregisterFromWorkflow(ctx context.Context, request capabilities.UnregisterFromWorkflowRequest) error {
	return nil
}

func (c *{{.GoName|LowerFirst}}Capability) Execute(ctx context.Context, request capabilities.CapabilityRequest) (capabilities.CapabilityResponse, error) {
{{- if $hasActions }}
    response := capabilities.CapabilityResponse{}
	switch request.Method {
    {{- range .Methods}}
    {{- if  not (isTrigger .) }}
        case "{{.GoName}}":
            input := &{{ImportAlias .Input.GoIdent.GoImportPath}}.{{.Input.GoIdent.GoName}}{}
            config := &{{ConfigType $service}}{}
            {{- if eq "emptypb.Empty" (ConfigType $service) }}
            wrapped := func(ctx context.Context, metadata capabilities.RequestMetadata, input *{{ImportAlias .Input.GoIdent.GoImportPath}}.{{.Input.GoIdent.GoName}}, _ *emptypb.Empty) (*{{ImportAlias .Output.GoIdent.GoImportPath}}.{{.Output.GoIdent.GoName}}, error) {
                return c.{{$service.GoName}}Capability.{{.GoName}}(ctx, metadata, input)
            }
            return capabilities.Execute(ctx, request, input, config, wrapped)
            {{- else }}
            return capabilities.Execute(ctx, request, input, config, c.{{.GoName}}Capability.{{.GoName}})
            {{- end }}
          {{- if (MapToUntypedAPI .) }}
         case "":
             input := &{{ImportAlias .Input.GoIdent.GoImportPath}}.{{.Input.GoIdent.GoName}}{}
             config := &{{ConfigType $service}}{}
             {{- if eq "emptypb.Empty" (ConfigType $service) }}
             wrapped := func(ctx context.Context, metadata capabilities.RequestMetadata, input *{{ImportAlias .Input.GoIdent.GoImportPath}}.{{.Input.GoIdent.GoName}}, _ *emptypb.Empty) (*{{ImportAlias .Output.GoIdent.GoImportPath}}.{{.Output.GoIdent.GoName}}, error) {
                 return c.{{$service.GoName}}Capability.{{.GoName}}(ctx, metadata, input)
             }
             return capabilities.Execute(ctx, request, input, config, wrapped)
             {{- else }}
             return capabilities.Execute(ctx, request, input, config, c.{{.GoName}}Capability.{{.GoName}})
             {{- end }}
          {{- end }}
    {{- end }}
    {{- end }}
    	default:
    	    return response, fmt.Errorf("method %s not found", request.Method)
    }
{{- else }}
    return capabilities.CapabilityResponse{}, fmt.Errorf("method %s not found", request.Method)
{{- end }}
}

{{- end }}<|MERGE_RESOLUTION|>--- conflicted
+++ resolved
@@ -49,11 +49,7 @@
     Name() string
     Description() string
     Ready() error
-<<<<<<< HEAD
-    Initialise(ctx context.Context, config string, telemetryService core.TelemetryService, store core.KeyValueStore, errorLog core.ErrorLog, pipelineRunner core.PipelineRunnerService, relayerSet core.RelayerSet, oracleFactory core.OracleFactory, keystore core.Keystore) error
-=======
     Initialise(ctx context.Context, config string, telemetryService core.TelemetryService, store core.KeyValueStore, errorLog core.ErrorLog, pipelineRunner core.PipelineRunnerService, relayerSet core.RelayerSet, oracleFactory core.OracleFactory, gatewayConnector core.GatewayConnector) error
->>>>>>> 56131873
 }
 
 func New{{.GoName}}Server(capability {{.GoName}}Capability) *{{.GoName}}Server {
@@ -71,13 +67,8 @@
 }
 
 
-<<<<<<< HEAD
-func (cs *{{.GoName}}Server) Initialise(ctx context.Context, config string, telemetryService core.TelemetryService, store core.KeyValueStore, capabilityRegistry core.CapabilitiesRegistry, errorLog core.ErrorLog, pipelineRunner core.PipelineRunnerService, relayerSet core.RelayerSet, oracleFactory core.OracleFactory, keystore core.Keystore) error {
-    if err := cs.{{.GoName}}Capability.Initialise(ctx, config, telemetryService, store, errorLog, pipelineRunner, relayerSet, oracleFactory, keystore); err != nil {
-=======
 func (cs *{{.GoName}}Server) Initialise(ctx context.Context, config string, telemetryService core.TelemetryService, store core.KeyValueStore, capabilityRegistry core.CapabilitiesRegistry, errorLog core.ErrorLog, pipelineRunner core.PipelineRunnerService, relayerSet core.RelayerSet, oracleFactory core.OracleFactory, gatewayConnector core.GatewayConnector) error {
     if err := cs.{{.GoName}}Capability.Initialise(ctx, config, telemetryService, store, errorLog, pipelineRunner, relayerSet, oracleFactory, gatewayConnector); err != nil {
->>>>>>> 56131873
         return fmt.Errorf("error when initializing capability: %w", err)
     }
 
