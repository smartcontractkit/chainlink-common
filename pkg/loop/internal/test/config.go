--- conflicted
+++ resolved
@@ -89,28 +89,6 @@
 	return account, nil
 }
 
-<<<<<<< HEAD
-type staticCodec struct{}
-
-func (c staticCodec) GetMaxEncodingSize(ctx context.Context, n int, itemType string) (int, error) {
-	return 0, errors.New("not used for these test")
-}
-
-func (c staticCodec) GetMaxDecodingSize(ctx context.Context, n int, itemType string) (int, error) {
-	return 0, errors.New("not used for these test")
-}
-
-func (c staticCodec) Encode(ctx context.Context, item any, itemType string) ([]byte, error) {
-	return nil, errors.New("not used for these test")
-}
-
-func (c staticCodec) Decode(ctx context.Context, raw []byte, into any, itemType string) error {
-	return errors.New("not used for these test")
-}
-
-type staticChainReader struct{}
-
-=======
 type staticChainReader struct{}
 
 func (c staticChainReader) GetMaxEncodingSize(ctx context.Context, n int, itemType string) (int, error) {
@@ -129,7 +107,6 @@
 	return errors.New("not used for these test")
 }
 
->>>>>>> 4093a9b3
 func (c staticChainReader) GetLatestValue(ctx context.Context, bc types.BoundContract, method string, params, returnVal any) error {
 	if !assert.ObjectsAreEqual(bc, boundContract) {
 		return fmt.Errorf("expected report context %v but got %v", boundContract, bc)
