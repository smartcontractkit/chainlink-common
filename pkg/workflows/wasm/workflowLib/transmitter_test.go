--- conflicted
+++ resolved
@@ -52,41 +52,4 @@
 	}
 
 	require.Empty(t, store.Requests.Get(executionID))
-<<<<<<< HEAD
-}
-
-func TestTransmitter_ExpiredRequest(t *testing.T) {
-	lggr := logger.Test(t)
-	store := newDonTimeStore(0) // Expire requests instantly
-	ctx := t.Context()
-
-	transmitter := NewTransmitter(lggr, store, defaultBatchSize)
-
-	// Create request for second donTime in sequence
-	executionID := "workflow-123"
-	timeRequest := store.RequestDonTime(executionID, 1)
-
-	timestamp := time.Now().UnixMilli()
-	outcome := &pb.Outcome{
-		Timestamp:                     timestamp,
-		ObservedDonTimes:              map[string]*pb.ObservedDonTimes{},
-		FinishedExecutionRemovalTimes: make(map[string]int64),
-		RemovedExecutionIDs:           make(map[string]bool),
-	}
-
-	r := ocr3types.ReportWithInfo[struct{}]{}
-	var err error
-	r.Report, err = proto.Marshal(outcome)
-	require.NoError(t, err)
-	err = transmitter.Transmit(ctx, types.ConfigDigest{}, 0, r, []types.AttributedOnchainSignature{})
-	require.NoError(t, err)
-
-	select {
-	case donTimeResp := <-timeRequest:
-		require.ErrorContains(t, donTimeResp.Err, "timeout exceeded: could not process request before expiry")
-	case <-ctx.Done():
-		t.Fatal("failed to retrieve donTime from request channel")
-	}
-=======
->>>>>>> 55c06ce9
 }