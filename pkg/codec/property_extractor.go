package codec

import (
	"fmt"
	"reflect"
	"strings"

	"github.com/go-viper/mapstructure/v2"

	"github.com/smartcontractkit/chainlink-common/pkg/types"
)

// NewPropertyExtractor creates a modifier that will extract a single property from a struct.
// This modifier is lossy, as TransformToOffchain will discard unwanted struct properties and
// return a single element. Calling TransformToOnchain will result in unset properties.
// Extracting a field which is nested under a slice of structs will return a slice containing the extracted property for every element of the slice, this is completely lossy and cannot be transformed back.
func NewPropertyExtractor(fieldName string) Modifier {
	return NewPathTraversePropertyExtractor(fieldName, false)
}

func NewPathTraversePropertyExtractor(fieldName string, enablePathTraverse bool) Modifier {
	return &propertyExtractor{
		onToOffChainType:   map[reflect.Type]reflect.Type{},
		offToOnChainType:   map[reflect.Type]reflect.Type{},
		fieldName:          fieldName,
		enablePathTraverse: enablePathTraverse,
	}
}

type propertyExtractor struct {
	fieldName          string
	enablePathTraverse bool
	onToOffChainType   map[reflect.Type]reflect.Type
	offToOnChainType   map[reflect.Type]reflect.Type
	onChainStructType  reflect.Type
	offChainStructType reflect.Type
}

func (e *propertyExtractor) RetypeToOffChain(onChainType reflect.Type, itemType string) (reflect.Type, error) {
	if e.fieldName == "" {
		return nil, fmt.Errorf("%w: field name required for extraction", types.ErrInvalidConfig)
	}

	// path traverse allows an item type of Struct.FieldA.NestedField to isolate modifiers
	// associated with the nested field `NestedField`.
	if !e.enablePathTraverse {
		itemType = ""
	}

	// if itemType is empty, store the type mappings
	// if itemType is not empty, assume a sub-field property is expected to be extracted
	onChainStructType := onChainType
	if itemType != "" {
		onChainStructType = e.onChainStructType
	}

	if cached, ok := e.onToOffChainType[onChainStructType]; ok {
		return cached, nil
	}

	var (
		offChainType reflect.Type
		err          error
	)

	switch onChainType.Kind() {
	case reflect.Pointer:
		var elm reflect.Type

		if elm, err = e.RetypeToOffChain(onChainStructType.Elem(), ""); err != nil {
			return nil, err
		}

		offChainType = reflect.PointerTo(elm)
	case reflect.Slice:
		var elm reflect.Type

		if elm, err = e.RetypeToOffChain(onChainStructType.Elem(), ""); err != nil {
			return nil, err
		}

		offChainType = reflect.SliceOf(elm)
	case reflect.Array:
		var elm reflect.Type

		if elm, err = e.RetypeToOffChain(onChainStructType.Elem(), ""); err != nil {
			return nil, err
		}

		offChainType = reflect.ArrayOf(onChainStructType.Len(), elm)
	case reflect.Struct:
		if offChainType, err = e.getPropTypeFromStruct(onChainStructType); err != nil {
			return nil, err
		}
	default:
		// if the types don't match, it means we are attempting to traverse the main struct
		if onChainType != e.onChainStructType {
			return onChainType, nil
		}

		return nil, fmt.Errorf("%w: cannot retype the kind %v", types.ErrInvalidType, onChainType.Kind())
	}

	e.onToOffChainType[onChainStructType] = offChainType
	e.offToOnChainType[offChainType] = onChainStructType

	if e.onChainStructType == nil {
		e.onChainStructType = onChainType
		e.offChainStructType = offChainType
	}

	return typeForPath(offChainType, itemType)
}

func (e *propertyExtractor) TransformToOnChain(offChainValue any, itemType string) (any, error) {
	offChainValue, itemType, err := e.selectType(offChainValue, e.offChainStructType, itemType)
	if err != nil {
		return nil, err
	}

	modified, err := extractOrExpandWithMaps(offChainValue, e.offToOnChainType, e.fieldName, expandWithMapsHelper)
	if err != nil {
		return nil, err
	}

	if itemType != "" {
		// add the field name because the offChainType was nested into a new struct
		itemType = fmt.Sprintf("%s.%s", e.fieldName, itemType)

		return ValueForPath(reflect.ValueOf(modified), itemType)
	}

	return modified, nil
}

func (e *propertyExtractor) TransformToOffChain(onChainValue any, itemType string) (any, error) {
	onChainValue, itemType, err := e.selectType(onChainValue, e.onChainStructType, itemType)
	if err != nil {
		return nil, err
	}

	modified, err := extractOrExpandWithMaps(onChainValue, e.onToOffChainType, e.fieldName, extractWithMapsHelper)
	if err != nil {
		return nil, err
	}

	if itemType != "" {
		// remove the head from the itemType because a field was extracted
		_, tail := ItemTyper(itemType).Next()

		return ValueForPath(reflect.ValueOf(modified), tail)
	}

	return modified, nil
}

func (e *propertyExtractor) selectType(inputValue any, savedType reflect.Type, itemType string) (any, string, error) {
	// set itemType to an ignore value if path traversal is not enabled
	if !e.enablePathTraverse {
		return inputValue, "", nil
	}

	// the offChainValue might be a subfield value; get the true offChainStruct type already stored and set the value
	baseStructValue := inputValue

	// path traversal is expected, but offChainValue is the value of a field, not the actual struct
	// create a new struct from the stored offChainStruct with the provided value applied and all other fields set to
	// their zero value.
	if itemType != "" {
		into := reflect.New(savedType)

		if err := SetValueAtPath(into, reflect.ValueOf(inputValue), itemType); err != nil {
			return nil, itemType, err
		}

		baseStructValue = reflect.Indirect(into).Interface()
	}

	return baseStructValue, itemType, nil
}

func (e *propertyExtractor) getPropTypeFromStruct(onChainType reflect.Type) (reflect.Type, error) {
	filedLocations, err := getFieldIndices(onChainType)
	if err != nil {
		return nil, err
	}

	parts := strings.Split(e.fieldName, ".")
	fieldName := parts[len(parts)-1]
	parts = parts[:len(parts)-1]

	var field *reflect.StructField
	var ok bool

	curLocations := filedLocations
	prevLocations := curLocations
	for _, part := range parts {
		prevLocations = curLocations
		if curLocations, err = curLocations.populateSubFields(part); err != nil {
			return nil, err
		}
	}

	// if value for extraction is nested under a slice return [][] with type of the value to be extracted
	var prevIsSlice bool
	if prevLocations != nil && len(parts) > 1 {
		prevLocation, ok := prevLocations.fieldByName(parts[len(parts)-1])
		if !ok {
			return nil, fmt.Errorf("%w: field not found in on-chain type %s", types.ErrInvalidType, e.fieldName)
		}

		if prevLocation.Type.Kind() == reflect.Ptr {
			if prevLocation.Type.Elem().Kind() == reflect.Slice {
				prevIsSlice = true
			}
		} else if prevLocation.Type.Kind() == reflect.Slice {
			prevIsSlice = true
		}
	}

	curLocations.updateTypeFromSubkeyMods(fieldName)
	field, ok = curLocations.fieldByName(fieldName)
	if !ok {
		return nil, fmt.Errorf("%w: field not found in on-chain type %s", types.ErrInvalidType, e.fieldName)
	}

<<<<<<< HEAD
	if prevIsSlice {
		field.Type = reflect.SliceOf(field.Type)
	}

	e.onToOffChainType[onChainType] = field.Type
	e.offToOnChainType[field.Type] = onChainType

=======
>>>>>>> 3bcd92a3
	return field.Type, nil
}

type transformHelperFunc func(reflect.Value, reflect.Type, string) (reflect.Value, error)

func extractOrExpandWithMaps(input any, typeMap map[reflect.Type]reflect.Type, field string, fn transformHelperFunc) (any, error) {
	rItem := reflect.ValueOf(input)
	toType, ok := typeMap[rItem.Type()]
	if !ok {
		if rItem.Kind() == reflect.Struct && rItem.NumField() == 1 {
			toType, ok = typeMap[rItem.Field(0).Type()]
			if !ok {
				return reflect.Value{}, fmt.Errorf("%w: cannot retype %v", types.ErrInvalidType, rItem.Type())
			}
		} else {
			return reflect.Value{}, fmt.Errorf("%w: cannot retype %v", types.ErrInvalidType, rItem.Type())
		}
	}

	output, err := fn(rItem, toType, field)
	if err != nil {
		return reflect.Value{}, err
	}

	return output.Interface(), err
}

func expandWithMapsHelper(rItem reflect.Value, toType reflect.Type, field string) (reflect.Value, error) {
	switch toType.Kind() {
	case reflect.Pointer:
		if rItem.Kind() != reflect.Pointer {
			return reflect.Value{}, fmt.Errorf("%w: value to expand should be pointer", types.ErrInvalidType)
		}

		if toType.Elem().Kind() == reflect.Struct {
			into := reflect.New(toType.Elem())
			err := setFieldValue(rItem.Elem().Interface(), into.Interface(), field)
			return into, err
		}

		tmp, err := expandWithMapsHelper(rItem.Elem(), toType.Elem(), field)
		result := reflect.New(toType.Elem())
		reflect.Indirect(result).Set(tmp)

		return result, err
	case reflect.Struct:
		into := reflect.New(toType)
		err := setFieldValue(rItem.Interface(), into.Interface(), field)

		return into.Elem(), err
	case reflect.Slice:
		if rItem.Kind() != reflect.Slice {
			return reflect.Value{}, fmt.Errorf("%w: value to expand should be slice", types.ErrInvalidType)
		}

		length := rItem.Len()
		into := reflect.MakeSlice(toType, length, length)
		err := extractOrExpandMany(rItem, into, field, expandWithMapsHelper)

		return into, err
	case reflect.Array:
		if rItem.Kind() != reflect.Array {
			return reflect.Value{}, fmt.Errorf("%w: value to expand should be array", types.ErrInvalidType)
		}

		into := reflect.New(toType).Elem()
		err := extractOrExpandMany(rItem, into, field, expandWithMapsHelper)

		return into, err
	default:
		return reflect.Value{}, fmt.Errorf("%w: cannot retype", types.ErrInvalidType)
	}
}

func extractWithMapsHelper(rItem reflect.Value, toType reflect.Type, field string) (reflect.Value, error) {
	switch rItem.Kind() {
	case reflect.Pointer:
		elm := rItem.Elem()
		if elm.Kind() == reflect.Struct {
			var (
				tmp reflect.Value
				err error
			)

			if tmp, err = extractElement(rItem.Interface(), field); err != nil {
				return rItem, err
			}

			result := reflect.New(toType.Elem())
			err = mapstructure.Decode(tmp.Interface(), result.Interface())

			return result, err
		}

		tmp, err := extractWithMapsHelper(elm, toType.Elem(), field)
		result := reflect.New(toType.Elem())
		reflect.Indirect(result).Set(tmp)

		return result, err
	case reflect.Struct:
		return extractElement(rItem.Interface(), field)
	case reflect.Slice:
		length := rItem.Len()
		into := reflect.MakeSlice(toType, length, length)
		err := extractOrExpandMany(rItem, into, field, extractWithMapsHelper)
		return into, err
	case reflect.Array:
		into := reflect.New(toType).Elem()
		err := extractOrExpandMany(rItem, into, field, extractWithMapsHelper)
		return into, err
	default:
		return reflect.Value{}, fmt.Errorf("%w: cannot retype %v", types.ErrInvalidType, rItem.Type())
	}
}

type extractOrExpandHelperFunc func(reflect.Value, reflect.Type, string) (reflect.Value, error)

func extractOrExpandMany(rInput, rOutput reflect.Value, field string, fn extractOrExpandHelperFunc) error {
	length := rInput.Len()

	for i := 0; i < length; i++ {
		inTmp := rInput.Index(i)
		outTmp := rOutput.Index(i)

		output, err := fn(inTmp, outTmp.Type(), field)
		if err != nil {
			return err
		}

		outTmp.Set(output)
	}

	return nil
}

func extractElement(src any, field string) (reflect.Value, error) {
	valueMapping := map[string]any{}
	if err := mapstructure.Decode(src, &valueMapping); err != nil {
		return reflect.Value{}, err
	}

	path, name := pathAndName(field)

	extractMaps, err := getMapsFromPath(valueMapping, path)
	if err != nil {
		return reflect.Value{}, err
	}

	if len(extractMaps) != 1 {
		var sliceValue reflect.Value
		var sliceInitialized bool
		for _, fields := range extractMaps {
			val, ok := fields[name]
			if !ok {
				continue
			}

			rv := reflect.ValueOf(val)
			// If this is the first item found, initialize the typed slice
			if !sliceInitialized {
				sliceType := reflect.SliceOf(rv.Type())
				sliceValue = reflect.MakeSlice(sliceType, 0, 0)
				sliceInitialized = true
			}

			sliceValue = reflect.Append(sliceValue, rv)
		}

		if !sliceInitialized || sliceValue.Len() == 0 {
			return reflect.Value{}, fmt.Errorf("%w: cannot find %q", types.ErrInvalidType, field)
		}

		return sliceValue, nil
	}

	em := extractMaps[0]

	item, ok := em[name]
	if !ok {
		return reflect.Value{}, fmt.Errorf("%w: cannot find %s", types.ErrInvalidType, field)
	}

	return reflect.ValueOf(item), nil
}

func setFieldValue(src, dest any, field string) error {
	valueMapping := map[string]any{}
	if err := mapstructure.Decode(dest, &valueMapping); err != nil {
		return fmt.Errorf("%w: %w", types.ErrInvalidType, err)
	}

	path, name := pathAndName(field)

	extractMaps, err := getMapsFromPath(valueMapping, path)
	if err != nil {
		return err
	}

	if len(extractMaps) != 1 {
		return fmt.Errorf("%w: only 1 extract map expected", types.ErrInvalidType)
	}

	extractMaps[0][name] = src

	conf := &mapstructure.DecoderConfig{Result: &dest, Squash: true}
	decoder, err := mapstructure.NewDecoder(conf)
	if err != nil {
		return fmt.Errorf("%w: %w", types.ErrInvalidType, err)
	}

	if err = decoder.Decode(valueMapping); err != nil {
		return fmt.Errorf("%w: %w", types.ErrInvalidType, err)
	}

	return nil
}

func pathAndName(field string) ([]string, string) {
	path := strings.Split(field, ".")
	name := path[len(path)-1]
	path = path[:len(path)-1]

	return path, name
}<|MERGE_RESOLUTION|>--- conflicted
+++ resolved
@@ -224,7 +224,6 @@
 		return nil, fmt.Errorf("%w: field not found in on-chain type %s", types.ErrInvalidType, e.fieldName)
 	}
 
-<<<<<<< HEAD
 	if prevIsSlice {
 		field.Type = reflect.SliceOf(field.Type)
 	}
@@ -232,8 +231,6 @@
 	e.onToOffChainType[onChainType] = field.Type
 	e.offToOnChainType[field.Type] = onChainType
 
-=======
->>>>>>> 3bcd92a3
 	return field.Type, nil
 }
 
