package host

import (
	"context"
	"errors"
	"flag"
	"fmt"
	"os"
	"os/exec"
	"path"
	"path/filepath"
	"strconv"
	"strings"
	"sync"
	"testing"
	"time"

	"github.com/google/go-cmp/cmp"
	"github.com/iancoleman/strcase"
	"github.com/stretchr/testify/assert"
	"github.com/stretchr/testify/mock"
	"github.com/stretchr/testify/require"
	"google.golang.org/protobuf/proto"
	"google.golang.org/protobuf/testing/protocmp"
	"google.golang.org/protobuf/types/known/anypb"
	"google.golang.org/protobuf/types/known/emptypb"

	"github.com/smartcontractkit/chainlink-common/pkg/capabilities/v2/protoc/pkg/test_capabilities/actionandtrigger"
	"github.com/smartcontractkit/chainlink-common/pkg/capabilities/v2/protoc/pkg/test_capabilities/basicaction"
	"github.com/smartcontractkit/chainlink-common/pkg/capabilities/v2/protoc/pkg/test_capabilities/basictrigger"
	"github.com/smartcontractkit/chainlink-common/pkg/capabilities/v2/protoc/pkg/test_capabilities/nodeaction"
	"github.com/smartcontractkit/chainlink-common/pkg/values"
	valuespb "github.com/smartcontractkit/chainlink-common/pkg/values/pb"
	"github.com/smartcontractkit/chainlink-common/pkg/workflows/sdk/v2/pb"
	"github.com/smartcontractkit/chainlink-common/pkg/workflows/wasm/host/internal/rawsdk"
)

// See the README.md in standard_tests for more information.

var anyTestConfig = []byte("config")
var anyTestTriggerValue = "test value"

var testPath string

func init() {
	flag.StringVar(&testPath, "path", "./standard_tests", "Path to the standard tests")
}

func TestStandardConfig(t *testing.T) {
	t.Parallel()
	mockExecutionHelper := NewMockExecutionHelper(t)
	mockExecutionHelper.EXPECT().GetWorkflowExecutionID().Return("id")
	// Some languages call time during initiation of the executable before the main is called.
	// This would be in unknown mode, which would call Node mode by default.
	mockExecutionHelper.EXPECT().GetNodeTime().RunAndReturn(func() time.Time {
		return time.Now()
	}).Maybe()
	wrappedConfig := runWithBasicTrigger(t, mockExecutionHelper)
	wrappedValue := wrappedConfig.GetValue()
	require.NotNil(t, wrappedValue, "Expected a value in the response")
	actualConfig := wrappedConfig.GetValue().GetBytesValue()
	require.ElementsMatch(t, anyTestConfig, actualConfig)
}

func TestStandardErrors(t *testing.T) {
	t.Parallel()
	mockExecutionHelper := NewMockExecutionHelper(t)
	mockExecutionHelper.EXPECT().GetWorkflowExecutionID().Return("id")
	mockExecutionHelper.EXPECT().GetNodeTime().RunAndReturn(func() time.Time {
		return time.Now()
	}).Maybe()
	errMsg := runWithBasicTrigger(t, mockExecutionHelper)
	assert.Contains(t, errMsg.GetError(), "workflow execution failure")
}

func TestStandardCapabilityCallsAreAsync(t *testing.T) {
	t.Parallel()
	mockExecutionHelper := NewMockExecutionHelper(t)
	mockExecutionHelper.EXPECT().GetWorkflowExecutionID().Return("id")
	mockExecutionHelper.EXPECT().GetNodeTime().RunAndReturn(func() time.Time {
		return time.Now()
	}).Maybe()
	m := makeTestModule(t)
	request := triggerExecuteRequest(t, 0, &basictrigger.Outputs{CoolOutput: anyTestTriggerValue})
	callsSeen := map[bool]bool{}
	mt := sync.Mutex{}
	mt.Lock()
	mockExecutionHelper.EXPECT().CallCapability(mock.Anything, mock.Anything).RunAndReturn(func(_ context.Context, request *pb.CapabilityRequest) (*pb.CapabilityResponse, error) {
		assert.Equal(t, "basic-test-action@1.0.0", request.Id)
		assert.Equal(t, "PerformAction", request.Method)
		input := &basicaction.Inputs{}
		assert.NoError(t, request.Payload.UnmarshalTo(input))
		assert.False(t, callsSeen[input.InputThing])
		callsSeen[input.InputThing] = true
		payload, err := anypb.New(&basicaction.Outputs{AdaptedThing: fmt.Sprintf("%t", input.InputThing)})
		require.NoError(t, err)

		// Don't return until the second call has been executed
		defer func() {
			if !input.InputThing {
				mt.Lock()
			}
			defer mt.Unlock()
		}()
		return &pb.CapabilityResponse{
			Response: &pb.CapabilityResponse_Payload{Payload: payload},
		}, nil
	})

	result := executeWithResult[string](t, m, request, mockExecutionHelper)

	assert.Equal(t, "truefalse", result)
}

func TestStandardModeSwitch(t *testing.T) {
	t.Parallel()
	t.Run("successful mode switch", func(t *testing.T) {
		mockExecutionHelper := NewMockExecutionHelper(t)
		mockExecutionHelper.EXPECT().GetWorkflowExecutionID().Return("id")
		var timeCallSequence []string
		mockExecutionHelper.EXPECT().GetNodeTime().RunAndReturn(func() time.Time {
			timeCallSequence = append(timeCallSequence, "NODE")
			return time.Now()
		})
		// We want to make sure time.Sleep() is called at least twice in DON mode and once in node Mode
		mockExecutionHelper.EXPECT().GetDONTime(mock.Anything).RunAndReturn(func(ctx context.Context) (time.Time, error) {
			timeCallSequence = append(timeCallSequence, "DON")
			return time.Now(), nil
		})
		mockExecutionHelper.EXPECT().CallCapability(mock.Anything, mock.Anything).RunAndReturn(func(ctx context.Context, request *pb.CapabilityRequest) (*pb.CapabilityResponse, error) {
			if request.Id == "basic-test-action@1.0.0" {
				input := &basicaction.Inputs{}
				assert.NoError(t, request.Payload.UnmarshalTo(input))
				assert.True(t, input.InputThing)
				payload, err := anypb.New(&basicaction.Outputs{AdaptedThing: fmt.Sprintf("test")})
				require.NoError(t, err)
				return &pb.CapabilityResponse{
					Response: &pb.CapabilityResponse_Payload{Payload: payload},
				}, nil
			}
			return setupNodeCallAndConsensusCall(t, 555)(ctx, request)
		})

		m := makeTestModule(t)
		request := triggerExecuteRequest(t, 0, &basictrigger.Outputs{CoolOutput: anyTestTriggerValue})
<<<<<<< HEAD
		result, err := m.Execute(t.Context(), request, mockExecutionHelper)
		require.NoError(t, err)
		require.Equal(t, "test556", result.GetValue().GetStringValue())

		// Verify time call sequence is Node --> DON --> Node --> DON
		phase := 0
		for i, call := range timeCallSequence {
			switch phase {
			case 0: // Initial time calls are in Node mode
				if call == "DON" {
					if i < 1 {
						t.Fatalf("Expected at least one Node time call")
					}
					phase = 1
				}
			case 1: // Switched to DON Mode
				if call == "NODE" {
					phase = 2
				}
			case 2: // Switched back to NODE mode
				if call == "DON" {
					phase = 3
				}
			case 3: // Switched again to DON Mode
				if call != "DON" {
					t.Fatalf("Unexpected call at index %d in final DON phase: %s", i, call)
				}
			}
		}
		if phase < 3 {
			t.Fatalf("Did not see final DON phase in call sequence")
		}
=======

		result := executeWithResult[string](t, m, request, mockExecutionHelper)

		require.Equal(t, "test556", result)
>>>>>>> 7c14b396
	})

	t.Run("node runtime in don mode", func(t *testing.T) {
		mockExecutionHelper := NewMockExecutionHelper(t)
		mockExecutionHelper.EXPECT().GetWorkflowExecutionID().Return("id")
		mockExecutionHelper.EXPECT().GetNodeTime().RunAndReturn(func() time.Time {
			return time.Now()
		}).Maybe()
		mockExecutionHelper.EXPECT().CallCapability(mock.Anything, mock.Anything).RunAndReturn(func(_ context.Context, request *pb.CapabilityRequest) (*pb.CapabilityResponse, error) {
			response := values.NewString("hi")
			mapProto := &valuespb.Map{
				Fields: map[string]*valuespb.Value{
					rawsdk.ConsensusResponseMapKeyMetadata: {Value: &valuespb.Value_StringValue{StringValue: "test_metadata"}},
					rawsdk.ConsensusResponseMapKeyPayload:  values.Proto(response),
				},
			}
			payload, err := anypb.New(mapProto)
			require.NoError(t, err)
			return &pb.CapabilityResponse{
				Response: &pb.CapabilityResponse_Payload{
					Payload: payload,
				},
			}, nil
		}).Once()
		m := makeTestModule(t)
		request := triggerExecuteRequest(t, 0, &basictrigger.Outputs{CoolOutput: anyTestTriggerValue})
		errStr := executeWithError(t, m, request, mockExecutionHelper)
		require.Contains(t, errStr, "cannot use NodeRuntime outside RunInNodeMode")
	})

	t.Run("don runtime in node mode", func(t *testing.T) {
		mockExecutionHelper := NewMockExecutionHelper(t)
		mockExecutionHelper.EXPECT().GetWorkflowExecutionID().Return("id")
		mockExecutionHelper.EXPECT().GetNodeTime().RunAndReturn(func() time.Time {
			return time.Now()
		}).Maybe()
		mockExecutionHelper.EXPECT().CallCapability(mock.Anything, mock.Anything).RunAndReturn(func(_ context.Context, request *pb.CapabilityRequest) (*pb.CapabilityResponse, error) {
			assert.Equal(t, "consensus@1.0.0-alpha", request.Id)
			input := &pb.SimpleConsensusInputs{}
			require.NoError(t, request.Payload.UnmarshalTo(input))

			var errMsg string
			switch msg := input.Observation.(type) {
			case *pb.SimpleConsensusInputs_Error:
				errMsg = msg.Error
			default:
				require.Fail(t, "observation must be an error")
			}
			return &pb.CapabilityResponse{
				Response: &pb.CapabilityResponse_Error{Error: errMsg},
			}, nil
		}).Once()
		m := makeTestModule(t)
		request := triggerExecuteRequest(t, 0, &basictrigger.Outputs{CoolOutput: anyTestTriggerValue})

		errStr := executeWithError(t, m, request, mockExecutionHelper)

		require.Contains(t, errStr, "cannot use Runtime inside RunInNodeMode")
	})
}

func TestStandardLogging(t *testing.T) {
	t.Parallel()
	mockExecutionHelper := NewMockExecutionHelper(t)
	mockExecutionHelper.EXPECT().GetWorkflowExecutionID().Return("id")
	mockExecutionHelper.EXPECT().GetNodeTime().RunAndReturn(func() time.Time {
		return time.Now()
	}).Maybe()
	mockExecutionHelper.EXPECT().EmitUserLog(mock.Anything).RunAndReturn(func(s string) error {
		assert.True(t, strings.Contains(s, "log from wasm!"))
		return nil
	}).Once()

	runWithBasicTrigger(t, mockExecutionHelper)
}

func TestStandardMultipleTriggers(t *testing.T) {
	t.Parallel()
	m := makeTestModule(t)
	t.Run("test registration", func(t *testing.T) {
		mockExecutionHelper := NewMockExecutionHelper(t)
		mockExecutionHelper.EXPECT().GetWorkflowExecutionID().Return("id")
		mockExecutionHelper.EXPECT().GetNodeTime().RunAndReturn(func() time.Time {
			return time.Now()
		}).Maybe()

		subscribe := &pb.ExecuteRequest{Request: &pb.ExecuteRequest_Subscribe{Subscribe: &emptypb.Empty{}}}
		actual, err := m.Execute(t.Context(), subscribe, mockExecutionHelper)
		require.NoError(t, err)

		payload0, err := anypb.New(&basictrigger.Config{
			Name:   "first-trigger",
			Number: 100,
		})
		require.NoError(t, err)

		payload1, err := anypb.New(&actionandtrigger.Config{
			Name:   "second-trigger",
			Number: 150,
		})
		require.NoError(t, err)

		payload2, err := anypb.New(&basictrigger.Config{
			Name:   "third-trigger",
			Number: 200,
		})
		require.NoError(t, err)

		expected := &pb.TriggerSubscriptionRequest{
			Subscriptions: []*pb.TriggerSubscription{
				{
					Id:      "basic-test-trigger@1.0.0",
					Payload: payload0,
					Method:  "Trigger",
				},
				{
					Id:      "basic-test-action-trigger@1.0.0",
					Payload: payload1,
					Method:  "Trigger",
				},
				{
					Id:      "basic-test-trigger@1.0.0",
					Payload: payload2,
					Method:  "Trigger",
				},
			},
		}

		assertProto(t, expected, actual.GetTriggerSubscriptions())
	})

	t.Run("first callback", func(t *testing.T) {
		mockExecutionHelper := NewMockExecutionHelper(t)
		mockExecutionHelper.EXPECT().GetWorkflowExecutionID().Return("id")
		mockExecutionHelper.EXPECT().GetNodeTime().RunAndReturn(func() time.Time {
			return time.Now()
		}).Maybe()

		request := triggerExecuteRequest(t, 0, &basictrigger.Outputs{CoolOutput: anyTestTriggerValue})

		result := executeWithResult[string](t, m, request, mockExecutionHelper)

		require.Equal(t, fmt.Sprintf("called 0 with %v", anyTestTriggerValue), result)
	})

	t.Run("same trigger as first one but different registration", func(t *testing.T) {
		mockExecutionHelper := NewMockExecutionHelper(t)
		mockExecutionHelper.EXPECT().GetWorkflowExecutionID().Return("id")
		mockExecutionHelper.EXPECT().GetNodeTime().RunAndReturn(func() time.Time {
			return time.Now()
		}).Maybe()

		request := triggerExecuteRequest(t, 2, &basictrigger.Outputs{CoolOutput: "different"})
		result := executeWithResult[string](t, m, request, mockExecutionHelper)

		require.Equal(t, "called 2 with different", result)
	})

	t.Run("different capability callback", func(t *testing.T) {
		mockExecutionHelper := NewMockExecutionHelper(t)
		mockExecutionHelper.EXPECT().GetWorkflowExecutionID().Return("id")
		mockExecutionHelper.EXPECT().GetNodeTime().RunAndReturn(func() time.Time {
			return time.Now()
		}).Maybe()

		request := triggerExecuteRequest(t, 1, &actionandtrigger.TriggerEvent{CoolOutput: "different"})
		result := executeWithResult[string](t, m, request, mockExecutionHelper)

		require.Equal(t, "called 1 with different", result)
	})
}

func TestStandardRandom(t *testing.T) {
	t.Parallel()
	m := makeTestModule(t)

	// Test binary executes node mode code conditionally based on the value >= 100
	anyId := "Id"
	gte100Exec := NewMockExecutionHelper(t)
	gte100Exec.EXPECT().GetWorkflowExecutionID().Return(anyId)
	gte100Exec.EXPECT().GetNodeTime().RunAndReturn(func() time.Time {
		return time.Now()
	}).Maybe()

	// RunAndReturn
	gte100Exec.EXPECT().CallCapability(mock.Anything, mock.Anything).RunAndReturn(setupNodeCallAndConsensusCall(t, 150))

	m.Start()
	defer m.Close()

	trigger := &basictrigger.Outputs{CoolOutput: "trigger1"}
	triggerPayload, err := anypb.New(trigger)
	require.NoError(t, err)
	anyRequest := &pb.ExecuteRequest{
		Request: &pb.ExecuteRequest_Trigger{
			Trigger: &pb.Trigger{
				Id:      uint64(0),
				Payload: triggerPayload,
			},
		},
	}

	// any since uint64 can be int64 or *big.Int
	value1 := executeWithResult[any](t, m, anyRequest, gte100Exec)

	t.Run("Same execution id gives the same randoms even if random is called in node mode", func(t *testing.T) {
		lt100Exec := NewMockExecutionHelper(t)
		lt100Exec.EXPECT().GetWorkflowExecutionID().Return(anyId)
		lt100Exec.EXPECT().GetNodeTime().RunAndReturn(func() time.Time {
			return time.Now()
		}).Maybe()

		lt100Exec.EXPECT().CallCapability(mock.Anything, mock.Anything).RunAndReturn(setupNodeCallAndConsensusCall(t, 99))
		lt100Exec.EXPECT().EmitUserLog(mock.Anything).RunAndReturn(func(s string) error {
			parts := strings.Split(s, "***")
			_, err = strconv.ParseUint(parts[1], 10, 64)
			require.NoError(t, err)
			return nil
		}).Once()

		value2 := executeWithResult[any](t, m, anyRequest, lt100Exec)
		require.Equal(t, value1, value2, "Expected the same random number to be generated for the same trigger")
	})

	t.Run("Different execution id give different randoms", func(t *testing.T) {
		require.NoError(t, err)

		gte100Exec2 := NewMockExecutionHelper(t)
		gte100Exec2.EXPECT().GetWorkflowExecutionID().Return("differentId")
		gte100Exec2.EXPECT().GetNodeTime().RunAndReturn(func() time.Time {
			return time.Now()
		}).Maybe()

		gte100Exec2.EXPECT().CallCapability(mock.Anything, mock.Anything).RunAndReturn(setupNodeCallAndConsensusCall(t, 120))

		value2 := executeWithResult[any](t, m, anyRequest, gte100Exec2)

		require.NotEqual(t, value1, value2, "Expected different random numbers for different triggers")
	})
}

func TestStandardSecrets(t *testing.T) {
	t.Parallel()

	m := makeTestModule(t)

	t.Run("returns the secret value", func(t *testing.T) {
		result := runSecretTest(t, m, &pb.SecretResponse{
			Response: &pb.SecretResponse_Secret{
				Secret: &pb.Secret{
					Value: "Bar",
				},
			},
		})
		require.Equal(t, "Bar", result.GetValue().GetStringValue())
	})

	t.Run("returns an error if the secret doesn't exist", func(t *testing.T) {
		resp := runSecretTest(t, m, &pb.SecretResponse{
			Response: &pb.SecretResponse_Error{
				Error: &pb.SecretError{
					Error: "could not find secret",
				},
			},
		})
		assert.ErrorContains(t, errors.New(resp.GetError()), "could not find secret")
	})
}

func triggerExecuteRequest(t *testing.T, id uint64, trigger proto.Message) *pb.ExecuteRequest {
	wrappedTrigger, err := anypb.New(trigger)
	require.NoError(t, err)
	return &pb.ExecuteRequest{
		Config: anyTestConfig,
		Request: &pb.ExecuteRequest_Trigger{
			Trigger: &pb.Trigger{Id: id, Payload: wrappedTrigger},
		},
		MaxResponseSize: uint64(defaultMaxResponseSizeBytes),
	}
}

func runWithBasicTrigger(t *testing.T, executor ExecutionHelper) *pb.ExecutionResult {
	trigger := &basictrigger.Outputs{CoolOutput: anyTestTriggerValue}
	executeRequest := triggerExecuteRequest(t, 0, trigger)
	m := makeTestModule(t)
	response, err := m.Execute(t.Context(), executeRequest, executor)
	require.NoError(t, err)
	return response
}

// makeTestModule compiles the test module from the Makefile in the testPath directory
// The test to compile and run is determined by the test name.
// To re-use a binary, an outer test can create the module and use t.Run to run subtests using that module.
// When subtests have their own binaries, those binaries are expected to be nested in a subfolder.
func makeTestModule(t *testing.T) *module {
	testName := strcase.ToSnake(t.Name()[len("TestStandard"):])
	return makeTestModuleByName(t, testName, nil)
}

func makeTestModuleWithCfg(t *testing.T, cfg *ModuleConfig) *module {
	testName := strcase.ToSnake(t.Name()[len("TestStandard"):])
	return makeTestModuleByName(t, testName, cfg)
}

func makeTestModuleByName(t *testing.T, testName string, cfg *ModuleConfig) *module {
	wasmName := path.Join(testName, "test.wasm")
	cmd := exec.Command("make", wasmName) // #nosec
	absPath, err := filepath.Abs(testPath)
	require.NoError(t, err, "Failed to get absolute path for test directory")
	cmd.Dir = absPath

	output, err := cmd.CombinedOutput()
	require.NoError(t, err, string(output))

	binary, err := os.ReadFile(filepath.Join(absPath, wasmName))
	require.NoError(t, err)

	if cfg == nil {
		cfg = defaultNoDAGModCfg(t)
	}
	mod, err := NewModule(cfg, binary)
	require.NoError(t, err)
	return mod
}

func setupNodeCallAndConsensusCall(t *testing.T, output int32) func(_ context.Context, request *pb.CapabilityRequest) (*pb.CapabilityResponse, error) {
	return func(_ context.Context, request *pb.CapabilityRequest) (*pb.CapabilityResponse, error) {
		nodeResponse := &nodeaction.NodeOutputs{OutputThing: output}
		var err error
		var payload *anypb.Any
		switch request.Id {
		case "basic-test-node-action@1.0.0":
			input := &nodeaction.NodeInputs{}
			assert.NoError(t, request.Payload.UnmarshalTo(input))
			assert.True(t, input.InputThing)
			payload, err = anypb.New(nodeResponse)
			if err != nil {
				require.Fail(t, err.Error())
			}
		case "consensus@1.0.0-alpha":
			input := &pb.SimpleConsensusInputs{}
			require.NoError(t, request.Payload.UnmarshalTo(input))
			expectedObservation := wrapValue(t, nodeResponse)
			expectedInput := &pb.SimpleConsensusInputs{
				Observation: &pb.SimpleConsensusInputs_Value{Value: expectedObservation},
				Descriptors: &pb.ConsensusDescriptor{
					Descriptor_: &pb.ConsensusDescriptor_FieldsMap{
						FieldsMap: &pb.FieldsMap{
							Fields: map[string]*pb.ConsensusDescriptor{
								"OutputThing": {
									Descriptor_: &pb.ConsensusDescriptor_Aggregation{
										Aggregation: pb.AggregationType_AGGREGATION_TYPE_MEDIAN,
									},
								},
							},
						},
					},
				},
				Default: wrapValue(t, &nodeaction.NodeOutputs{OutputThing: 123}),
			}
			assertProto(t, expectedInput, input)
			cResponse := &nodeaction.NodeOutputs{OutputThing: output + 1}
			response := wrapValue(t, cResponse)
			mapProto := &valuespb.Map{
				Fields: map[string]*valuespb.Value{
					rawsdk.ConsensusResponseMapKeyMetadata: {Value: &valuespb.Value_StringValue{StringValue: "test_metadata"}},
					rawsdk.ConsensusResponseMapKeyPayload:  response,
				},
			}
			payload, err = anypb.New(mapProto)
			require.NoError(t, err)
		default:
			err = fmt.Errorf("unexpected capability: %s", request.Id)
			assert.Fail(t, err.Error())
			return nil, err
		}

		return &pb.CapabilityResponse{
			Response: &pb.CapabilityResponse_Payload{
				Payload: payload,
			},
		}, nil
	}
}

func wrapValue(t *testing.T, nodeResponse *nodeaction.NodeOutputs) *valuespb.Value {
	valueInput, err := values.Wrap(nodeResponse)
	require.NoError(t, err)
	return values.Proto(valueInput)
}

func assertProto[T proto.Message](t *testing.T, expected, actual T) {
	t.Helper()
	diff := cmp.Diff(expected, actual, protocmp.Transform())

	var sb strings.Builder
	for _, line := range strings.Split(diff, "\n") {
		if strings.HasPrefix(line, "+") || strings.HasPrefix(line, "-") {
			sb.WriteString(line + "\n")
		}
	}
	assert.Empty(t, sb.String())
}

func runSecretTest(t *testing.T, m *module, secretResponse *pb.SecretResponse) *pb.ExecutionResult {
	mockExecutionHelper := NewMockExecutionHelper(t)
	mockExecutionHelper.EXPECT().GetWorkflowExecutionID().Return("Id")
	mockExecutionHelper.EXPECT().GetNodeTime().RunAndReturn(func() time.Time {
		return time.Now()
	}).Maybe()

	mockExecutionHelper.EXPECT().GetSecrets(mock.Anything, mock.Anything).
		RunAndReturn(func(_ context.Context, request *pb.GetSecretsRequest) ([]*pb.SecretResponse, error) {
			assert.Len(t, request.Requests, 1)
			assert.Equal(t, "Foo", request.Requests[0].Id)
			return []*pb.SecretResponse{secretResponse}, nil
		}).
		Once()

	trigger := &basictrigger.Outputs{CoolOutput: anyTestTriggerValue}
	executeRequest := triggerExecuteRequest(t, 0, trigger)
	response, err := m.Execute(t.Context(), executeRequest, mockExecutionHelper)
	require.NoError(t, err)
	return response
}

func executeWithResult[T any](t *testing.T, m *module, req *pb.ExecuteRequest, executor ExecutionHelper) T {
	res, err := m.Execute(t.Context(), req, executor)
	require.NoError(t, err)
	var result T
	switch v := res.Result.(type) {
	case *pb.ExecutionResult_Value:
		wrappedValue, err := values.FromProto(v.Value)
		require.NoError(t, err)
		require.NoError(t, wrappedValue.UnwrapTo(&result))
	case *pb.ExecutionResult_Error:
		require.Failf(t, "unexpected error in result", "error: %s", v.Error)
	default:
		require.Failf(t, "unexpected result type", "result: %v", res)
	}

	return result
}

func executeWithError(t *testing.T, m *module, req *pb.ExecuteRequest, executor ExecutionHelper) string {
	res, err := m.Execute(t.Context(), req, executor)
	require.NoError(t, err)
	switch e := res.Result.(type) {
	case *pb.ExecutionResult_Error:
		return e.Error
	default:
		require.Failf(t, "unexpected result type", "%T", e)
		return ""
	}
}<|MERGE_RESOLUTION|>--- conflicted
+++ resolved
@@ -143,10 +143,8 @@
 
 		m := makeTestModule(t)
 		request := triggerExecuteRequest(t, 0, &basictrigger.Outputs{CoolOutput: anyTestTriggerValue})
-<<<<<<< HEAD
-		result, err := m.Execute(t.Context(), request, mockExecutionHelper)
-		require.NoError(t, err)
-		require.Equal(t, "test556", result.GetValue().GetStringValue())
+		result := executeWithResult[string](t, m, request, mockExecutionHelper)
+		require.Equal(t, "test556", result)
 
 		// Verify time call sequence is Node --> DON --> Node --> DON
 		phase := 0
@@ -176,12 +174,6 @@
 		if phase < 3 {
 			t.Fatalf("Did not see final DON phase in call sequence")
 		}
-=======
-
-		result := executeWithResult[string](t, m, request, mockExecutionHelper)
-
-		require.Equal(t, "test556", result)
->>>>>>> 7c14b396
 	})
 
 	t.Run("node runtime in don mode", func(t *testing.T) {
