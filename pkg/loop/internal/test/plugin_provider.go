package test

import (
	"context"

	libocr "github.com/smartcontractkit/libocr/offchainreporting2plus/types"

	"github.com/smartcontractkit/chainlink-common/pkg/types"
)

type StaticPluginProvider struct{}

func (s StaticPluginProvider) Start(ctx context.Context) error { return nil }

func (s StaticPluginProvider) Close() error { return nil }

func (s StaticPluginProvider) Ready() error { panic("unimplemented") }

func (s StaticPluginProvider) Name() string { panic("unimplemented") }

func (s StaticPluginProvider) HealthReport() map[string]error { panic("unimplemented") }

func (s StaticPluginProvider) OffchainConfigDigester() libocr.OffchainConfigDigester {
	return staticOffchainConfigDigester{}
}

func (s StaticPluginProvider) ContractConfigTracker() libocr.ContractConfigTracker {
	return staticContractConfigTracker{}
}

func (s StaticPluginProvider) ContractTransmitter() libocr.ContractTransmitter {
	return staticContractTransmitter{}
}

func (s StaticPluginProvider) ChainReader() types.ChainReader {
	return staticChainReader{}
<<<<<<< HEAD
}

func (s StaticPluginProvider) Codec() types.Codec {
	return staticCodec{}
=======
>>>>>>> 4093a9b3
}<|MERGE_RESOLUTION|>--- conflicted
+++ resolved
@@ -34,11 +34,4 @@
 
 func (s StaticPluginProvider) ChainReader() types.ChainReader {
 	return staticChainReader{}
-<<<<<<< HEAD
-}
-
-func (s StaticPluginProvider) Codec() types.Codec {
-	return staticCodec{}
-=======
->>>>>>> 4093a9b3
 }