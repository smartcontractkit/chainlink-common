--- conflicted
+++ resolved
@@ -77,11 +77,8 @@
 	promServer      *PromServer
 	checker         *services.HealthChecker
 	LimitsFactory   limits.Factory
-<<<<<<< HEAD
+	otelViews       []sdkmetric.View
 	heartbeat       *beholder.Heartbeat // optional
-=======
-	otelViews       []sdkmetric.View
->>>>>>> e9d2e86f
 }
 
 func newServer(loggerName string, otelViews []sdkmetric.View) (*Server, error) {
