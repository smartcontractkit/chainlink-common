--- conflicted
+++ resolved
@@ -28,13 +28,9 @@
 		return err
 	}
 
-<<<<<<< HEAD
 	attributes := ExtractAttributes(attrKVs...)
 
-	event, err := chipingress.NewEvent(sourceDomain, entityType, body, attributes)
-=======
-	event, err := ch.NewEventWithAttributes(sourceDomain, entityType, body, nil)
->>>>>>> 503bf64f
+	event, err := ch.NewEventWithAttributes(sourceDomain, entityType, body, attributes)
 	if err != nil {
 		return err
 	}
