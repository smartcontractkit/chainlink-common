package wasm

import (
	"context"
	"errors"
	"math/rand"
	"testing"

	"github.com/smartcontractkit/chainlink-common/pkg/capabilities/v2/protoc/pkg/test_capabilities/basicaction"
	basicactionmock "github.com/smartcontractkit/chainlink-common/pkg/capabilities/v2/protoc/pkg/test_capabilities/basicaction/basic_actionmock"
	"github.com/smartcontractkit/chainlink-common/pkg/workflows/internal/v2/sdkimpl"
	"github.com/smartcontractkit/chainlink-common/pkg/workflows/sdk/v2"
	sdkpb "github.com/smartcontractkit/chainlink-common/pkg/workflows/sdk/v2/pb"
	"google.golang.org/protobuf/proto"

	"github.com/stretchr/testify/assert"
	"github.com/stretchr/testify/require"
)

func TestRuntimeBase_CallCapability(t *testing.T) {
	t.Run("call capability returns host provided id and can be awaited", func(t *testing.T) {
		c, err := basicactionmock.NewBasicActionCapability(t)
		require.NoError(t, err)
		anyOutput := &basicaction.Outputs{AdaptedThing: "foo"}
		c.PerformAction = func(ctx context.Context, input *basicaction.Inputs) (*basicaction.Outputs, error) {
			return anyOutput, nil
		}

		runtime := &sdkimpl.Runtime{RuntimeBase: newTestRuntime(t, false, nil, nil)}
		capability := &basicaction.BasicAction{}
		response, err := capability.PerformAction(runtime, &basicaction.Inputs{InputThing: true}).Await()
		require.NoError(t, err)
		assert.True(t, proto.Equal(anyOutput, response))
	})

	t.Run("call capability host error", func(t *testing.T) {
		_, err := basicactionmock.NewBasicActionCapability(t)
		require.NoError(t, err)

		runtime := &sdkimpl.Runtime{RuntimeBase: newTestRuntime(t, true, nil, nil)}

		capability := &basicaction.BasicAction{}
		_, err = capability.PerformAction(runtime, &basicaction.Inputs{InputThing: true}).Await()
		require.Error(t, err)
	})

	t.Run("awaitCapabilities unparsable response", func(t *testing.T) {
		a, err := basicactionmock.NewBasicActionCapability(t)
		require.NoError(t, err)
		a.PerformAction = func(ctx context.Context, input *basicaction.Inputs) (*basicaction.Outputs, error) {
			return &basicaction.Outputs{AdaptedThing: "foo"}, nil
		}

		override := func() ([]byte, error) { return []byte("invalid"), nil }

		runtime := &sdkimpl.Runtime{RuntimeBase: newTestRuntime(t, false, override, nil)}
		capability := &basicaction.BasicAction{}
		_, err = capability.PerformAction(runtime, &basicaction.Inputs{InputThing: true}).Await()

		require.Error(t, err)
	})

	t.Run("awaitCapabilities error response", func(t *testing.T) {
		a, err := basicactionmock.NewBasicActionCapability(t)
		require.NoError(t, err)
		a.PerformAction = func(ctx context.Context, input *basicaction.Inputs) (*basicaction.Outputs, error) {
			return &basicaction.Outputs{AdaptedThing: "foo"}, nil
		}

		anyErr := errors.New("not this time")
		override := func() ([]byte, error) { return nil, anyErr }

		runtime := &sdkimpl.Runtime{RuntimeBase: newTestRuntime(t, false, override, nil)}
		capability := &basicaction.BasicAction{}
		_, err = capability.PerformAction(runtime, &basicaction.Inputs{InputThing: true}).Await()

		require.ErrorContains(t, err, anyErr.Error())
	})
}

func Test_runtimeInternals_UsesSeeds(t *testing.T) {
	anyDonSeed := int64(123456789)
	anyNodeSeed := int64(987654321)
	helper := &runtimeHelper{runtimeInternals: &runtimeInternalsTestHook{
		donSeed:  anyDonSeed,
		nodeSeed: anyNodeSeed,
	}}
	assertRnd(t, helper, sdkpb.Mode_MODE_DON, anyDonSeed)
	assertRnd(t, helper, sdkpb.Mode_MODE_NODE, anyNodeSeed)
}

func assertRnd(t *testing.T, helper *runtimeHelper, mode sdkpb.Mode, seed int64) {
	rnd := rand.New(helper.GetSource(mode))
	buff := make([]byte, 1000)
	n, err := rnd.Read(buff)
	require.NoError(t, err)
	assert.Equal(t, len(buff), n)
	expectedBuf := make([]byte, 1000)
	n, err = rand.New(rand.NewSource(seed)).Read(expectedBuf)
	require.NoError(t, err)
	assert.Equal(t, len(expectedBuf), n)
	assert.Equal(t, string(expectedBuf), string(buff))
}

func TestEnvironment_GetSecret(t *testing.T) {
	t.Run("no secret is found", func(t *testing.T) {
		capCallOverride := func() ([]byte, error) { return nil, errors.New("disabled") }

		runtime := &sdkimpl.Runtime{RuntimeBase: newTestRuntime(t, false, capCallOverride, nil)}
		environment := &sdk.Environment[string]{
			SecretsProvider: runtime,
		}

		_, err := environment.GetSecret(&sdkpb.SecretRequest{Id: "Foo"}).Await()
		require.ErrorContains(t, err, "secret default.Foo not found")
	})

	t.Run("secret is found", func(t *testing.T) {
		capCallOverride := func() ([]byte, error) { return nil, errors.New("disabled") }

		secrets := []*sdkpb.Secret{
			{Id: "Foo", Value: "Bar"},
		}
		runtime := &sdkimpl.Runtime{RuntimeBase: newTestRuntime(t, false, capCallOverride, secrets)}
		environment := &sdk.Environment[string]{
			SecretsProvider: runtime,
		}

		secret, err := environment.GetSecret(&sdkpb.SecretRequest{Id: "Foo"}).Await()
		require.NoError(t, err)

		assert.Equal(t, "Bar", secret.Value)
	})
}

func newTestRuntime(t *testing.T, callCapabilityErr bool, awaitResponseOverride func() ([]byte, error), secrets []*sdkpb.Secret) sdkimpl.RuntimeBase {
	internals := testRuntimeInternals(t)
	internals.callCapabilityErr = callCapabilityErr
	internals.awaitResponseOverride = awaitResponseOverride
<<<<<<< HEAD
	runtime := newRuntime(internals, sdkpb.Mode_MODE_DON)
=======

	for _, s := range secrets {
		internals.secrets[secretKey(s.Namespace, s.Id)] = s
	}

	runtime := newRuntime(internals, sdkpb.Mode_DON)
>>>>>>> 9cb7ec4a
	runtime.MaxResponseSize = sdk.DefaultMaxResponseSizeBytes
	return runtime
}<|MERGE_RESOLUTION|>--- conflicted
+++ resolved
@@ -137,16 +137,12 @@
 	internals := testRuntimeInternals(t)
 	internals.callCapabilityErr = callCapabilityErr
 	internals.awaitResponseOverride = awaitResponseOverride
-<<<<<<< HEAD
-	runtime := newRuntime(internals, sdkpb.Mode_MODE_DON)
-=======
 
 	for _, s := range secrets {
 		internals.secrets[secretKey(s.Namespace, s.Id)] = s
 	}
 
-	runtime := newRuntime(internals, sdkpb.Mode_DON)
->>>>>>> 9cb7ec4a
+	runtime := newRuntime(internals, sdkpb.Mode_MODE_DON)
 	runtime.MaxResponseSize = sdk.DefaultMaxResponseSizeBytes
 	return runtime
 }