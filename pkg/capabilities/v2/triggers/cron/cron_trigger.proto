syntax = "proto3";

package cron_trigger.v1;

option go_package = "github.com/smartcontractkit/chainlink-common/pkg/capabilities/v2/triggers/cron";

<<<<<<< HEAD
import "tools/generator/v1alpha/cre_metadata.proto";
=======
import "capabilities/v2/protoc/pkg/pb/cre_metadata.proto";
import "google/protobuf/timestamp.proto";
>>>>>>> ef933e8e

message Config {
  string schedule = 1; // Cron schedule string
}

message Payload {
  google.protobuf.Timestamp scheduled_execution_time = 1;
}

message LegacyPayload {
  option deprecated = true;
  string scheduled_execution_time = 1; // Time that cron trigger's task execution had been scheduled to occur (RFC3339Nano formatted)
}

service Cron {
<<<<<<< HEAD
  option (tools.generator.v1alpha.capability) = {
    mode: MODE_DON
    capability_id: "cron-trigger@1.0.0"
  };

  rpc Trigger(Config) returns (stream Payload) {
    option (tools.generator.v1alpha.method) = {
=======
  option (cre.metadata.capability) = {
    mode: DON
    capability_id: "cron-trigger@1.1.0"
  };

  rpc Trigger(Config) returns (stream Payload);

  rpc LegacyTrigger(Config) returns (stream LegacyPayload) {
    option (cre.metadata.method) = {
>>>>>>> ef933e8e
      map_to_untyped_api: true
    };
    option deprecated = true;
  }
}<|MERGE_RESOLUTION|>--- conflicted
+++ resolved
@@ -4,12 +4,8 @@
 
 option go_package = "github.com/smartcontractkit/chainlink-common/pkg/capabilities/v2/triggers/cron";
 
-<<<<<<< HEAD
 import "tools/generator/v1alpha/cre_metadata.proto";
-=======
-import "capabilities/v2/protoc/pkg/pb/cre_metadata.proto";
 import "google/protobuf/timestamp.proto";
->>>>>>> ef933e8e
 
 message Config {
   string schedule = 1; // Cron schedule string
@@ -25,25 +21,15 @@
 }
 
 service Cron {
-<<<<<<< HEAD
   option (tools.generator.v1alpha.capability) = {
     mode: MODE_DON
-    capability_id: "cron-trigger@1.0.0"
-  };
-
-  rpc Trigger(Config) returns (stream Payload) {
-    option (tools.generator.v1alpha.method) = {
-=======
-  option (cre.metadata.capability) = {
-    mode: DON
     capability_id: "cron-trigger@1.1.0"
   };
 
   rpc Trigger(Config) returns (stream Payload);
 
   rpc LegacyTrigger(Config) returns (stream LegacyPayload) {
-    option (cre.metadata.method) = {
->>>>>>> ef933e8e
+    option (tools.generator.v1alpha.method) = {
       map_to_untyped_api: true
     };
     option deprecated = true;
