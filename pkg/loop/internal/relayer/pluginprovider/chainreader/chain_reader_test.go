--- conflicted
+++ resolved
@@ -290,7 +290,13 @@
 	return it.impl
 }
 
-<<<<<<< HEAD
+func (it *fakeChainReaderInterfaceTester) GetChainWriter(_ *testing.T) types.ChainWriter {
+	it.cw.cr = it.impl.(*fakeChainReader)
+	return &it.cw
+}
+
+func (it *fakeChainReaderInterfaceTester) DirtyContracts() {}
+
 func (it *fakeChainReaderInterfaceTester) Start(t *testing.T) {
 	fake, ok := it.impl.(*fakeChainReader)
 	assert.True(t, ok)
@@ -302,14 +308,6 @@
 	assert.True(t, ok)
 	require.NoError(t, fake.Close())
 }
-=======
-func (it *fakeChainReaderInterfaceTester) GetChainWriter(_ *testing.T) types.ChainWriter {
-	it.cw.cr = it.impl.(*fakeChainReader)
-	return &it.cw
-}
-
-func (it *fakeChainReaderInterfaceTester) DirtyContracts() {}
->>>>>>> 00ac29d2
 
 func (it *fakeChainReaderInterfaceTester) GetBindings(_ *testing.T) []types.BoundContract {
 	return []types.BoundContract{
@@ -348,9 +346,8 @@
 	isStarted   atomic.Bool
 }
 
-<<<<<<< HEAD
 var errServiceNotStarted = errors.New("ContractReader service not started")
-=======
+
 type fakeChainWriter struct {
 	types.ChainWriter
 	cr *fakeChainReader
@@ -396,9 +393,6 @@
 func (f *fakeChainWriter) GetFeeComponents(ctx context.Context) (*types.ChainFeeComponents, error) {
 	return &types.ChainFeeComponents{}, nil
 }
-
-func (f *fakeChainReader) Start(_ context.Context) error { return nil }
->>>>>>> 00ac29d2
 
 func (f *fakeChainReader) Start(_ context.Context) error {
 	f.isStarted.Store(true)
