--- conflicted
+++ resolved
@@ -16,14 +16,5 @@
 
 type PluginMedian interface {
 	// NewMedianFactory returns a new ReportingPluginFactory. If provider implements GRPCClientConn, it can be forwarded efficiently via proxy.
-<<<<<<< HEAD
 	NewMedianFactory(ctx context.Context, provider MedianProvider, dataSource, juelsPerFeeCoin, gasPrice median.DataSource, errorLog ErrorLog) (ReportingPluginFactory, error)
-}
-
-type ReportingPluginFactory interface {
-	Service
-	libocr.ReportingPluginFactory
-=======
-	NewMedianFactory(ctx context.Context, provider MedianProvider, dataSource, juelsPerFeeCoin median.DataSource, errorLog ErrorLog) (ReportingPluginFactory, error)
->>>>>>> 1ea85cf3
 }