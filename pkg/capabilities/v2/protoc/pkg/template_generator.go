--- conflicted
+++ resolved
@@ -313,8 +313,7 @@
 
 type namedLabel struct {
 	name  string
-<<<<<<< HEAD
-	label *pb.Label
+	label *generator.Label
 }
 
 func (t *TemplateGenerator) TypeName(ident protogen.GoIdent, ignore string) string {
@@ -339,7 +338,4 @@
 	}
 
 	t.importToPkg[name] = importPath
-=======
-	label *generator.Label
->>>>>>> afe0f950
 }