--- conflicted
+++ resolved
@@ -162,13 +162,8 @@
 			mu: sync.RWMutex{},
 		}
 		reqId := "random-id"
-<<<<<<< HEAD
 		store.add(reqId, &RequestData[*wasmpb.Response]{
-			ctx: func() context.Context { return tests.Context(t) },
-=======
-		store.add(reqId, &RequestData{
-			ctx: t.Context,
->>>>>>> 888b3613
+			ctx: func() context.Context { return t.Context() },
 		})
 		respBytes, err := proto.Marshal(&wasmpb.EmitMessageResponse{
 			Error: &wasmpb.Error{
@@ -250,13 +245,8 @@
 		}
 
 		// we add the request data to the store so that the fetch function can find it
-<<<<<<< HEAD
 		store.m[testID] = &RequestData[*wasmpb.Response]{
-			ctx: func() context.Context { return tests.Context(t) },
-=======
-		store.m[testID] = &RequestData{
-			ctx: t.Context,
->>>>>>> 888b3613
+			ctx: func() context.Context { return t.Context() },
 		}
 
 		fetchFn := createFetchFn(
@@ -406,13 +396,8 @@
 		}
 
 		// we add the request data to the store so that the fetch function can find it
-<<<<<<< HEAD
 		store.m[testID] = &RequestData[*wasmpb.Response]{
-			ctx: func() context.Context { return tests.Context(t) },
-=======
-		store.m[testID] = &RequestData{
-			ctx: t.Context,
->>>>>>> 888b3613
+			ctx: func() context.Context { return t.Context() },
 		}
 
 		fetchFn := createFetchFn(
@@ -457,13 +442,8 @@
 		}
 
 		// we add the request data to the store so that the fetch function can find it
-<<<<<<< HEAD
 		store.m[testID] = &RequestData[*wasmpb.Response]{
-			ctx: func() context.Context { return tests.Context(t) },
-=======
-		store.m[testID] = &RequestData{
-			ctx: t.Context,
->>>>>>> 888b3613
+			ctx: func() context.Context { return t.Context() },
 		}
 
 		fetchFn := createFetchFn(
@@ -501,13 +481,8 @@
 		}
 
 		// we add the request data to the store so that the fetch function can find it
-<<<<<<< HEAD
 		store.m[testID] = &RequestData[*wasmpb.Response]{
-			ctx: func() context.Context { return tests.Context(t) },
-=======
-		store.m[testID] = &RequestData{
-			ctx: t.Context,
->>>>>>> 888b3613
+			ctx: func() context.Context { return t.Context() },
 		}
 
 		fetchFn := createFetchFn(
