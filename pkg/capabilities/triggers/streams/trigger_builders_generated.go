--- conflicted
+++ resolved
@@ -19,26 +19,8 @@
 		CapabilityType: capabilities.CapabilityTypeTrigger,
 	}
 
-<<<<<<< HEAD
-func (cfg TriggerConfig) New(w *workflows.WorkflowSpecFactory,)workflows.CapDefinition[[]Feed] {
-     ref := "trigger"
-    def := workflows.StepDefinition{
-       ID: "streams-trigger@1.0.0",Ref: ref,
-       Inputs: workflows.StepInputs{} ,
-       Config: map[string]any{
-           "feedIds": cfg.FeedIds,
-           "maxFrequencyMs": cfg.MaxFrequencyMs,
-       },
-       CapabilityType: capabilities.CapabilityTypeTrigger,
-   }
-
-
-    step := workflows.Step[[]Feed]{Definition: def}
-    return step.AddTo(w)
-=======
 	step := workflows.Step[[]Feed]{Definition: def}
 	return step.AddTo(w)
->>>>>>> c07a4fa0
 }
 
 type FeedCap interface {
