--- conflicted
+++ resolved
@@ -2,22 +2,10 @@
 
 import (
 	"context"
-<<<<<<< HEAD
-)
-
-=======
-	"math/big"
 
 	"github.com/smartcontractkit/libocr/offchainreporting2plus/types"
 )
 
-type TokenPricesReader interface {
-	// GetTokenPricesUSD returns the prices of the provided tokens in USD.
-	// The order of the returned prices corresponds to the order of the provided tokens.
-	GetTokenPricesUSD(ctx context.Context, tokens []types.Account) ([]*big.Int, error)
-}
-
->>>>>>> f9e04371
 type CommitPluginCodec interface {
 	Encode(context.Context, CommitPluginReport) ([]byte, error)
 	Decode(context.Context, []byte) (CommitPluginReport, error)
