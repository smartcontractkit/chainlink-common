--- conflicted
+++ resolved
@@ -22,11 +22,7 @@
   EXECUTE_API_TYPE_UNKNOWN = 0;
   EXECUTE_API_TYPE_TRIGGER = 1;
   EXECUTE_API_TYPE_EXECUTE = 2;
-<<<<<<< HEAD
-  EXECUTE_API_TYPE_EXECUTE_AND_TRIGGER = 3;
-=======
   EXECUTE_API_TYPE_COMBINED = 3;
->>>>>>> 27c43a69
 }
 
 
