--- conflicted
+++ resolved
@@ -5,13 +5,6 @@
 	"math"
 	"time"
 
-<<<<<<< HEAD
-	"google.golang.org/grpc"
-	"google.golang.org/protobuf/types/known/emptypb"
-	"google.golang.org/protobuf/types/known/structpb"
-
-=======
->>>>>>> b5b65a08
 	"github.com/smartcontractkit/libocr/commontypes"
 	libocr "github.com/smartcontractkit/libocr/offchainreporting2plus/types"
 	"google.golang.org/grpc"
@@ -22,67 +15,62 @@
 	"github.com/smartcontractkit/chainlink-common/pkg/types"
 )
 
+type validationServiceClient struct {
+	*BrokerExt
+	*ServiceClient
+	grpc pb.ValidationServiceClient
+}
+
+func (v *validationServiceClient) ValidateConfig(ctx context.Context, config map[string]interface{}) error {
+	ctx, cancel := v.StopCtx()
+	defer cancel()
+
+	pbConfig, err := structpb.NewStruct(config)
+	if err != nil {
+		return err
+	}
+	_, err = v.grpc.ValidateConfig(ctx, &pb.ValidateConfigRequest{
+		Config: pbConfig,
+	})
+	return err
+}
+
+func newValidationServiceClient(b *BrokerExt, cc grpc.ClientConnInterface) *validationServiceClient {
+	return &validationServiceClient{b.WithName("ReportingPluginProviderClient"), NewServiceClient(b, cc), pb.NewValidationServiceClient(cc)}
+}
+
+type validationServiceServer struct {
+	pb.UnimplementedValidationServiceServer
+
+	*BrokerExt
+
+	impl types.ValidationServiceServer
+}
+
+func (v *validationServiceServer) ValidateConfig(ctx context.Context, c *pb.ValidateConfigRequest) (*pb.ValidateConfigResponse, error) {
+	err := v.impl.ValidateConfig(ctx, c.Config.AsMap())
+	if err != nil {
+		return nil, err
+	}
+	return &pb.ValidateConfigResponse{}, nil
+}
+
+func newValidationServiceServer(impl types.ValidationServiceServer, b *BrokerExt) *validationServiceServer {
+	return &validationServiceServer{impl: impl, BrokerExt: b.WithName("ReportingPluginFactoryServer")}
+}
+
 type reportingPluginFactoryClient struct {
 	*net.BrokerExt
 	*ServiceClient
 	grpc pb.ReportingPluginFactoryClient
 }
 
-<<<<<<< HEAD
-type validationServiceClient struct {
-	*BrokerExt
-	*ServiceClient
-	grpc pb.ValidationServiceClient
-}
-
-func (v *validationServiceClient) ValidateConfig(ctx context.Context, config map[string]interface{}) error {
-	ctx, cancel := v.StopCtx()
-	defer cancel()
-
-	pbConfig, err := structpb.NewStruct(config)
-	if err != nil {
-		return err
-	}
-	_, err = v.grpc.ValidateConfig(ctx, &pb.ValidateConfigRequest{
-		Config: pbConfig,
-	})
-	return err
-}
-
-func newValidationServiceClient(b *BrokerExt, cc grpc.ClientConnInterface) *validationServiceClient {
-	return &validationServiceClient{b.WithName("ReportingPluginProviderClient"), NewServiceClient(b, cc), pb.NewValidationServiceClient(cc)}
-}
-
-type validationServiceServer struct {
-	pb.UnimplementedValidationServiceServer
-
-	*BrokerExt
-
-	impl types.ValidationServiceServer
-}
-
-func (v *validationServiceServer) ValidateConfig(ctx context.Context, c *pb.ValidateConfigRequest) (*pb.ValidateConfigResponse, error) {
-	err := v.impl.ValidateConfig(ctx, c.Config.AsMap())
-	if err != nil {
-		return nil, err
-	}
-	return &pb.ValidateConfigResponse{}, nil
-}
-
-func newValidationServiceServer(impl types.ValidationServiceServer, b *BrokerExt) *validationServiceServer {
-	return &validationServiceServer{impl: impl, BrokerExt: b.WithName("ReportingPluginFactoryServer")}
-}
-
-func newReportingPluginFactoryClient(b *BrokerExt, cc grpc.ClientConnInterface) *reportingPluginFactoryClient {
-	return &reportingPluginFactoryClient{b.WithName("ReportingPluginProviderClient"), NewServiceClient(b, cc), pb.NewReportingPluginFactoryClient(cc)}
-=======
 func newReportingPluginFactoryClient(b *net.BrokerExt, cc grpc.ClientConnInterface) *reportingPluginFactoryClient {
 	return &reportingPluginFactoryClient{
 		BrokerExt:     b.WithName("ReportingPluginProviderClient"),
 		ServiceClient: NewServiceClient(b, cc),
 		grpc:          pb.NewReportingPluginFactoryClient(cc),
 	}
->>>>>>> b5b65a08
 }
 
 func (r *reportingPluginFactoryClient) NewReportingPlugin(config libocr.ReportingPluginConfig) (libocr.ReportingPlugin, libocr.ReportingPluginInfo, error) {
