package pb

import (
	"errors"
	"fmt"

	"google.golang.org/protobuf/proto"

	"github.com/smartcontractkit/chainlink-common/pkg/capabilities"
	meter "github.com/smartcontractkit/chainlink-common/pkg/metering/pb"
	"github.com/smartcontractkit/chainlink-common/pkg/values"
)

const (
	CapabilityTypeUnknown   = CapabilityType_CAPABILITY_TYPE_UNKNOWN
	CapabilityTypeTrigger   = CapabilityType_CAPABILITY_TYPE_TRIGGER
	CapabilityTypeAction    = CapabilityType_CAPABILITY_TYPE_ACTION
	CapabilityTypeConsensus = CapabilityType_CAPABILITY_TYPE_CONSENSUS
	CapabilityTypeTarget    = CapabilityType_CAPABILITY_TYPE_TARGET
)

func MarshalCapabilityRequest(req capabilities.CapabilityRequest) ([]byte, error) {
	return proto.MarshalOptions{Deterministic: true}.Marshal(CapabilityRequestToProto(req))
}

func MarshalCapabilityResponse(resp capabilities.CapabilityResponse) ([]byte, error) {
	return proto.MarshalOptions{Deterministic: true}.Marshal(CapabilityResponseToProto(resp))
}

func UnmarshalCapabilityRequest(raw []byte) (capabilities.CapabilityRequest, error) {
	var cr CapabilityRequest
	if err := proto.Unmarshal(raw, &cr); err != nil {
		return capabilities.CapabilityRequest{}, err
	}
	return CapabilityRequestFromProto(&cr)
}

func UnmarshalCapabilityResponse(raw []byte) (capabilities.CapabilityResponse, error) {
	var cr CapabilityResponse
	if err := proto.Unmarshal(raw, &cr); err != nil {
		return capabilities.CapabilityResponse{}, err
	}
	return CapabilityResponseFromProto(&cr)
}

func CapabilityRequestToProto(req capabilities.CapabilityRequest) *CapabilityRequest {
	inputs := values.EmptyMap()
	if req.Inputs != nil {
		inputs = req.Inputs
	}
	config := values.EmptyMap()
	if req.Config != nil {
		config = req.Config
	}

	return &CapabilityRequest{
		Metadata: &RequestMetadata{
			WorkflowId:               req.Metadata.WorkflowID,
			WorkflowExecutionId:      req.Metadata.WorkflowExecutionID,
			WorkflowOwner:            req.Metadata.WorkflowOwner,
			WorkflowName:             req.Metadata.WorkflowName,
			WorkflowDonId:            req.Metadata.WorkflowDonID,
			WorkflowDonConfigVersion: req.Metadata.WorkflowDonConfigVersion,
			ReferenceId:              req.Metadata.ReferenceID,
			DecodedWorkflowName:      req.Metadata.DecodedWorkflowName,
		},
		Config:  values.ProtoMap(config),
		Inputs:  values.ProtoMap(inputs),
		Request: req.Request,
		Method:  req.Method,
		// TODO ConfigValue: req.ConfigValue,
	}
}

func CapabilityResponseToProto(resp capabilities.CapabilityResponse) *CapabilityResponse {
	metering := make([]*meter.MeteringReportNodeDetail, len(resp.Metadata.Metering))
	for idx, detail := range resp.Metadata.Metering {
		metering[idx] = &meter.MeteringReportNodeDetail{
			Peer_2PeerId: detail.Peer2PeerID,
			SpendUnit:    detail.SpendUnit,
			SpendValue:   detail.SpendValue,
		}
	}

	return &CapabilityResponse{
<<<<<<< HEAD
		Value:         values.ProtoMap(resp.Value),
		ResponseValue: resp.ResponseValue,
=======
		Value: values.ProtoMap(resp.Value),
		Metadata: &ResponseMetadata{
			Metering: metering,
		},
>>>>>>> 888b3613
	}
}

func CapabilityRequestFromProto(pr *CapabilityRequest) (capabilities.CapabilityRequest, error) {
	if pr == nil {
		return capabilities.CapabilityRequest{}, errors.New("could not convert nil proto to CapabilityRequest")
	}

	md := pr.Metadata
	if md == nil {
		return capabilities.CapabilityRequest{}, errors.New("could not convert nil metadata to RequestMetadata")
	}

	config, err := values.FromMapValueProto(pr.Config)
	if err != nil {
		return capabilities.CapabilityRequest{}, err
	}

	inputs, err := values.FromMapValueProto(pr.Inputs)
	if err != nil {
		return capabilities.CapabilityRequest{}, err
	}

	req := capabilities.CapabilityRequest{
		Metadata: capabilities.RequestMetadata{
			WorkflowID:               md.WorkflowId,
			WorkflowExecutionID:      md.WorkflowExecutionId,
			WorkflowOwner:            md.WorkflowOwner,
			WorkflowName:             md.WorkflowName,
			WorkflowDonID:            md.WorkflowDonId,
			WorkflowDonConfigVersion: md.WorkflowDonConfigVersion,
			ReferenceID:              md.ReferenceId,
			DecodedWorkflowName:      md.DecodedWorkflowName,
		},
		Config:  config,
		Inputs:  inputs,
		Request: pr.Request,
		Method:  pr.Method,
		// TODO ConfigValue: pr.ConfigValue,
	}
	return req, nil
}

func CapabilityResponseFromProto(pr *CapabilityResponse) (capabilities.CapabilityResponse, error) {
	if pr == nil {
		return capabilities.CapabilityResponse{}, errors.New("could not convert nil proto to CapabilityResponse")
	}

	val, err := values.FromMapValueProto(pr.Value)
	if err != nil {
		return capabilities.CapabilityResponse{}, err
	}

	var metering []capabilities.MeteringNodeDetail

	if pr.Metadata != nil {
		metering = make([]capabilities.MeteringNodeDetail, len(pr.Metadata.Metering))

		for idx, detail := range pr.Metadata.Metering {
			metering[idx] = capabilities.MeteringNodeDetail{
				Peer2PeerID: detail.Peer_2PeerId,
				SpendUnit:   detail.SpendUnit,
				SpendValue:  detail.SpendValue,
			}
		}
	}

	resp := capabilities.CapabilityResponse{
<<<<<<< HEAD
		Value:         val,
		ResponseValue: pr.ResponseValue,
=======
		Value: val,
		Metadata: capabilities.ResponseMetadata{
			Metering: metering,
		},
>>>>>>> 888b3613
	}

	return resp, err
}

func MarshalTriggerRegistrationRequest(req capabilities.TriggerRegistrationRequest) ([]byte, error) {
	return proto.MarshalOptions{Deterministic: true}.Marshal(TriggerRegistrationRequestToProto(req))
}

func MarshalTriggerResponse(resp capabilities.TriggerResponse) ([]byte, error) {
	return proto.MarshalOptions{Deterministic: true}.Marshal(TriggerResponseToProto(resp))
}

func UnmarshalTriggerRegistrationRequest(raw []byte) (capabilities.TriggerRegistrationRequest, error) {
	var tr TriggerRegistrationRequest
	if err := proto.Unmarshal(raw, &tr); err != nil {
		return capabilities.TriggerRegistrationRequest{}, err
	}
	return TriggerRegistrationRequestFromProto(&tr)
}

func UnmarshalTriggerResponse(raw []byte) (capabilities.TriggerResponse, error) {
	var tr TriggerResponse
	if err := proto.Unmarshal(raw, &tr); err != nil {
		return capabilities.TriggerResponse{}, err
	}
	return TriggerResponseFromProto(&tr)
}

func RegisterToWorkflowRequestToProto(req capabilities.RegisterToWorkflowRequest) *RegisterToWorkflowRequest {
	config := values.EmptyMap()
	if req.Config != nil {
		config = req.Config
	}

	return &RegisterToWorkflowRequest{
		Metadata: &RegistrationMetadata{
			WorkflowId:    req.Metadata.WorkflowID,
			ReferenceId:   req.Metadata.ReferenceID,
			WorkflowOwner: req.Metadata.WorkflowOwner,
		},
		Config: values.ProtoMap(config),
		Value:  req.Value,
		Method: req.Method,
	}
}

func RegisterToWorkflowRequestFromProto(req *RegisterToWorkflowRequest) (capabilities.RegisterToWorkflowRequest, error) {
	if req == nil {
		return capabilities.RegisterToWorkflowRequest{}, errors.New("received nil register to workflow request")
	}

	if req.Metadata == nil {
		return capabilities.RegisterToWorkflowRequest{}, errors.New("received nil metadata in register to workflow request")
	}

	config, err := values.FromMapValueProto(req.Config)
	if err != nil {
		return capabilities.RegisterToWorkflowRequest{}, err
	}

	return capabilities.RegisterToWorkflowRequest{
		Metadata: capabilities.RegistrationMetadata{
			WorkflowID:    req.Metadata.WorkflowId,
			ReferenceID:   req.Metadata.ReferenceId,
			WorkflowOwner: req.Metadata.WorkflowOwner,
		},
		Config: config,
		Value:  req.Value,
		Method: req.Method,
	}, nil
}

func UnregisterFromWorkflowRequestToProto(req capabilities.UnregisterFromWorkflowRequest) *UnregisterFromWorkflowRequest {
	config := values.EmptyMap()
	if req.Config != nil {
		config = req.Config
	}

	return &UnregisterFromWorkflowRequest{
		Metadata: &RegistrationMetadata{
			WorkflowId:    req.Metadata.WorkflowID,
			ReferenceId:   req.Metadata.ReferenceID,
			WorkflowOwner: req.Metadata.WorkflowOwner,
		},
		Config: values.ProtoMap(config),
		Value:  req.Value,
		Method: req.Method,
	}
}

func UnregisterFromWorkflowRequestFromProto(req *UnregisterFromWorkflowRequest) (capabilities.UnregisterFromWorkflowRequest, error) {
	if req == nil {
		return capabilities.UnregisterFromWorkflowRequest{}, errors.New("received nil unregister from workflow request")
	}

	if req.Metadata == nil {
		return capabilities.UnregisterFromWorkflowRequest{}, errors.New("received nil metadata in unregister from workflow request")
	}

	config, err := values.FromMapValueProto(req.Config)
	if err != nil {
		return capabilities.UnregisterFromWorkflowRequest{}, err
	}

	return capabilities.UnregisterFromWorkflowRequest{
		Metadata: capabilities.RegistrationMetadata{
			WorkflowID:    req.Metadata.WorkflowId,
			ReferenceID:   req.Metadata.ReferenceId,
			WorkflowOwner: req.Metadata.WorkflowOwner,
		},
		Config: config,
		Value:  req.Value,
		Method: req.Method,
	}, nil
}

func UnmarshalUnregisterFromWorkflowRequest(raw []byte) (capabilities.UnregisterFromWorkflowRequest, error) {
	var r UnregisterFromWorkflowRequest
	if err := proto.Unmarshal(raw, &r); err != nil {
		return capabilities.UnregisterFromWorkflowRequest{}, err
	}
	return UnregisterFromWorkflowRequestFromProto(&r)
}

func MarshalUnregisterFromWorkflowRequest(req capabilities.UnregisterFromWorkflowRequest) ([]byte, error) {
	return proto.MarshalOptions{Deterministic: true}.Marshal(UnregisterFromWorkflowRequestToProto(req))
}

func UnmarshalRegisterToWorkflowRequest(raw []byte) (capabilities.RegisterToWorkflowRequest, error) {
	var r RegisterToWorkflowRequest
	if err := proto.Unmarshal(raw, &r); err != nil {
		return capabilities.RegisterToWorkflowRequest{}, err
	}
	return RegisterToWorkflowRequestFromProto(&r)
}

func MarshalRegisterToWorkflowRequest(req capabilities.RegisterToWorkflowRequest) ([]byte, error) {
	return proto.MarshalOptions{Deterministic: true}.Marshal(RegisterToWorkflowRequestToProto(req))
}

func TriggerRegistrationRequestToProto(req capabilities.TriggerRegistrationRequest) *TriggerRegistrationRequest {
	md := req.Metadata

	config := values.EmptyMap()
	if req.Config != nil {
		config = req.Config
	}

	return &TriggerRegistrationRequest{
		TriggerId: req.TriggerID,
		Metadata: &RequestMetadata{
			WorkflowId:               md.WorkflowID,
			WorkflowExecutionId:      md.WorkflowExecutionID,
			WorkflowOwner:            md.WorkflowOwner,
			WorkflowName:             md.WorkflowName,
			WorkflowDonId:            md.WorkflowDonID,
			WorkflowDonConfigVersion: md.WorkflowDonConfigVersion,
		},
		Config:  values.ProtoMap(config),
		Request: req.Request,
		Method:  req.Method,
	}
}

func TriggerRegistrationRequestFromProto(req *TriggerRegistrationRequest) (capabilities.TriggerRegistrationRequest, error) {
	if req == nil {
		return capabilities.TriggerRegistrationRequest{}, errors.New("received nil trigger registration request")
	}

	if req.Metadata == nil {
		return capabilities.TriggerRegistrationRequest{}, errors.New("received nil metadata in trigger registration request")
	}

	md := req.Metadata

	config, err := values.FromMapValueProto(req.Config)
	if err != nil {
		return capabilities.TriggerRegistrationRequest{}, err
	}

	return capabilities.TriggerRegistrationRequest{
		TriggerID: req.TriggerId,
		Metadata: capabilities.RequestMetadata{
			WorkflowID:               md.WorkflowId,
			WorkflowExecutionID:      md.WorkflowExecutionId,
			WorkflowOwner:            md.WorkflowOwner,
			WorkflowName:             md.WorkflowName,
			WorkflowDonID:            md.WorkflowDonId,
			WorkflowDonConfigVersion: md.WorkflowDonConfigVersion,
		},
		Config:  config,
		Request: req.Request,
		Method:  req.Method,
	}, nil
}

func TriggerResponseToProto(resp capabilities.TriggerResponse) *TriggerResponse {
	var errs string
	if resp.Err != nil {
		errs = resp.Err.Error()
	}

	return &TriggerResponse{
		Error: errs,
		Event: &TriggerEvent{
			TriggerType: resp.Event.TriggerType,
			Id:          resp.Event.ID,
			Outputs:     values.ProtoMap(resp.Event.Outputs),
			Value:       resp.Event.Value,
		},
	}
}

func TriggerResponseFromProto(resp *TriggerResponse) (capabilities.TriggerResponse, error) {
	if resp == nil {
		return capabilities.TriggerResponse{}, errors.New("could not unmarshal nil trigger registration response")
	}

	var event capabilities.TriggerEvent
	eventpb := resp.Event
	if eventpb != nil {
		event.TriggerType = eventpb.TriggerType
		event.ID = eventpb.Id

		outputs, err := values.FromMapValueProto(eventpb.Outputs)
		if err != nil {
			return capabilities.TriggerResponse{}, fmt.Errorf("could not unmarshal event payload: %w", err)
		}
		event.Outputs = outputs
		event.Value = eventpb.Value
	}

	var err error
	if resp.Error != "" {
		err = errors.New(resp.Error)
	}

	return capabilities.TriggerResponse{
		Event: event,
		Err:   err,
	}, nil
}<|MERGE_RESOLUTION|>--- conflicted
+++ resolved
@@ -52,7 +52,6 @@
 	if req.Config != nil {
 		config = req.Config
 	}
-
 	return &CapabilityRequest{
 		Metadata: &RequestMetadata{
 			WorkflowId:               req.Metadata.WorkflowID,
@@ -64,8 +63,8 @@
 			ReferenceId:              req.Metadata.ReferenceID,
 			DecodedWorkflowName:      req.Metadata.DecodedWorkflowName,
 		},
+		Inputs:  values.ProtoMap(inputs),
 		Config:  values.ProtoMap(config),
-		Inputs:  values.ProtoMap(inputs),
 		Request: req.Request,
 		Method:  req.Method,
 		// TODO ConfigValue: req.ConfigValue,
@@ -83,15 +82,11 @@
 	}
 
 	return &CapabilityResponse{
-<<<<<<< HEAD
-		Value:         values.ProtoMap(resp.Value),
-		ResponseValue: resp.ResponseValue,
-=======
 		Value: values.ProtoMap(resp.Value),
 		Metadata: &ResponseMetadata{
 			Metering: metering,
 		},
->>>>>>> 888b3613
+		ResponseValue: resp.ResponseValue,
 	}
 }
 
@@ -160,15 +155,11 @@
 	}
 
 	resp := capabilities.CapabilityResponse{
-<<<<<<< HEAD
-		Value:         val,
-		ResponseValue: pr.ResponseValue,
-=======
 		Value: val,
 		Metadata: capabilities.ResponseMetadata{
 			Metering: metering,
 		},
->>>>>>> 888b3613
+		ResponseValue: pr.ResponseValue,
 	}
 
 	return resp, err
@@ -378,8 +369,8 @@
 			TriggerType: resp.Event.TriggerType,
 			Id:          resp.Event.ID,
 			Outputs:     values.ProtoMap(resp.Event.Outputs),
-			Value:       resp.Event.Value,
-		},
+		},
+		Value: resp.Event.Value,
 	}
 }
 
