--- conflicted
+++ resolved
@@ -26,9 +26,7 @@
 	ConfigProvider
 	ContractTransmitter() ocrtypes.ContractTransmitter
 	ChainReader() ChainReader
-<<<<<<< HEAD
 	Codec() Codec
-=======
 }
 
 // General error types for providers to return--can be used to wrap more specific errors.
@@ -83,5 +81,4 @@
 	return slices.ContainsFunc(errs, func(err string) bool {
 		return strings.Trim(err, " ") == msg
 	})
->>>>>>> f1e45a8f
 }