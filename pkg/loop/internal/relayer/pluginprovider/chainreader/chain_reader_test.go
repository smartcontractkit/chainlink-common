package chainreader_test

import (
	"context"
	"errors"
	"fmt"
	"math/big"
	"reflect"
	"sort"
	"sync"
	"testing"
	"time"

	"github.com/fxamacker/cbor/v2"
	"github.com/stretchr/testify/assert"
	"github.com/stretchr/testify/require"
	"google.golang.org/grpc/codes"
	"google.golang.org/grpc/status"

	"github.com/smartcontractkit/chainlink-common/pkg/loop/internal/pb"
	"github.com/smartcontractkit/chainlink-common/pkg/loop/internal/relayer/pluginprovider/chainreader"
	chainreadertest "github.com/smartcontractkit/chainlink-common/pkg/loop/internal/relayer/pluginprovider/chainreader/test"
	"github.com/smartcontractkit/chainlink-common/pkg/types"
	"github.com/smartcontractkit/chainlink-common/pkg/types/query"
	"github.com/smartcontractkit/chainlink-common/pkg/types/query/primitives"
	"github.com/smartcontractkit/chainlink-common/pkg/utils/tests"

	. "github.com/smartcontractkit/chainlink-common/pkg/types/interfacetests" //nolint
)

func TestVersionedBytesFunctions(t *testing.T) {
	const unsupportedVer = 25913
	t.Run("chainreader.EncodeVersionedBytes unsupported type", func(t *testing.T) {
		invalidData := make(chan int)

		_, err := chainreader.EncodeVersionedBytes(invalidData, chainreader.JSONEncodingVersion2)

		assert.True(t, errors.Is(err, types.ErrInvalidType))
	})

	t.Run("chainreader.EncodeVersionedBytes unsupported encoding version", func(t *testing.T) {
		expected := fmt.Errorf("%w: unsupported encoding version %d for data map[key:value]", types.ErrInvalidEncoding, unsupportedVer)
		data := map[string]interface{}{
			"key": "value",
		}

		_, err := chainreader.EncodeVersionedBytes(data, unsupportedVer)
		if err == nil || err.Error() != expected.Error() {
			t.Errorf("expected error: %s, but got: %v", expected, err)
		}
	})

	t.Run("chainreader.DecodeVersionedBytes", func(t *testing.T) {
		var decodedData map[string]interface{}
		expected := fmt.Errorf("unsupported encoding version %d for versionedData [97 98 99 100 102]", unsupportedVer)
		versionedBytes := &pb.VersionedBytes{
			Version: unsupportedVer, // Unsupported version
			Data:    []byte("abcdf"),
		}

		err := chainreader.DecodeVersionedBytes(&decodedData, versionedBytes)
		if err == nil || err.Error() != expected.Error() {
			t.Errorf("expected error: %s, but got: %v", expected, err)
		}
	})
}

func TestChainReaderInterfaceTests(t *testing.T) {
	t.Parallel()

	chainreadertest.TestAllEncodings(t, func(version chainreader.EncodingVersion) func(t *testing.T) {
		return func(t *testing.T) {
			t.Parallel()

			fake := &fakeChainReader{}
			RunChainReaderInterfaceTests(
				t,
				chainreadertest.WrapChainReaderTesterForLoop(
					&fakeChainReaderInterfaceTester{impl: fake},
					chainreadertest.WithChainReaderLoopEncoding(version),
				),
			)
		}
	})
}

func TestBind(t *testing.T) {
	t.Parallel()

	chainreadertest.TestAllEncodings(t, func(version chainreader.EncodingVersion) func(t *testing.T) {
		return func(t *testing.T) {
			t.Parallel()

			es := &errChainReader{}
			errTester := chainreadertest.WrapChainReaderTesterForLoop(
				&fakeChainReaderInterfaceTester{impl: es},
				chainreadertest.WithChainReaderLoopEncoding(version),
			)

			errTester.Setup(t)
			chainReader := errTester.GetChainReader(t)

			for _, errorType := range errorTypes {
				es.err = errorType
				t.Run("Bind unwraps errors from server "+errorType.Error(), func(t *testing.T) {
					ctx := tests.Context(t)
					err := chainReader.Bind(ctx, []types.BoundContract{{Name: "Name", Address: "address"}})
					assert.True(t, errors.Is(err, errorType))
				})
			}
		}
	})
}

func TestGetLatestValue(t *testing.T) {
	t.Parallel()

	chainreadertest.TestAllEncodings(t, func(version chainreader.EncodingVersion) func(t *testing.T) {
		return func(t *testing.T) {
			t.Parallel()

			es := &errChainReader{}
			errTester := chainreadertest.WrapChainReaderTesterForLoop(
				&fakeChainReaderInterfaceTester{impl: es},
				chainreadertest.WithChainReaderLoopEncoding(version),
			)

			errTester.Setup(t)
			chainReader := errTester.GetChainReader(t)

			t.Run("nil reader should return unimplemented", func(t *testing.T) {
				t.Parallel()

				ctx := tests.Context(t)

				nilTester := chainreadertest.WrapChainReaderTesterForLoop(&fakeChainReaderInterfaceTester{impl: nil})
				nilTester.Setup(t)
				nilCr := nilTester.GetChainReader(t)

				err := nilCr.GetLatestValue(ctx, "", "method", primitives.Unconfirmed, "anything", "anything")
				assert.Equal(t, codes.Unimplemented, status.Convert(err).Code())
			})

			for _, errorType := range errorTypes {
				es.err = errorType
				t.Run("GetLatestValue unwraps errors from server "+errorType.Error(), func(t *testing.T) {
					ctx := tests.Context(t)
					err := chainReader.GetLatestValue(ctx, "", "method", primitives.Unconfirmed, nil, "anything")
					assert.True(t, errors.Is(err, errorType))
				})
			}

			// make sure that errors come from client directly
			es.err = nil
			t.Run("GetLatestValue returns error if type cannot be encoded in the wire format", func(t *testing.T) {
				ctx := tests.Context(t)
				err := chainReader.GetLatestValue(ctx, "", "method", primitives.Unconfirmed, &cannotEncode{}, &TestStruct{})
				assert.True(t, errors.Is(err, types.ErrInvalidType))
			})
		}
	})
}

func TestBatchGetLatestValues(t *testing.T) {
	t.Parallel()

	chainreadertest.TestAllEncodings(t, func(version chainreader.EncodingVersion) func(t *testing.T) {
		return func(t *testing.T) {
			t.Parallel()

			es := &errChainReader{}
			errTester := chainreadertest.WrapChainReaderTesterForLoop(
				&fakeChainReaderInterfaceTester{impl: es},
				chainreadertest.WithChainReaderLoopEncoding(version),
			)

			errTester.Setup(t)
			chainReader := errTester.GetChainReader(t)

			t.Run("nil reader should return unimplemented", func(t *testing.T) {
				t.Parallel()

				ctx := tests.Context(t)

				nilTester := chainreadertest.WrapChainReaderTesterForLoop(&fakeChainReaderInterfaceTester{impl: nil})
				nilTester.Setup(t)
				nilCr := nilTester.GetChainReader(t)

				_, err := nilCr.BatchGetLatestValues(ctx, types.BatchGetLatestValuesRequest{})
				assert.Equal(t, codes.Unimplemented, status.Convert(err).Code())
			})

			for _, errorType := range errorTypes {
				es.err = errorType
				t.Run("BatchGetLatestValues unwraps errors from server "+errorType.Error(), func(t *testing.T) {
					ctx := tests.Context(t)
					_, err := chainReader.BatchGetLatestValues(ctx, types.BatchGetLatestValuesRequest{})
					assert.True(t, errors.Is(err, errorType))
				})
			}

			// make sure that errors come from client directly
			es.err = nil
			t.Run("BatchGetLatestValues returns error if type cannot be encoded in the wire format", func(t *testing.T) {
				ctx := tests.Context(t)
				_, err := chainReader.BatchGetLatestValues(ctx, types.BatchGetLatestValuesRequest{"contract": {{ReadName: "method", Params: &cannotEncode{}, ReturnVal: &cannotEncode{}}}})
				assert.True(t, errors.Is(err, types.ErrInvalidType))
			})
		}
	})
}

func TestQueryKey(t *testing.T) {
	t.Parallel()

	chainreadertest.TestAllEncodings(t, func(version chainreader.EncodingVersion) func(t *testing.T) {
		return func(t *testing.T) {
			t.Parallel()

			impl := &protoConversionTestChainReader{}
			crTester := chainreadertest.WrapChainReaderTesterForLoop(&fakeChainReaderInterfaceTester{impl: impl}, chainreadertest.WithChainReaderLoopEncoding(version))
			crTester.Setup(t)
			cr := crTester.GetChainReader(t)

			es := &errChainReader{}
			errTester := chainreadertest.WrapChainReaderTesterForLoop(&fakeChainReaderInterfaceTester{impl: es})
			errTester.Setup(t)
			chainReader := errTester.GetChainReader(t)

			t.Run("nil reader should return unimplemented", func(t *testing.T) {
				ctx := tests.Context(t)

				nilTester := chainreadertest.WrapChainReaderTesterForLoop(&fakeChainReaderInterfaceTester{impl: nil})
				nilTester.Setup(t)
				nilCr := nilTester.GetChainReader(t)

				_, err := nilCr.QueryKey(ctx, "", query.KeyFilter{}, query.LimitAndSort{}, &[]interface{}{nil})
				assert.Equal(t, codes.Unimplemented, status.Convert(err).Code())
			})

			for _, errorType := range errorTypes {
				es.err = errorType
				t.Run("QueryKey unwraps errors from server "+errorType.Error(), func(t *testing.T) {
					ctx := tests.Context(t)
					_, err := chainReader.QueryKey(ctx, "", query.KeyFilter{}, query.LimitAndSort{}, &[]interface{}{nil})
					assert.True(t, errors.Is(err, errorType))
				})
			}

			t.Run("test QueryKey proto conversion", func(t *testing.T) {
				for _, tc := range generateQueryFilterTestCases(t) {
					impl.expectedQueryFilter = tc
					filter, err := query.Where(tc.Key, tc.Expressions...)
					require.NoError(t, err)
					_, err = cr.QueryKey(tests.Context(t), "", filter, query.LimitAndSort{}, &[]interface{}{nil})
					require.NoError(t, err)
				}
			})
		}
	})
}

var encoder = makeEncoder()

func makeEncoder() cbor.EncMode {
	opts := cbor.CoreDetEncOptions()
	opts.Sort = cbor.SortCanonical
	e, _ := opts.EncMode()
	return e
}

type fakeChainReaderInterfaceTester struct {
	interfaceTesterBase
	impl types.ContractReader
}

func (it *fakeChainReaderInterfaceTester) Setup(_ *testing.T) {
	fake, ok := it.impl.(*fakeChainReader)
	if ok {
		fake.vals = []valConfidencePair{}
		fake.triggers = []eventConfidencePair{}
		fake.stored = []TestStruct{}
	}
}

func (it *fakeChainReaderInterfaceTester) GetChainReader(_ *testing.T) types.ContractReader {
	return it.impl
}

func (it *fakeChainReaderInterfaceTester) GetBindings(_ *testing.T) []types.BoundContract {
	return []types.BoundContract{
		{Name: AnyContractName, Address: AnyContractName},
		{Name: AnySecondContractName, Address: AnySecondContractName},
	}
}

func (it *fakeChainReaderInterfaceTester) SetTestStructLatestValue(t *testing.T, testStruct *TestStruct) {
	fake, ok := it.impl.(*fakeChainReader)
	assert.True(t, ok)
	fake.SetTestStructLatestValue(testStruct)
}

func (it *fakeChainReaderInterfaceTester) SetUintLatestValue(t *testing.T, val uint64, forCall ExpectedGetLatestValueArgs) {
	fake, ok := it.impl.(*fakeChainReader)
	assert.True(t, ok)
	fake.SetUintLatestValue(val, forCall)
}

func (it *fakeChainReaderInterfaceTester) GenerateBlocksTillConfidenceLevel(t *testing.T, contractName, readName string, confidenceLevel primitives.ConfidenceLevel) {
	fake, ok := it.impl.(*fakeChainReader)
	assert.True(t, ok)
	fake.GenerateBlocksTillConfidenceLevel(t, contractName, readName, confidenceLevel)
}

func (it *fakeChainReaderInterfaceTester) SetBatchLatestValues(t *testing.T, batchCallEntry BatchCallEntry) {
	fake, ok := it.impl.(*fakeChainReader)
	assert.True(t, ok)
	fake.SetBatchLatestValues(batchCallEntry)
}

func (it *fakeChainReaderInterfaceTester) TriggerEvent(t *testing.T, testStruct *TestStruct) {
	fake, ok := it.impl.(*fakeChainReader)
	assert.True(t, ok)
	fake.SetTrigger(testStruct)
}

func (it *fakeChainReaderInterfaceTester) MaxWaitTimeForEvents() time.Duration {
	return time.Millisecond * 100
}

type valConfidencePair struct {
	val             uint64
	confidenceLevel primitives.ConfidenceLevel
}

type eventConfidencePair struct {
	testStruct      TestStruct
	confidenceLevel primitives.ConfidenceLevel
}

type fakeChainReader struct {
	fakeTypeProvider
<<<<<<< HEAD
	batchStored BatchCallEntry
	stored      []TestStruct
	lock        sync.Mutex
	triggers    []TestStruct
=======
	vals     []valConfidencePair
	triggers []eventConfidencePair
	stored   []TestStruct
	lock     sync.Mutex
>>>>>>> ade916a9
}

func (f *fakeChainReader) Start(_ context.Context) error { return nil }

func (f *fakeChainReader) Close() error { return nil }

func (f *fakeChainReader) Ready() error { panic("unimplemented") }

func (f *fakeChainReader) Name() string { panic("unimplemented") }

func (f *fakeChainReader) HealthReport() map[string]error { panic("unimplemented") }

func (f *fakeChainReader) Bind(_ context.Context, _ []types.BoundContract) error {
	return nil
}

func (f *fakeChainReader) SetTestStructLatestValue(ts *TestStruct) {
	f.lock.Lock()
	defer f.lock.Unlock()
	f.stored = append(f.stored, *ts)
}

<<<<<<< HEAD
func (f *fakeChainReader) SetBatchLatestValues(batchCallEntry BatchCallEntry) {
	f.lock.Lock()
	defer f.lock.Unlock()
	f.batchStored = make(BatchCallEntry)
	for contractName, contractBatchEntry := range batchCallEntry {
		f.batchStored[contractName] = contractBatchEntry
	}
}

func (f *fakeChainReader) GetLatestValue(_ context.Context, contractName, method string, params, returnVal any) error {
	if method == MethodReturningUint64 {
=======
func (f *fakeChainReader) SetUintLatestValue(val uint64, _ ExpectedGetLatestValueArgs) {
	f.lock.Lock()
	defer f.lock.Unlock()
	f.vals = append(f.vals, valConfidencePair{val: val, confidenceLevel: primitives.Unconfirmed})
}

func (f *fakeChainReader) GetLatestValue(_ context.Context, contractName, method string, confidenceLevel primitives.ConfidenceLevel, params, returnVal any) error {
	if method == MethodReturningAlterableUint64 {
		r := returnVal.(*uint64)
		for i := len(f.vals) - 1; i >= 0; i-- {
			if f.vals[i].confidenceLevel == confidenceLevel {
				*r = f.vals[i].val
				return nil
			}
		}
		return fmt.Errorf("%w: no val with %s confidence was found ", types.ErrNotFound, confidenceLevel)
	} else if method == MethodReturningUint64 {
>>>>>>> ade916a9
		r := returnVal.(*uint64)
		if contractName == AnyContractName {
			*r = AnyValueToReadWithoutAnArgument
		} else {
			*r = AnyDifferentValueToReadWithoutAnArgument
		}

		return nil
	} else if method == MethodReturningUint64Slice {
		r := returnVal.(*[]uint64)
		*r = AnySliceToReadWithoutAnArgument
		return nil
	} else if method == MethodReturningSeenStruct {
		pv := params.(*TestStruct)
		rv := returnVal.(*TestStructWithExtraField)
		rv.TestStruct = *pv
		rv.ExtraField = AnyExtraValue
		rv.Account = anyAccountBytes
		rv.BigField = big.NewInt(2)
		return nil
	} else if method == EventName {
		f.lock.Lock()
		defer f.lock.Unlock()
		if len(f.triggers) == 0 {
			return types.ErrNotFound
		}

		for i := len(f.triggers) - 1; i >= 0; i-- {
			if f.triggers[i].confidenceLevel == confidenceLevel {
				*returnVal.(*TestStruct) = f.triggers[i].testStruct
				return nil
			}
		}

		return fmt.Errorf("%w: no event with %s confidence was found ", types.ErrNotFound, confidenceLevel)
	} else if method == EventWithFilterName {
		f.lock.Lock()
		defer f.lock.Unlock()
		param := params.(*FilterEventParams)
		for i := len(f.triggers) - 1; i >= 0; i-- {
			if *f.triggers[i].testStruct.Field == param.Field {
				*returnVal.(*TestStruct) = f.triggers[i].testStruct
				return nil
			}
		}
		return types.ErrNotFound
	} else if method != MethodTakingLatestParamsReturningTestStruct {
		return errors.New("unknown method " + method)
	}

	f.lock.Lock()
	defer f.lock.Unlock()
	lp := params.(*LatestParams)
	rv := returnVal.(*TestStruct)
	if lp.I-1 >= len(f.stored) {
		return errors.New("latest params index out of bounds for stored test structs")
	}
	*rv = f.stored[lp.I-1]
	return nil
}

func (f *fakeChainReader) BatchGetLatestValues(_ context.Context, request types.BatchGetLatestValuesRequest) (types.BatchGetLatestValuesResult, error) {
	result := make(types.BatchGetLatestValuesResult)
	for requestContractName, requestContractBatch := range request {
		storedContractBatch := f.batchStored[requestContractName]

		contractBatchResults := types.ContractBatchResults{}
		for i := 0; i < len(requestContractBatch); i++ {
			var err error
			var returnVal any
			req := requestContractBatch[i]
			if req.ReadName == MethodReturningUint64 {
				returnVal = req.ReturnVal.(*uint64)
				if requestContractName == AnyContractName {
					*returnVal.(*uint64) = AnyValueToReadWithoutAnArgument
				} else {
					*returnVal.(*uint64) = AnyDifferentValueToReadWithoutAnArgument
				}
			} else if req.ReadName == MethodReturningUint64Slice {
				returnVal = req.ReturnVal.(*[]uint64)
				*returnVal.(*[]uint64) = AnySliceToReadWithoutAnArgument
			} else if req.ReadName == MethodReturningSeenStruct {
				ts := *req.Params.(*TestStruct)
				ts.Account = anyAccountBytes
				ts.BigField = big.NewInt(2)
				returnVal = &TestStructWithExtraField{
					TestStruct: ts,
					ExtraField: AnyExtraValue,
				}
			} else if req.ReadName == MethodTakingLatestParamsReturningTestStruct {
				latestParams := requestContractBatch[i].Params.(*LatestParams)
				if latestParams.I <= 0 {
					returnVal = &LatestParams{}
					err = fmt.Errorf("invalid param %d", latestParams.I)
				} else {
					returnVal = storedContractBatch[latestParams.I-1].ReturnValue
				}
			} else {
				return nil, errors.New("unknown read " + req.ReadName)
			}
			brr := types.BatchReadResult{ReadName: req.ReadName}
			brr.SetResult(returnVal, err)
			contractBatchResults = append(contractBatchResults, brr)
		}
		result[requestContractName] = contractBatchResults
	}
	return result, nil
}

func (f *fakeChainReader) QueryKey(_ context.Context, _ string, filter query.KeyFilter, limitAndSort query.LimitAndSort, _ any) ([]types.Sequence, error) {
	if filter.Key == EventName {
		f.lock.Lock()
		defer f.lock.Unlock()
		if len(f.triggers) == 0 {
			return []types.Sequence{}, nil
		}

		var sequences []types.Sequence
		for _, trigger := range f.triggers {
			sequences = append(sequences, types.Sequence{Data: trigger.testStruct})
		}

		if !limitAndSort.HasSequenceSort() {
			sort.Slice(sequences, func(i, j int) bool {
				if sequences[i].Data.(TestStruct).Field == nil || sequences[j].Data.(TestStruct).Field == nil {
					return false
				}
				return *sequences[i].Data.(TestStruct).Field > *sequences[j].Data.(TestStruct).Field
			})
		}

		return sequences, nil
	}
	return nil, nil
}

func (f *fakeChainReader) SetTrigger(testStruct *TestStruct) {
	f.lock.Lock()
	defer f.lock.Unlock()
	f.triggers = append(f.triggers, eventConfidencePair{testStruct: *testStruct, confidenceLevel: primitives.Unconfirmed})
}

func (f *fakeChainReader) GenerateBlocksTillConfidenceLevel(_ *testing.T, _, _ string, confidenceLevel primitives.ConfidenceLevel) {
	f.lock.Lock()
	defer f.lock.Unlock()
	for i, val := range f.vals {
		f.vals[i] = valConfidencePair{val: val.val, confidenceLevel: confidenceLevel}
	}

	for i, trigger := range f.triggers {
		f.triggers[i] = eventConfidencePair{testStruct: trigger.testStruct, confidenceLevel: confidenceLevel}
	}
	return
}

type errChainReader struct {
	err error
}

func (e *errChainReader) Start(_ context.Context) error { return nil }

func (e *errChainReader) Close() error { return nil }

func (e *errChainReader) Ready() error { panic("unimplemented") }

func (e *errChainReader) Name() string { panic("unimplemented") }

func (e *errChainReader) HealthReport() map[string]error { panic("unimplemented") }

func (e *errChainReader) GetLatestValue(_ context.Context, _, _ string, _ primitives.ConfidenceLevel, _, _ any) error {
	return e.err
}

func (e *errChainReader) BatchGetLatestValues(_ context.Context, _ types.BatchGetLatestValuesRequest) (types.BatchGetLatestValuesResult, error) {
	return nil, e.err
}

func (e *errChainReader) Bind(_ context.Context, _ []types.BoundContract) error {
	return e.err
}

func (e *errChainReader) QueryKey(_ context.Context, _ string, _ query.KeyFilter, _ query.LimitAndSort, _ any) ([]types.Sequence, error) {
	return nil, e.err
}

type protoConversionTestChainReader struct {
	expectedBindings     types.BoundContract
	expectedQueryFilter  query.KeyFilter
	expectedLimitAndSort query.LimitAndSort
}

func (pc *protoConversionTestChainReader) Start(_ context.Context) error { return nil }

func (pc *protoConversionTestChainReader) Close() error { return nil }

func (pc *protoConversionTestChainReader) Ready() error { panic("unimplemented") }

func (pc *protoConversionTestChainReader) Name() string { panic("unimplemented") }

func (pc *protoConversionTestChainReader) HealthReport() map[string]error { panic("unimplemented") }

func (pc *protoConversionTestChainReader) GetLatestValue(_ context.Context, _, _ string, _ primitives.ConfidenceLevel, _, _ any) error {
	return nil
}

func (pc *protoConversionTestChainReader) BatchGetLatestValues(_ context.Context, _ types.BatchGetLatestValuesRequest) (types.BatchGetLatestValuesResult, error) {
	return nil, nil
}

func (pc *protoConversionTestChainReader) Bind(_ context.Context, bc []types.BoundContract) error {
	if !reflect.DeepEqual(pc.expectedBindings, bc) {
		return fmt.Errorf("bound contract wasn't parsed properly")
	}
	return nil
}

func (pc *protoConversionTestChainReader) QueryKey(_ context.Context, _ string, filter query.KeyFilter, limitAndSort query.LimitAndSort, _ any) ([]types.Sequence, error) {
	if !reflect.DeepEqual(pc.expectedQueryFilter, filter) {
		return nil, fmt.Errorf("filter wasn't parsed properly")
	}

	// using deep equal on a slice returns false when one slice is nil and another is empty
	// normalize to nil slices if empty or nil for comparison
	var (
		aSlice []query.SortBy
		bSlice []query.SortBy
	)

	if pc.expectedLimitAndSort.SortBy != nil && len(pc.expectedLimitAndSort.SortBy) > 0 {
		aSlice = pc.expectedLimitAndSort.SortBy
	}

	if limitAndSort.SortBy != nil && len(limitAndSort.SortBy) > 0 {
		bSlice = limitAndSort.SortBy
	}

	if !reflect.DeepEqual(pc.expectedLimitAndSort.Limit, limitAndSort.Limit) || !reflect.DeepEqual(aSlice, bSlice) {
		return nil, fmt.Errorf("limitAndSort wasn't parsed properly")
	}

	return nil, nil
}<|MERGE_RESOLUTION|>--- conflicted
+++ resolved
@@ -340,17 +340,11 @@
 
 type fakeChainReader struct {
 	fakeTypeProvider
-<<<<<<< HEAD
-	batchStored BatchCallEntry
-	stored      []TestStruct
-	lock        sync.Mutex
-	triggers    []TestStruct
-=======
 	vals     []valConfidencePair
 	triggers []eventConfidencePair
 	stored   []TestStruct
+	batchStored BatchCallEntry
 	lock     sync.Mutex
->>>>>>> ade916a9
 }
 
 func (f *fakeChainReader) Start(_ context.Context) error { return nil }
@@ -373,7 +367,12 @@
 	f.stored = append(f.stored, *ts)
 }
 
-<<<<<<< HEAD
+func (f *fakeChainReader) SetUintLatestValue(val uint64, _ ExpectedGetLatestValueArgs) {
+	f.lock.Lock()
+	defer f.lock.Unlock()
+	f.vals = append(f.vals, valConfidencePair{val: val, confidenceLevel: primitives.Unconfirmed})
+}
+
 func (f *fakeChainReader) SetBatchLatestValues(batchCallEntry BatchCallEntry) {
 	f.lock.Lock()
 	defer f.lock.Unlock()
@@ -381,15 +380,6 @@
 	for contractName, contractBatchEntry := range batchCallEntry {
 		f.batchStored[contractName] = contractBatchEntry
 	}
-}
-
-func (f *fakeChainReader) GetLatestValue(_ context.Context, contractName, method string, params, returnVal any) error {
-	if method == MethodReturningUint64 {
-=======
-func (f *fakeChainReader) SetUintLatestValue(val uint64, _ ExpectedGetLatestValueArgs) {
-	f.lock.Lock()
-	defer f.lock.Unlock()
-	f.vals = append(f.vals, valConfidencePair{val: val, confidenceLevel: primitives.Unconfirmed})
 }
 
 func (f *fakeChainReader) GetLatestValue(_ context.Context, contractName, method string, confidenceLevel primitives.ConfidenceLevel, params, returnVal any) error {
@@ -403,7 +393,6 @@
 		}
 		return fmt.Errorf("%w: no val with %s confidence was found ", types.ErrNotFound, confidenceLevel)
 	} else if method == MethodReturningUint64 {
->>>>>>> ade916a9
 		r := returnVal.(*uint64)
 		if contractName == AnyContractName {
 			*r = AnyValueToReadWithoutAnArgument
