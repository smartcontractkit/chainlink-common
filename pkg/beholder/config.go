package beholder

import (
	"time"

	otelattr "go.opentelemetry.io/otel/attribute"
	sdktrace "go.opentelemetry.io/otel/sdk/trace"
)

type Config struct {
	InsecureConnection       bool
	CACertFile               string
	OtelExporterGRPCEndpoint string
	OtelExporterHTTPEndpoint string

	// OTel Resource
	ResourceAttributes []otelattr.KeyValue
	// Message Emitter
	EmitterExportTimeout time.Duration
	// Batch processing is enabled by default
	// Disable it only for testing
	EmitterBatchProcessor bool
	// OTel Trace
	TraceSampleRatio  float64
	TraceBatchTimeout time.Duration
	TraceSpanExporter sdktrace.SpanExporter // optional additional exporter
	TraceRetryConfig  *RetryConfig
	// OTel Metric
	MetricReaderInterval time.Duration
	MetricRetryConfig    *RetryConfig
	// OTel Log
	LogExportTimeout time.Duration
	// Batch processing is enabled by default
	// Disable it only for testing
	LogBatchProcessor bool
<<<<<<< HEAD

	AuthPublicKeyHex string
	AuthHeaders      map[string]string
=======
	// Retry config for shared log exporter, used by Emitter and Logger
	LogRetryConfig *RetryConfig
}

type RetryConfig struct {
	// InitialInterval the time to wait after the first failure before
	// retrying.
	InitialInterval time.Duration
	// MaxInterval is the upper bound on backoff interval. Once this value is
	// reached the delay between consecutive retries will always be
	// `MaxInterval`.
	MaxInterval time.Duration
	// MaxElapsedTime is the maximum amount of time (including retries) spent
	// trying to send a request/batch.  Once this value is reached, the data
	// is discarded.
	// Set to zero to disable retry
	MaxElapsedTime time.Duration
}

// Same defaults as used by the OTel SDK
var defaultRetryConfig = RetryConfig{
	InitialInterval: 5 * time.Second,
	MaxInterval:     30 * time.Second,
	MaxElapsedTime:  1 * time.Minute, // Retry is enabled
>>>>>>> 3b320ad9
}

const (
	defaultPackageName = "beholder"
)

var defaultOtelAttributes = []otelattr.KeyValue{
	otelattr.String("package_name", "beholder"),
}

func DefaultConfig() Config {
	return Config{
		InsecureConnection:       true,
		CACertFile:               "",
		OtelExporterGRPCEndpoint: "localhost:4317",
		// Resource
		ResourceAttributes: defaultOtelAttributes,
		// Message Emitter
		EmitterExportTimeout:  1 * time.Second,
		EmitterBatchProcessor: true,
		// OTel message log exporter retry config
		LogRetryConfig: defaultRetryConfig.Copy(),
		// Trace
		TraceSampleRatio:  1,
		TraceBatchTimeout: 1 * time.Second,
		// OTel trace exporter retry config
		TraceRetryConfig: defaultRetryConfig.Copy(),
		// Metric
		MetricReaderInterval: 1 * time.Second,
		// OTel metric exporter retry config
		MetricRetryConfig: defaultRetryConfig.Copy(),
		// Log
		LogExportTimeout:  1 * time.Second,
		LogBatchProcessor: true,
	}
}

func TestDefaultConfig() Config {
	config := DefaultConfig()
	// Should be only disabled for testing
	config.EmitterBatchProcessor = false
	config.LogBatchProcessor = false
	// Retries are disabled for testing
	config.LogRetryConfig.MaxElapsedTime = 0    // Retry is disabled
	config.TraceRetryConfig.MaxElapsedTime = 0  // Retry is disabled
	config.MetricRetryConfig.MaxElapsedTime = 0 // Retry is disabled
	return config
}

func TestDefaultConfigHTTPClient() Config {
	config := DefaultConfig()
	// Should be only disabled for testing
	config.EmitterBatchProcessor = false
	config.LogBatchProcessor = false
	config.OtelExporterGRPCEndpoint = ""
	config.OtelExporterHTTPEndpoint = "localhost:4318"
	return config
}

func (c *RetryConfig) Copy() *RetryConfig {
	newConfig := *c
	return &newConfig
}

// Calculate if retry is enabled
func (c *RetryConfig) Enabled() bool {
	if c == nil {
		return false
	}
	return c.InitialInterval > 0 && c.MaxInterval > 0 && c.MaxElapsedTime > 0
}

// Implement getters for fields to avoid nil pointer dereference in case the config is not set
func (c *RetryConfig) GetInitialInterval() time.Duration {
	if c == nil {
		return 0
	}
	return c.InitialInterval
}

func (c *RetryConfig) GetMaxInterval() time.Duration {
	if c == nil {
		return 0
	}
	return c.MaxInterval
}

func (c *RetryConfig) GetMaxElapsedTime() time.Duration {
	if c == nil {
		return 0
	}
	return c.MaxElapsedTime
}<|MERGE_RESOLUTION|>--- conflicted
+++ resolved
@@ -33,13 +33,12 @@
 	// Batch processing is enabled by default
 	// Disable it only for testing
 	LogBatchProcessor bool
-<<<<<<< HEAD
+	// Retry config for shared log exporter, used by Emitter and Logger
+	LogRetryConfig *RetryConfig
 
+	// Auth
 	AuthPublicKeyHex string
 	AuthHeaders      map[string]string
-=======
-	// Retry config for shared log exporter, used by Emitter and Logger
-	LogRetryConfig *RetryConfig
 }
 
 type RetryConfig struct {
@@ -62,7 +61,6 @@
 	InitialInterval: 5 * time.Second,
 	MaxInterval:     30 * time.Second,
 	MaxElapsedTime:  1 * time.Minute, // Retry is enabled
->>>>>>> 3b320ad9
 }
 
 const (
