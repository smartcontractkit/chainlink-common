package wasm

import (
	"encoding/base64"
	"errors"
	"fmt"

	"google.golang.org/protobuf/proto"

	capabilitiespb "github.com/smartcontractkit/chainlink-common/pkg/capabilities/pb"
	"github.com/smartcontractkit/chainlink-common/pkg/workflows/sdk"
	wasmpb "github.com/smartcontractkit/chainlink-common/pkg/workflows/wasm/pb"
)

const (
	unknownID = "__UNKNOWN__"

	CodeInvalidResponse = 110
	CodeInvalidRequest  = 111
	CodeRunnerErr       = 112
	CodeHostErr         = 113
	CodeSuccess         = 0
)

var _ sdk.Runner = (*Runner)(nil)

type Runner struct {
	sendResponse func(payload *wasmpb.Response)
	sdkFactory   func(cfg *RuntimeConfig, opts ...func(*RuntimeConfig)) *Runtime
	args         []string
	req          *wasmpb.Request
}

func (r *Runner) Run(factory *sdk.WorkflowSpecFactory) {
	if r.req == nil {
		req, err := r.parseRequest()
		if err != nil {
			r.sendResponse(errorResponse(unknownID, err))
			return
		}

		r.req = req
	}

	req := r.req

	resp := &wasmpb.Response{
		Id: req.Id,
	}

	switch {
	case req.GetSpecRequest() != nil:
		rsp, innerErr := r.handleSpecRequest(factory, req.Id)
		if innerErr != nil {
			resp.ErrMsg = innerErr.Error()
		} else {
			resp = rsp
		}
	case req.GetComputeRequest() != nil:
		rsp, innerErr := r.handleComputeRequest(factory, req.Id, req.GetComputeRequest())
		if innerErr != nil {
			resp.ErrMsg = innerErr.Error()
		} else {
			resp = rsp
		}
	default:
		resp.ErrMsg = "invalid request: message must be SpecRequest or ComputeRequest"
	}

	r.sendResponse(resp)
}

func (r *Runner) Config() []byte {
	if r.req == nil {
		req, err := r.parseRequest()
		if err != nil {
			r.sendResponse(errorResponse(unknownID, err))
			return nil
		}

		r.req = req
	}

	return r.req.Config
}

func errorResponse(id string, err error) *wasmpb.Response {
	return &wasmpb.Response{
		Id:     id,
		ErrMsg: err.Error(),
	}
}

func (r *Runner) parseRequest() (*wasmpb.Request, error) {
	// We expect exactly 2 args, i.e. `wasm <blob>`,
	// where <blob> is a base64 encoded protobuf message.
	if len(r.args) != 2 {
		return nil, errors.New("invalid request: request must contain a payload")
	}

	request := r.args[1]
	if request == "" {
		return nil, errors.New("invalid request: request cannot be empty")
	}

	b, err := base64.StdEncoding.DecodeString(request)
	if err != nil {
		return nil, fmt.Errorf("invalid request: could not decode request into bytes")
	}

	req := &wasmpb.Request{}
	err = proto.Unmarshal(b, req)
	if err != nil {
		return nil, fmt.Errorf("invalid request: could not unmarshal proto: %w", err)
	}
	return req, err
}

func (r *Runner) handleSpecRequest(factory *sdk.WorkflowSpecFactory, id string) (*wasmpb.Response, error) {
	spec, err := factory.Spec()
	if err != nil {
		return nil, fmt.Errorf("error getting spec from factory: %w", err)
	}

	specpb, err := wasmpb.WorkflowSpecToProto(&spec)
	if err != nil {
		return nil, fmt.Errorf("failed to translate workflow spec to proto: %w", err)
	}

	return &wasmpb.Response{
		Id: id,
		Message: &wasmpb.Response_SpecResponse{
			SpecResponse: specpb,
		},
	}, nil
}

func (r *Runner) handleComputeRequest(factory *sdk.WorkflowSpecFactory, id string, computeReq *wasmpb.ComputeRequest) (*wasmpb.Response, error) {
	req := computeReq.Request
	if req == nil {
		return nil, errors.New("invalid compute request: nil request")
	}

	if req.Metadata == nil {
		return nil, errors.New("invalid compute request: nil request metadata")
	}

	fn := factory.GetFn(req.Metadata.ReferenceId)
	if fn == nil {
		return nil, fmt.Errorf("invalid compute request: could not find compute function for id %s", req.Metadata.ReferenceId)
	}

	creq, err := capabilitiespb.CapabilityRequestFromProto(req)
	if err != nil {
		return nil, fmt.Errorf("invalid compute request: could not translate proto into capability request")
	}

	// Extract the config from the request
<<<<<<< HEAD
	drc := defaultRuntimeConfig(id)
=======
	drc := defaultRuntimeConfig(id, &creq.Metadata)
>>>>>>> c5c856ee
	if rc := computeReq.GetRuntimeConfig(); rc != nil {
		if rc.MaxFetchResponseSizeBytes != 0 {
			drc.MaxFetchResponseSizeBytes = rc.MaxFetchResponseSizeBytes
		}
	}

	sdk := r.sdkFactory(drc)

	resp, err := fn(sdk, creq)
	if err != nil {
		return nil, fmt.Errorf("error executing custom compute: %w", err)
	}

	resppb := capabilitiespb.CapabilityResponseToProto(resp)

	return &wasmpb.Response{
		Id: id,
		Message: &wasmpb.Response_ComputeResponse{
			ComputeResponse: &wasmpb.ComputeResponse{
				Response: resppb,
			},
		},
	}, nil
}<|MERGE_RESOLUTION|>--- conflicted
+++ resolved
@@ -156,11 +156,7 @@
 	}
 
 	// Extract the config from the request
-<<<<<<< HEAD
-	drc := defaultRuntimeConfig(id)
-=======
 	drc := defaultRuntimeConfig(id, &creq.Metadata)
->>>>>>> c5c856ee
 	if rc := computeReq.GetRuntimeConfig(); rc != nil {
 		if rc.MaxFetchResponseSizeBytes != 0 {
 			drc.MaxFetchResponseSizeBytes = rc.MaxFetchResponseSizeBytes
