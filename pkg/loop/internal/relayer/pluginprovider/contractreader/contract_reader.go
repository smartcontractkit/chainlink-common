package contractreader

import (
	"bytes"
	"context"
	"encoding/json"
	"errors"
	"fmt"
	"reflect"

	"github.com/fxamacker/cbor/v2"
	jsonv2 "github.com/go-json-experiment/json"
	"google.golang.org/grpc"
	"google.golang.org/grpc/codes"
	"google.golang.org/grpc/status"
	"google.golang.org/protobuf/proto"
	"google.golang.org/protobuf/types/known/emptypb"

	"github.com/smartcontractkit/chainlink-common/pkg/loop/internal/goplugin"
	"github.com/smartcontractkit/chainlink-common/pkg/loop/internal/net"
	"github.com/smartcontractkit/chainlink-common/pkg/loop/internal/pb"
	"github.com/smartcontractkit/chainlink-common/pkg/types"
	"github.com/smartcontractkit/chainlink-common/pkg/types/query"
	"github.com/smartcontractkit/chainlink-common/pkg/types/query/primitives"
	"github.com/smartcontractkit/chainlink-common/pkg/values"
	valuespb "github.com/smartcontractkit/chainlink-common/pkg/values/pb"
)

var _ types.ContractReader = (*Client)(nil)

type EncodingVersion uint32

func (v EncodingVersion) Uint32() uint32 {
	return uint32(v)
}

// enum of all known encoding formats for versioned data.
const (
	JSONEncodingVersion1 EncodingVersion = iota
	JSONEncodingVersion2
	CBOREncodingVersion
	ValuesEncodingVersion
)

const DefaultEncodingVersion = CBOREncodingVersion

type ClientOpt func(*Client)

type Client struct {
	types.UnimplementedContractReader
	serviceClient *goplugin.ServiceClient
	grpc          pb.ContractReaderClient
	encodeWith    EncodingVersion
}

func NewClient(b *net.BrokerExt, cc grpc.ClientConnInterface, opts ...ClientOpt) *Client {
	client := &Client{
		serviceClient: goplugin.NewServiceClient(b, cc),
		grpc:          pb.NewContractReaderClient(cc),
		encodeWith:    DefaultEncodingVersion,
	}

	for _, opt := range opts {
		opt(client)
	}

	return client
}

func WithClientEncoding(version EncodingVersion) ClientOpt {
	return func(client *Client) {
		client.encodeWith = version
	}
}

func EncodeVersionedBytes(data any, version EncodingVersion) (*pb.VersionedBytes, error) {
	var bytes []byte
	var err error

	switch version {
	case JSONEncodingVersion1:
		bytes, err = json.Marshal(data)
		if err != nil {
			return nil, fmt.Errorf("%w: %w", types.ErrInvalidType, err)
		}
	case JSONEncodingVersion2:
		bytes, err = jsonv2.Marshal(data, jsonv2.StringifyNumbers(true))
		if err != nil {
			return nil, fmt.Errorf("%w: %w", types.ErrInvalidType, err)
		}
	case CBOREncodingVersion:
		enco := cbor.CoreDetEncOptions()
		enco.Time = cbor.TimeRFC3339Nano
		var enc cbor.EncMode
		enc, err = enco.EncMode()
		if err != nil {
			return nil, fmt.Errorf("%w: %w", types.ErrInternal, err)
		}
		bytes, err = enc.Marshal(data)
		if err != nil {
			return nil, fmt.Errorf("%w: %w", types.ErrInvalidType, err)
		}
	case ValuesEncodingVersion:
		val, err := values.Wrap(data)
		if err != nil {
			return nil, fmt.Errorf("%w: %w", types.ErrInvalidType, err)
		}
		bytes, err = proto.Marshal(values.Proto(val))
		if err != nil {
			return nil, fmt.Errorf("%w: %w", types.ErrInvalidType, err)
		}
	default:
		return nil, fmt.Errorf("%w: unsupported encoding version %d for data %v", types.ErrInvalidEncoding, version, data)
	}

	return &pb.VersionedBytes{Version: version.Uint32(), Data: bytes}, nil
}

func DecodeVersionedBytes(res any, vData *pb.VersionedBytes) error {
	var err error
	switch EncodingVersion(vData.Version) {
	case JSONEncodingVersion1:
		decoder := json.NewDecoder(bytes.NewBuffer(vData.Data))
		decoder.UseNumber()

		err = decoder.Decode(res)
	case JSONEncodingVersion2:
		err = jsonv2.Unmarshal(vData.Data, res, jsonv2.StringifyNumbers(true))
	case CBOREncodingVersion:
		decopt := cbor.DecOptions{UTF8: cbor.UTF8DecodeInvalid}
		var dec cbor.DecMode
		dec, err = decopt.DecMode()
		if err != nil {
			return fmt.Errorf("%w: %w", types.ErrInternal, err)
		}
		err = dec.Unmarshal(vData.Data, res)
	case ValuesEncodingVersion:
		protoValue := &valuespb.Value{}
		err = proto.Unmarshal(vData.Data, protoValue)
		if err != nil {
			return fmt.Errorf("%w: %w", types.ErrInvalidType, err)
		}

		var value values.Value
		value, err = values.FromProto(protoValue)
		if err != nil {
			return fmt.Errorf("%w: %w", types.ErrInvalidType, err)
		}

		valuePtr, ok := res.(*values.Value)
		if ok {
			*valuePtr = value
		} else {
			err = value.UnwrapTo(res)
			if err != nil {
				return fmt.Errorf("%w: %w", types.ErrInvalidType, err)
			}
		}
	default:
		return fmt.Errorf("unsupported encoding version %d for versionedData %v", vData.Version, vData.Data)
	}

	if err != nil {
		return fmt.Errorf("%w: %w", types.ErrInvalidType, err)
	}

	return nil
}

func (c *Client) GetLatestValue(ctx context.Context, readIdentifier string, confidenceLevel primitives.ConfidenceLevel, params, retVal any) error {
	_, asValueType := retVal.(*values.Value)

	versionedParams, err := EncodeVersionedBytes(params, c.encodeWith)
	if err != nil {
		return err
	}

	pbConfidence, err := confidenceToProto(confidenceLevel)
	if err != nil {
		return err
	}

	reply, err := c.grpc.GetLatestValue(
		ctx,
		&pb.GetLatestValueRequest{
			ReadIdentifier: readIdentifier,
			Confidence:     pbConfidence,
			Params:         versionedParams,
			AsValueType:    asValueType,
		},
	)
	if err != nil {
		return net.WrapRPCErr(err)
	}

	return DecodeVersionedBytes(retVal, reply.RetVal)
}

func (c *Client) BatchGetLatestValues(ctx context.Context, request types.BatchGetLatestValuesRequest) (types.BatchGetLatestValuesResult, error) {
	pbRequest, err := convertBatchGetLatestValuesRequestToProto(request, c.encodeWith)
	if err != nil {
		return nil, err
	}

	reply, err := c.grpc.BatchGetLatestValues(ctx, pbRequest)
	if err != nil {
		return nil, net.WrapRPCErr(err)
	}

	return parseBatchGetLatestValuesReply(request, reply)
}

func (c *Client) QueryKey(ctx context.Context, contract types.BoundContract, filter query.KeyFilter, limitAndSort query.LimitAndSort, sequenceDataType any) ([]types.Sequence, error) {
	_, asValueType := sequenceDataType.(*values.Value)

	pbQueryFilter, err := convertQueryFilterToProto(filter, c.encodeWith)
	if err != nil {
		return nil, err
	}

	pbLimitAndSort, err := convertLimitAndSortToProto(limitAndSort)
	if err != nil {
		return nil, err
	}

	reply, err := c.grpc.QueryKey(
		ctx,
		&pb.QueryKeyRequest{
			Contract: &pb.BoundContract{
				Address: contract.Address,
				Name:    contract.Name,
			},
			Filter:       pbQueryFilter,
			LimitAndSort: pbLimitAndSort,
			AsValueType:  asValueType,
		},
	)
	if err != nil {
		return nil, net.WrapRPCErr(err)
	}

	return convertSequencesFromProto(reply.Sequences, sequenceDataType)
}

func (c *Client) Bind(ctx context.Context, bindings []types.BoundContract) error {
	pbBindings := make([]*pb.BoundContract, len(bindings))
	for i, b := range bindings {
		pbBindings[i] = &pb.BoundContract{
			Address: b.Address,
			Name:    b.Name,
		}
	}

	_, err := c.grpc.Bind(ctx, &pb.BindRequest{Bindings: pbBindings})
	return net.WrapRPCErr(err)
}

func (c *Client) Unbind(ctx context.Context, bindings []types.BoundContract) error {
	pbBindings := make([]*pb.BoundContract, len(bindings))
	for i, b := range bindings {
		pbBindings[i] = &pb.BoundContract{
			Address: b.Address,
			Name:    b.Name,
		}
	}

	_, err := c.grpc.Unbind(ctx, &pb.UnbindRequest{Bindings: pbBindings})

	return net.WrapRPCErr(err)
}

func (c *Client) ClientConn() grpc.ClientConnInterface {
	return c.serviceClient.ClientConn()
}

func (c *Client) Close() error {
	return c.serviceClient.Close()
}

func (c *Client) HealthReport() map[string]error {
	return c.serviceClient.HealthReport()
}

func (c *Client) Name() string {
	return c.serviceClient.Name()
}

func (c *Client) Ready() error {
	return c.serviceClient.Ready()
}

func (c *Client) Start(ctx context.Context) error {
	return c.serviceClient.Start(ctx)
}

var _ pb.ContractReaderServer = (*Server)(nil)

type ServerOpt func(*Server)

type Server struct {
	pb.UnimplementedContractReaderServer
	impl       types.ContractReader
	encodeWith EncodingVersion
}

func NewServer(impl types.ContractReader, opts ...ServerOpt) pb.ContractReaderServer {
	server := &Server{
		impl:       impl,
		encodeWith: DefaultEncodingVersion,
	}

	for _, opt := range opts {
		opt(server)
	}

	return server
}

func WithServerEncoding(version EncodingVersion) ServerOpt {
	return func(server *Server) {
		server.encodeWith = version
	}
}

func (c *Server) GetLatestValue(ctx context.Context, request *pb.GetLatestValueRequest) (*pb.GetLatestValueReply, error) {
	params, err := getContractEncodedType(request.ReadIdentifier, c.impl, true)
	if err != nil {
		return nil, err
	}

	if err = DecodeVersionedBytes(params, request.Params); err != nil {
		return nil, err
	}

	retVal, err := getContractEncodedType(request.ReadIdentifier, c.impl, false)
	if err != nil {
		return nil, err
	}

	confidenceLevel, err := confidenceFromProto(request.Confidence)
	if err != nil {
		return nil, err
	}

	err = c.impl.GetLatestValue(ctx, request.ReadIdentifier, confidenceLevel, params, retVal)
	if err != nil {
		return nil, err
	}

	encodeWith := EncodingVersion(request.Params.Version)
	if request.AsValueType {
		encodeWith = ValuesEncodingVersion
	}

	versionedBytes, err := EncodeVersionedBytes(retVal, encodeWith)
	if err != nil {
		return nil, err
	}

	return &pb.GetLatestValueReply{RetVal: versionedBytes}, nil
}

func (c *Server) BatchGetLatestValues(ctx context.Context, pbRequest *pb.BatchGetLatestValuesRequest) (*pb.BatchGetLatestValuesReply, error) {
	request, err := convertBatchGetLatestValuesRequestFromProto(pbRequest, c.impl)
	if err != nil {
		return nil, err
	}

	reply, err := c.impl.BatchGetLatestValues(ctx, request)
	if err != nil {
		return nil, err
	}

	return newPbBatchGetLatestValuesReply(reply, c.encodeWith)
}

func (c *Server) QueryKey(ctx context.Context, request *pb.QueryKeyRequest) (*pb.QueryKeyReply, error) {
	contract := convertBoundContractFromProto(request.Contract)

	queryFilter, err := convertQueryFiltersFromProto(request, contract, c.impl)
	if err != nil {
		return nil, err
	}

	sequenceDataType, err := getContractEncodedType(contract.ReadIdentifier(queryFilter.Key), c.impl, false)
	if err != nil {
		return nil, err
	}

	limitAndSort, err := convertLimitAndSortFromProto(request.GetLimitAndSort())
	if err != nil {
		return nil, err
	}

	sequences, err := c.impl.QueryKey(ctx, contract, queryFilter, limitAndSort, sequenceDataType)
	if err != nil {
		return nil, err
	}

	encodeWith := c.encodeWith
	if request.AsValueType {
		encodeWith = ValuesEncodingVersion
	}

	pbSequences, err := convertSequencesToVersionedBytesProto(sequences, encodeWith)
	if err != nil {
		return nil, err
	}

	return &pb.QueryKeyReply{Sequences: pbSequences}, nil
}

func (c *Server) Bind(ctx context.Context, bindings *pb.BindRequest) (*emptypb.Empty, error) {
	tBindings := make([]types.BoundContract, len(bindings.Bindings))
	for i, b := range bindings.Bindings {
		tBindings[i] = types.BoundContract{
			Address: b.Address,
			Name:    b.Name,
		}
	}

	return &emptypb.Empty{}, c.impl.Bind(ctx, tBindings)
}

func (c *Server) Unbind(ctx context.Context, bindings *pb.UnbindRequest) (*emptypb.Empty, error) {
	tBindings := make([]types.BoundContract, len(bindings.Bindings))
	for i, b := range bindings.Bindings {
		tBindings[i] = types.BoundContract{
			Address: b.Address,
			Name:    b.Name,
		}
	}

	return &emptypb.Empty{}, c.impl.Unbind(ctx, tBindings)
}

func getContractEncodedType(readIdentifier string, possibleTypeProvider any, forEncoding bool) (any, error) {
	if ctp, ok := possibleTypeProvider.(types.ContractTypeProvider); ok {
		return ctp.CreateContractType(readIdentifier, forEncoding)
	}

	return &map[string]any{}, nil
}

func newPbBatchGetLatestValuesReply(result types.BatchGetLatestValuesResult, encodeWith EncodingVersion) (*pb.BatchGetLatestValuesReply, error) {
	resultLookup := make(map[types.BoundContract]*pb.ContractBatchResult)
	results := make([]*pb.ContractBatchResult, 0)

	for binding, nextBatchResult := range result {
		batchResult, exists := resultLookup[binding]
		if !exists {
			batchResult = &pb.ContractBatchResult{
				Contract: convertBoundContractToProto(binding),
				Results:  make([]*pb.BatchReadResult, 0),
			}

			resultLookup[binding] = batchResult
			results = append(results, batchResult)
		}

		for _, batchCall := range nextBatchResult {
			replyErr := ""
			returnVal, err := batchCall.GetResult()
			if err != nil {
				replyErr = err.Error()
			}

			encodedRetVal, err := EncodeVersionedBytes(returnVal, encodeWith)
			if err != nil {
				return nil, err
			}

			batchResult.Results = append(batchResult.Results, &pb.BatchReadResult{
				ReadName:  batchCall.ReadName,
				ReturnVal: encodedRetVal,
				Error:     replyErr,
			})
		}
	}

	return &pb.BatchGetLatestValuesReply{Results: results}, nil
}

func convertBatchGetLatestValuesRequestToProto(request types.BatchGetLatestValuesRequest, encodeWith EncodingVersion) (*pb.BatchGetLatestValuesRequest, error) {
	requests := make([]*pb.ContractBatch, len(request))

	var requestIdx int

	for binding, nextBatch := range request {
		requests[requestIdx] = &pb.ContractBatch{
			Contract: convertBoundContractToProto(binding),
			Reads:    make([]*pb.BatchRead, len(nextBatch)),
		}

		for readIdx, batchCall := range nextBatch {
			versionedParams, err := EncodeVersionedBytes(batchCall.Params, encodeWith)
			if err != nil {
				return nil, err
			}

			requests[requestIdx].Reads[readIdx] = &pb.BatchRead{
				ReadName: batchCall.ReadName,
				Params:   versionedParams,
			}
		}

		requestIdx++
	}

	return &pb.BatchGetLatestValuesRequest{Requests: requests}, nil
}

func convertBoundContractToProto(contract types.BoundContract) *pb.BoundContract {
	return &pb.BoundContract{
		Address: contract.Address,
		Name:    contract.Name,
	}
}

func convertQueryFilterToProto(filter query.KeyFilter, encodeWith EncodingVersion) (*pb.QueryKeyFilter, error) {
	pbQueryFilter := &pb.QueryKeyFilter{Key: filter.Key}
	for _, expression := range filter.Expressions {
		pbExpression, err := convertExpressionToProto(expression, encodeWith)
		if err != nil {
			return nil, err
		}
		pbQueryFilter.Expression = append(pbQueryFilter.Expression, pbExpression)
	}

	return pbQueryFilter, nil
}

func convertExpressionToProto(expression query.Expression, encodeWith EncodingVersion) (*pb.Expression, error) {
	pbExpression := &pb.Expression{}
	if expression.IsPrimitive() {
		pbExpression.Evaluator = &pb.Expression_Primitive{Primitive: &pb.Primitive{}}
		switch primitive := expression.Primitive.(type) {
		case *primitives.Comparator:
			var pbValueComparators []*pb.ValueComparator
			for _, valueComparator := range primitive.ValueComparators {
				versionedValue, err := EncodeVersionedBytes(valueComparator.Value, encodeWith)
				if err != nil {
					return nil, err
				}

				pbValueComparators = append(pbValueComparators, &pb.ValueComparator{Value: versionedValue, Operator: pb.ComparisonOperator(valueComparator.Operator)})
			}
			pbExpression.GetPrimitive().Primitive = &pb.Primitive_Comparator{
				Comparator: &pb.Comparator{
					Name:             primitive.Name,
					ValueComparators: pbValueComparators,
				}}

		case *primitives.Block:
			pbExpression.GetPrimitive().Primitive = &pb.Primitive_Block{
				Block: &pb.Block{
					BlockNumber: primitive.Block,
					Operator:    pb.ComparisonOperator(primitive.Operator),
				}}
		case *primitives.Confidence:
			pbConfidence, err := confidenceToProto(primitive.ConfidenceLevel)
			if err != nil {
				return nil, err
			}
			pbExpression.GetPrimitive().Primitive = &pb.Primitive_Confidence{
				Confidence: pbConfidence,
			}
		case *primitives.Timestamp:
			pbExpression.GetPrimitive().Primitive = &pb.Primitive_Timestamp{
				Timestamp: &pb.Timestamp{
					Timestamp: primitive.Timestamp,
					Operator:  pb.ComparisonOperator(primitive.Operator),
				}}
		case *primitives.TxHash:
			pbExpression.GetPrimitive().Primitive = &pb.Primitive_TxHash{
				TxHash: &pb.TxHash{
					TxHash: primitive.TxHash,
				}}
		default:
			return nil, status.Errorf(codes.InvalidArgument, "Unknown primitive type: %T", primitive)
		}
		return pbExpression, nil
	}

	pbExpression.Evaluator = &pb.Expression_BooleanExpression{BooleanExpression: &pb.BooleanExpression{}}
	var expressions []*pb.Expression
	for _, expr := range expression.BoolExpression.Expressions {
		pbExpr, err := convertExpressionToProto(expr, encodeWith)
		if err != nil {
			return nil, err
		}
		expressions = append(expressions, pbExpr)
	}
	pbExpression.Evaluator = &pb.Expression_BooleanExpression{
		BooleanExpression: &pb.BooleanExpression{
			BooleanOperator: pb.BooleanOperator(expression.BoolExpression.BoolOperator),
			Expression:      expressions,
		}}

	return pbExpression, nil
}

func confidenceToProto(confidenceLevel primitives.ConfidenceLevel) (pb.Confidence, error) {
	switch confidenceLevel {
	case primitives.Finalized:
		return pb.Confidence_Finalized, nil
	case primitives.Unconfirmed:
		return pb.Confidence_Unconfirmed, nil
	default:
		return -1, fmt.Errorf("invalid confidence level %s", confidenceLevel)
	}
}

func convertLimitAndSortToProto(limitAndSort query.LimitAndSort) (*pb.LimitAndSort, error) {
	sortByArr := make([]*pb.SortBy, len(limitAndSort.SortBy))

	for idx, sortBy := range limitAndSort.SortBy {
		var tp pb.SortType

		switch sort := sortBy.(type) {
		case query.SortByBlock:
			tp = pb.SortType_SortBlock
		case query.SortByTimestamp:
			tp = pb.SortType_SortTimestamp
		case query.SortBySequence:
<<<<<<< HEAD
			tp = pb.SortType_SortSequence
		case *query.SortBySequence:
=======
>>>>>>> b6966277
			tp = pb.SortType_SortSequence
		default:
			return &pb.LimitAndSort{}, status.Errorf(codes.InvalidArgument, "Unknown sort by type: %T", sort)
		}

		sortByArr[idx] = &pb.SortBy{
			SortType:  tp,
			Direction: pb.SortDirection(sortBy.GetDirection()),
		}
	}

	pbLimitAndSort := &pb.LimitAndSort{
		SortBy: sortByArr,
		Limit:  &pb.Limit{Count: limitAndSort.Limit.Count},
	}

	cursorDefined := limitAndSort.Limit.Cursor != ""
	cursorDirectionDefined := limitAndSort.Limit.CursorDirection != 0

	if limitAndSort.HasCursorLimit() {
		pbLimitAndSort.Limit.Cursor = &limitAndSort.Limit.Cursor
		pbLimitAndSort.Limit.Direction = (*pb.CursorDirection)(&limitAndSort.Limit.CursorDirection)
	} else if (!cursorDefined && cursorDirectionDefined) || (cursorDefined && !cursorDirectionDefined) {
		return nil, status.Errorf(codes.InvalidArgument, "Limit cursor and cursor direction must both be defined or undefined")
	}

	return pbLimitAndSort, nil
}

func convertSequencesToVersionedBytesProto(sequences []types.Sequence, version EncodingVersion) ([]*pb.Sequence, error) {
	var pbSequences []*pb.Sequence
	for _, sequence := range sequences {
		versionedSequenceDataType, err := EncodeVersionedBytes(sequence.Data, version)
		if err != nil {
			return nil, err
		}
		pbSequence := &pb.Sequence{
			SequenceCursor: sequence.Cursor,
			Head: &pb.Head{
				Height:    sequence.Height,
				Hash:      sequence.Hash,
				Timestamp: sequence.Timestamp,
			},
			Data: versionedSequenceDataType,
		}
		pbSequences = append(pbSequences, pbSequence)
	}
	return pbSequences, nil
}

func parseBatchGetLatestValuesReply(request types.BatchGetLatestValuesRequest, reply *pb.BatchGetLatestValuesReply) (types.BatchGetLatestValuesResult, error) {
	if reply == nil {
		return nil, fmt.Errorf("received nil reply from grpc BatchGetLatestValues")
	}

	result := make(types.BatchGetLatestValuesResult)
	for _, contractBatch := range reply.Results {
		binding := convertBoundContractFromProto(contractBatch.Contract)
		result[binding] = make([]types.BatchReadResult, len(contractBatch.Results))
		resultsContractBatch := contractBatch.Results

		requestContractBatch, ok := request[binding]
		if !ok {
			return nil, fmt.Errorf("received unexpected contract name %s from grpc BatchGetLatestValues reply", binding)
		}

		if len(requestContractBatch) != len(resultsContractBatch) {
			return nil, fmt.Errorf("request and results length for contract %s are mismatched %d vs %d", binding, len(requestContractBatch), len(resultsContractBatch))
		}

		for i := 0; i < len(resultsContractBatch); i++ {
			// type lives in the request, so we can use it for result
			res, req := resultsContractBatch[i], requestContractBatch[i]
			if err := DecodeVersionedBytes(req.ReturnVal, res.ReturnVal); err != nil {
				return nil, err
			}

			var err error
			if res.Error != "" {
				err = errors.New(res.Error)
			}

			brr := types.BatchReadResult{ReadName: res.ReadName}
			brr.SetResult(req.ReturnVal, err)
			result[binding][i] = brr
		}
	}

	return result, nil
}

func convertBatchGetLatestValuesRequestFromProto(pbRequest *pb.BatchGetLatestValuesRequest, impl types.ContractReader) (types.BatchGetLatestValuesRequest, error) {
	if pbRequest == nil {
		return nil, fmt.Errorf("received nil request from grpc BatchGetLatestValues")
	}

	request := make(types.BatchGetLatestValuesRequest)
	for _, pbBatch := range pbRequest.Requests {
		binding := convertBoundContractFromProto(pbBatch.Contract)

		if _, ok := request[binding]; !ok {
			request[binding] = make([]types.BatchRead, len(pbBatch.Reads))
		}

		for idx, pbReadCall := range pbBatch.Reads {
			call := types.BatchRead{ReadName: pbReadCall.ReadName}
			params, err := getContractEncodedType(binding.ReadIdentifier(pbReadCall.ReadName), impl, true)
			if err != nil {
				return nil, err
			}

			if err = DecodeVersionedBytes(params, pbReadCall.Params); err != nil {
				return nil, err
			}

			retVal, err := getContractEncodedType(binding.ReadIdentifier(call.ReadName), impl, false)
			if err != nil {
				return nil, err
			}

			call.Params = params
			call.ReturnVal = retVal
			request[binding][idx] = call
		}
	}

	return request, nil
}

func convertBoundContractFromProto(contract *pb.BoundContract) types.BoundContract {
	return types.BoundContract{
		Address: contract.Address,
		Name:    contract.Name,
	}
}

func convertQueryFiltersFromProto(request *pb.QueryKeyRequest, contract types.BoundContract, impl types.ContractReader) (query.KeyFilter, error) {
	pbQueryFilters := request.Filter
	queryFilter := query.KeyFilter{Key: pbQueryFilters.Key}
	for _, pbQueryFilter := range pbQueryFilters.Expression {
		expression, err := convertExpressionFromProto(pbQueryFilter, contract, queryFilter.Key, impl)
		if err != nil {
			return query.KeyFilter{}, err
		}
		queryFilter.Expressions = append(queryFilter.Expressions, expression)
	}
	return queryFilter, nil
}

func convertExpressionFromProto(pbExpression *pb.Expression, contract types.BoundContract, key string, impl types.ContractReader) (query.Expression, error) {
	switch pbEvaluatedExpr := pbExpression.Evaluator.(type) {
	case *pb.Expression_BooleanExpression:
		var expressions []query.Expression
		for _, expression := range pbEvaluatedExpr.BooleanExpression.Expression {
			convertedExpression, err := convertExpressionFromProto(expression, contract, key, impl)
			if err != nil {
				return query.Expression{}, err
			}
			expressions = append(expressions, convertedExpression)
		}
		if pbEvaluatedExpr.BooleanExpression.BooleanOperator == pb.BooleanOperator_AND {
			return query.And(expressions...), nil
		}
		return query.Or(expressions...), nil
	case *pb.Expression_Primitive:
		switch primitive := pbEvaluatedExpr.Primitive.GetPrimitive().(type) {
		case *pb.Primitive_Comparator:
			var valueComparators []primitives.ValueComparator
			for _, pbValueComparator := range primitive.Comparator.ValueComparators {
				val, err := getContractEncodedType(contract.ReadIdentifier(key+"."+primitive.Comparator.Name), impl, true)
				if err != nil {
					return query.Expression{}, err
				}

				if err = DecodeVersionedBytes(val, pbValueComparator.Value); err != nil {
					return query.Expression{}, err
				}

				valueComparators = append(valueComparators, primitives.ValueComparator{Value: val, Operator: primitives.ComparisonOperator(pbValueComparator.Operator)})
			}
			return query.Comparator(primitive.Comparator.Name, valueComparators...), nil
		case *pb.Primitive_Confidence:
			confidence, err := confidenceFromProto(primitive.Confidence)
			return query.Confidence(confidence), err
		case *pb.Primitive_Block:
			return query.Block(primitive.Block.BlockNumber, primitives.ComparisonOperator(primitive.Block.Operator)), nil
		case *pb.Primitive_TxHash:
			return query.TxHash(primitive.TxHash.TxHash), nil
		case *pb.Primitive_Timestamp:
			return query.Timestamp(primitive.Timestamp.Timestamp, primitives.ComparisonOperator(primitive.Timestamp.Operator)), nil
		default:
			return query.Expression{}, status.Errorf(codes.InvalidArgument, "Unknown primitive type: %T", primitive)
		}
	default:
		return query.Expression{}, status.Errorf(codes.InvalidArgument, "Unknown expression type: %T", pbEvaluatedExpr)
	}
}

func confidenceFromProto(pbConfidence pb.Confidence) (primitives.ConfidenceLevel, error) {
	switch pbConfidence {
	case pb.Confidence_Finalized:
		return primitives.Finalized, nil
	case pb.Confidence_Unconfirmed:
		return primitives.Unconfirmed, nil
	default:
		return "", fmt.Errorf("invalid pb confidence level: %d", pbConfidence)
	}
}

func convertLimitAndSortFromProto(limitAndSort *pb.LimitAndSort) (query.LimitAndSort, error) {
	sortByArr := make([]query.SortBy, len(limitAndSort.SortBy))

	for idx, sortBy := range limitAndSort.SortBy {
		switch sortBy.SortType {
		case pb.SortType_SortTimestamp:
			sortByArr[idx] = query.NewSortByTimestamp(query.SortDirection(sortBy.GetDirection()))
		case pb.SortType_SortBlock:
			sortByArr[idx] = query.NewSortByBlock(query.SortDirection(sortBy.GetDirection()))
		case pb.SortType_SortSequence:
			sortByArr[idx] = query.NewSortBySequence(query.SortDirection(sortBy.GetDirection()))
		default:
			return query.LimitAndSort{}, status.Errorf(codes.InvalidArgument, "Unknown sort by type: %T", sortBy)
		}
	}

	limit := limitAndSort.Limit
	cursorDefined := limit.Cursor != nil
	cursorDirectionDefined := limit.Direction != nil

	if cursorDefined && cursorDirectionDefined {
		return query.NewLimitAndSort(query.CursorLimit(*limit.Cursor, (query.CursorDirection)(*limit.Direction), limit.Count)), nil
	} else if (!cursorDefined && cursorDirectionDefined) || (cursorDefined && !cursorDirectionDefined) {
		return query.LimitAndSort{}, status.Errorf(codes.InvalidArgument, "Limit cursor and cursor direction must both be defined or undefined")
	}

	return query.NewLimitAndSort(query.CountLimit(limit.Count), sortByArr...), nil
}

func convertSequencesFromProto(pbSequences []*pb.Sequence, sequenceDataType any) ([]types.Sequence, error) {
	sequences := make([]types.Sequence, len(pbSequences))

	seqTypeOf := reflect.TypeOf(sequenceDataType)

	// get the non-pointer data type for the sequence data
	nonPointerType := seqTypeOf
	if seqTypeOf.Kind() == reflect.Pointer {
		nonPointerType = seqTypeOf.Elem()
	}

	if nonPointerType.Kind() == reflect.Pointer {
		return nil, fmt.Errorf("%w: sequenceDataType does not support pointers to pointers", types.ErrInvalidType)
	}

	for idx, pbSequence := range pbSequences {
		cpy := reflect.New(nonPointerType).Interface()
		if err := DecodeVersionedBytes(cpy, pbSequence.Data); err != nil {
			return nil, err
		}

		// match provided data type either as pointer or non-pointer
		if seqTypeOf.Kind() != reflect.Pointer {
			cpy = reflect.Indirect(reflect.ValueOf(cpy)).Interface()
		}

		sequences[idx] = types.Sequence{
			Cursor: pbSequences[idx].SequenceCursor,
			Head: types.Head{
				Height:    pbSequences[idx].Head.Height,
				Hash:      pbSequences[idx].Head.Hash,
				Timestamp: pbSequences[idx].Head.Timestamp,
			},
			Data: cpy,
		}
	}

	return sequences, nil
}

func RegisterContractReaderService(s *grpc.Server, contractReader types.ContractReader) {
	service := goplugin.ServiceServer{Srv: contractReader}
	pb.RegisterServiceServer(s, &service)
	pb.RegisterContractReaderServer(s, NewServer(contractReader))
}<|MERGE_RESOLUTION|>--- conflicted
+++ resolved
@@ -623,11 +623,8 @@
 		case query.SortByTimestamp:
 			tp = pb.SortType_SortTimestamp
 		case query.SortBySequence:
-<<<<<<< HEAD
 			tp = pb.SortType_SortSequence
 		case *query.SortBySequence:
-=======
->>>>>>> b6966277
 			tp = pb.SortType_SortSequence
 		default:
 			return &pb.LimitAndSort{}, status.Errorf(codes.InvalidArgument, "Unknown sort by type: %T", sort)
