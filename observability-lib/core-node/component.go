package corenode

import (
	"fmt"

	"github.com/grafana/grafana-foundation-sdk/go/cog"
	"github.com/grafana/grafana-foundation-sdk/go/common"
	"github.com/grafana/grafana-foundation-sdk/go/dashboard"

	"github.com/smartcontractkit/chainlink-common/observability-lib/utils"
)

func BuildDashboard(name string, dataSourceMetric string, platform string) (dashboard.Dashboard, error) {
	props := Props{
		MetricsDataSource: dataSourceMetric,
		PlatformOpts:      PlatformPanelOpts(platform),
	}

	builder := dashboard.NewDashboardBuilder(name).
		Tags([]string{"Core", "Node"}).
		Refresh("30s").
		Time("now-30m", "now")

	utils.AddVars(builder, vars(props))

	builder.WithRow(dashboard.NewRowBuilder("General CL Cluster Info"))
	utils.AddPanels(builder, panelsGeneralClusterInfo(props))

	builder.WithRow(dashboard.NewRowBuilder("LogPoller"))
	utils.AddPanels(builder, logPoller(props))

	builder.WithRow(dashboard.NewRowBuilder("Feeds Jobs"))
	utils.AddPanels(builder, feedsJobs(props))

	builder.WithRow(dashboard.NewRowBuilder("Mailbox"))
	utils.AddPanels(builder, mailbox(props))

	builder.WithRow(dashboard.NewRowBuilder("PromReporter"))
	utils.AddPanels(builder, promReporter(props))

	builder.WithRow(dashboard.NewRowBuilder("TxManager"))
	utils.AddPanels(builder, txManager(props))

	builder.WithRow(dashboard.NewRowBuilder("HeadTracker"))
	utils.AddPanels(builder, headTracker(props))

	builder.WithRow(dashboard.NewRowBuilder("AppDBConnections"))
	utils.AddPanels(builder, appDBConnections(props))

	builder.WithRow(dashboard.NewRowBuilder("SQLQueries"))
	utils.AddPanels(builder, sqlQueries(props))

	builder.WithRow(dashboard.NewRowBuilder("LogsCounters"))
	utils.AddPanels(builder, logsCounters(props))

	builder.WithRow(dashboard.NewRowBuilder("EvmPoolLifecycle"))
	utils.AddPanels(builder, evmPoolLifecycle(props))

	builder.WithRow(dashboard.NewRowBuilder("Node RPC State"))
	utils.AddPanels(builder, nodesRPC(props))

	builder.WithRow(dashboard.NewRowBuilder("EVM Pool RPC Node Metrics (App)"))
	utils.AddPanels(builder, evmNodeRPC(props))

	builder.WithRow(dashboard.NewRowBuilder("EVM Pool RPC Node Latencies (App)"))
	utils.AddPanels(builder, evmRPCNodeLatencies(props))

	builder.WithRow(dashboard.NewRowBuilder("Block History Estimator"))
	utils.AddPanels(builder, evmBlockHistoryEstimator(props))

	builder.WithRow(dashboard.NewRowBuilder("Pipeline Metrics (Runner)"))
	utils.AddPanels(builder, pipelines(props))

	builder.WithRow(dashboard.NewRowBuilder("HTTP API Metrics"))
	utils.AddPanels(builder, httpAPI(props))

	builder.WithRow(dashboard.NewRowBuilder("PromHTTP Metrics"))
	utils.AddPanels(builder, promHTTP(props))

	builder.WithRow(dashboard.NewRowBuilder("Go Metrics"))
	utils.AddPanels(builder, goMetrics(props))

	return builder.Build()
}

func vars(p Props) []cog.Builder[dashboard.VariableModel] {
	var variables []cog.Builder[dashboard.VariableModel]
	if p.PlatformOpts.Platform == "kubernetes" {
		variables = append(variables,
			utils.QueryVariable(p.MetricsDataSource, "env", "Environment", `label_values(up, env)`, false))
		variables = append(variables,
			utils.QueryVariable(p.MetricsDataSource, "cluster", "Cluster", `label_values(up{env="$env"}, cluster)`, false))
		variables = append(variables,
			utils.QueryVariable(p.MetricsDataSource, "namespace", "Namespace", `label_values(up{env="$env", cluster="$cluster"}, namespace)`, false))
		variables = append(variables,
			utils.QueryVariable(p.MetricsDataSource, "blockchain", "Blockchain", `label_values(up{env="$env", cluster="$cluster", namespace="$namespace"}, blockchain)`, false))
		variables = append(variables,
			utils.QueryVariable(p.MetricsDataSource, "product", "Product", `label_values(up{env="$env", cluster="$cluster", namespace="$namespace", blockchain="$blockchain"}, product)`, false))
		variables = append(variables,
			utils.QueryVariable(p.MetricsDataSource, "network_type", "Network Type", `label_values(up{env="$env", cluster="$cluster", namespace="$namespace", blockchain="$blockchain", product="$product"}, network_type)`, false))
		variables = append(variables,
			utils.QueryVariable(p.MetricsDataSource, "job", "Job", `label_values(up{env="$env", cluster="$cluster", namespace="$namespace", blockchain="$blockchain", product="$product", network_type="$network_type"}, job)`, true))
	} else if p.PlatformOpts.Platform == "docker" {
		variables = append(variables,
			utils.QueryVariable(p.MetricsDataSource, "instance", "Instance", fmt.Sprintf("label_values(%s)", p.PlatformOpts.LabelFilter), true))
	}

	return variables
}

func panelsGeneralClusterInfo(p Props) []cog.Builder[dashboard.Panel] {
	var panelsArray []cog.Builder[dashboard.Panel]

	panelsArray = append(panelsArray, utils.StatPanel(
		p.MetricsDataSource,
		"App Version",
		"app version with commit and branch links",
		4,
		12,
		1,
		"",
		common.BigValueColorModeNone,
		common.BigValueGraphModeNone,
		common.BigValueTextModeName,
		common.VizOrientationHorizontal,
		utils.PrometheusQuery{
			Query:  `version{` + p.PlatformOpts.LabelQuery + `}`,
			Legend: "Version: {{version}} https://github.com/smartcontractkit/chainlink/commit/{{commit}} https://github.com/smartcontractkit/chainlink/tree/release/{{version}}",
		},
	))

	panelsArray = append(panelsArray, utils.StatPanel(
		p.MetricsDataSource,
		"Uptime",
		"instance uptime",
		4,
		12,
		2,
<<<<<<< HEAD
		"h",
=======
		"s",
>>>>>>> ce20814a
		common.BigValueColorModeNone,
		common.BigValueGraphModeNone,
		common.BigValueTextModeValueAndName,
		common.VizOrientationHorizontal,
		utils.PrometheusQuery{
<<<<<<< HEAD
			Query:  `uptime_seconds{` + p.PlatformOpts.LabelQuery + `} / 3600`,
=======
			Query:  `uptime_seconds{` + p.PlatformOpts.LabelQuery + `}`,
>>>>>>> ce20814a
			Legend: `{{` + p.PlatformOpts.LegendString + `}}`,
		},
	))

	panelsArray = append(panelsArray, utils.StatPanel(
		p.MetricsDataSource,
		"ETH Balance",
		"ETH balance",
		4,
		12,
		2,
		"",
		common.BigValueColorModeValue,
		common.BigValueGraphModeLine,
		common.BigValueTextModeValueAndName,
		common.VizOrientationHorizontal,
		utils.PrometheusQuery{
			Query:  `eth_balance{` + p.PlatformOpts.LabelQuery + `}`,
			Legend: `{{` + p.PlatformOpts.LegendString + `}} - {{account}}`,
		},
	).Thresholds(
		dashboard.NewThresholdsConfigBuilder().
			Mode(dashboard.ThresholdsModeAbsolute).
			Steps([]dashboard.Threshold{
				{Value: utils.Float64Ptr(0), Color: "red"},
				{Value: utils.Float64Ptr(0.99), Color: "green"},
			})),
	)

	panelsArray = append(panelsArray, utils.StatPanel(
		p.MetricsDataSource,
		"Solana Balance",
		"Solana balance",
		4,
		12,
		2,
		"",
		common.BigValueColorModeValue,
		common.BigValueGraphModeLine,
		common.BigValueTextModeValueAndName,
		common.VizOrientationHorizontal,
		utils.PrometheusQuery{
			Query:  `solana_balance{` + p.PlatformOpts.LabelQuery + `}`,
			Legend: `{{` + p.PlatformOpts.LegendString + `}} - {{account}}`,
		},
	).Thresholds(
		dashboard.NewThresholdsConfigBuilder().
			Mode(dashboard.ThresholdsModeAbsolute).
			Steps([]dashboard.Threshold{
				{Value: utils.Float64Ptr(0), Color: "red"},
				{Value: utils.Float64Ptr(0.99), Color: "green"},
			})),
	)

	panelsArray = append(panelsArray, utils.StatPanel(
		p.MetricsDataSource,
		"Components Health Avg by Service over 15m",
		"Only displays services with health average < 90%",
		4,
		24,
		1,
		"percent",
		common.BigValueColorModeValue,
		common.BigValueGraphModeLine,
		common.BigValueTextModeValueAndName,
		common.VizOrientationVertical,
		utils.PrometheusQuery{
			Query:  `100 * avg(avg_over_time(health{` + p.PlatformOpts.LabelQuery + `}[15m])) by (service_id, version, service, cluster, env) < 90`,
			Legend: "{{service_id}}",
		},
	).NoValue("All services healthy").Thresholds(
		dashboard.NewThresholdsConfigBuilder().
			Mode(dashboard.ThresholdsModeAbsolute).
			Steps([]dashboard.Threshold{
				{Value: nil, Color: "green"},
				{Value: utils.Float64Ptr(1), Color: "red"},
				{Value: utils.Float64Ptr(80), Color: "orange"},
				{Value: utils.Float64Ptr(99), Color: "green"},
			})),
	)

	panelsArray = append(panelsArray, utils.TimeSeriesPanel(
		p.MetricsDataSource,
		"ETH Balance",
		"eth balance graph",
		6,
		12,
		2,
		"",
		common.LegendPlacementBottom,
		utils.PrometheusQuery{
			Query:  `eth_balance{` + p.PlatformOpts.LabelQuery + `}`,
			Legend: `{{` + p.PlatformOpts.LegendString + `}} - {{account}}`,
		},
	))

	panelsArray = append(panelsArray, utils.TimeSeriesPanel(
		p.MetricsDataSource,
		"SOL Balance",
		"sol balance graph",
		6,
		12,
		2,
		"",
		common.LegendPlacementBottom,
		utils.PrometheusQuery{
			Query:  `solana_balance{` + p.PlatformOpts.LabelQuery + `}`,
			Legend: `{{` + p.PlatformOpts.LegendString + `}} - {{account}}`,
		},
	))

	panelsArray = append(panelsArray, utils.StatPanel(
		p.MetricsDataSource,
		"Go Version",
		"golang version",
		4,
		4,
		1,
		"",
		common.BigValueColorModeNone,
		common.BigValueGraphModeNone,
		common.BigValueTextModeName,
		common.VizOrientationHorizontal,
		utils.PrometheusQuery{
			Query:  `go_info{` + p.PlatformOpts.LabelQuery + `}`,
			Legend: "{{version}}",
		},
	))

	return panelsArray
}

func logPoller(p Props) []cog.Builder[dashboard.Panel] {
	var panelsArray []cog.Builder[dashboard.Panel]

	panelsArray = append(panelsArray, utils.StatPanel(
		p.MetricsDataSource,
		"Goroutines per ChainId",
		"goroutines per chainId",
		6,
		12,
		1,
		"",
		common.BigValueColorModeValue,
		common.BigValueGraphModeLine,
		common.BigValueTextModeValueAndName,
		common.VizOrientationHorizontal,
		utils.PrometheusQuery{
			Query:  `count(log_poller_query_duration_sum{` + p.PlatformOpts.LabelQuery + `}) by (evmChainID)`,
			Legend: "chainId: {{evmChainID}}",
		},
	))

	panelsArray = append(panelsArray, utils.TimeSeriesPanel(
		p.MetricsDataSource,
		"RPS",
		"requests per second",
		6,
		12,
		2,
		"reqps",
		common.LegendPlacementBottom,
		utils.PrometheusQuery{
			Query:  `avg by (query) (sum by (query, job) (rate(log_poller_query_duration_count{` + p.PlatformOpts.LabelQuery + `}[$__rate_interval])))`,
			Legend: "{{query}} - {{job}}",
		},
		utils.PrometheusQuery{
			Query:  `avg (sum by(job) (rate(log_poller_query_duration_count{` + p.PlatformOpts.LabelQuery + `}[$__rate_interval])))`,
			Legend: "Total",
		},
	))

	panelsArray = append(panelsArray, utils.TimeSeriesPanel(
		p.MetricsDataSource,
		"RPS by Type",
		"",
		6,
		12,
		2,
		"reqps",
		common.LegendPlacementBottom,
		utils.PrometheusQuery{
			Query:  `avg by (type) (sum by (type, job) (rate(log_poller_query_duration_count{` + p.PlatformOpts.LabelQuery + `}[$__rate_interval])))`,
			Legend: "{{query}} - {{job}}",
		},
	))

	panelsArray = append(panelsArray, utils.TimeSeriesPanel(
		p.MetricsDataSource,
		"Avg number of logs returned",
		"",
		6,
		12,
		2,
		"",
		common.LegendPlacementBottom,
		utils.PrometheusQuery{
			Query:  `avg by (query) (log_poller_query_dataset_size{` + p.PlatformOpts.LabelQuery + `})`,
			Legend: "{{query}} - {{job}}",
		},
	))

	panelsArray = append(panelsArray, utils.TimeSeriesPanel(
		p.MetricsDataSource,
		"Max number of logs returned",
		"",
		6,
		12,
		2,
		"",
		common.LegendPlacementBottom,
		utils.PrometheusQuery{
			Query:  `max by (query) (log_poller_query_dataset_size{` + p.PlatformOpts.LabelQuery + `})`,
			Legend: "{{query}} - {{job}}",
		},
	))

	panelsArray = append(panelsArray, utils.TimeSeriesPanel(
		p.MetricsDataSource,
		"Logs returned by chain",
		"",
		6,
		12,
		2,
		"",
		common.LegendPlacementBottom,
		utils.PrometheusQuery{
			Query:  `max by (evmChainID) (log_poller_query_dataset_size{` + p.PlatformOpts.LabelQuery + `})`,
			Legend: "{{evmChainID}}",
		},
	))

	panelsArray = append(panelsArray, utils.TimeSeriesPanel(
		p.MetricsDataSource,
		"Queries duration by type (0.5 perc)",
		"",
		6,
		12,
		2,
		"ms",
		common.LegendPlacementBottom,
		utils.PrometheusQuery{
			Query:  `histogram_quantile(0.5, sum(rate(log_poller_query_duration_bucket{` + p.PlatformOpts.LabelQuery + `}[$__rate_interval])) by (le, query)) / 1e6`,
			Legend: "{{query}}",
		},
	))

	panelsArray = append(panelsArray, utils.TimeSeriesPanel(
		p.MetricsDataSource,
		"Queries duration by type (0.9 perc)",
		"",
		6,
		12,
		2,
		"ms",
		common.LegendPlacementBottom,
		utils.PrometheusQuery{
			Query:  `histogram_quantile(0.9, sum(rate(log_poller_query_duration_bucket{` + p.PlatformOpts.LabelQuery + `}[$__rate_interval])) by (le, query)) / 1e6`,
			Legend: "{{query}}",
		},
	))

	panelsArray = append(panelsArray, utils.TimeSeriesPanel(
		p.MetricsDataSource,
		"Queries duration by type (0.99 perc)",
		"",
		6,
		12,
		2,
		"ms",
		common.LegendPlacementBottom,
		utils.PrometheusQuery{
			Query:  `histogram_quantile(0.99, sum(rate(log_poller_query_duration_bucket{` + p.PlatformOpts.LabelQuery + `}[$__rate_interval])) by (le, query)) / 1e6`,
			Legend: "{{query}}",
		},
	))

	panelsArray = append(panelsArray, utils.TimeSeriesPanel(
		p.MetricsDataSource,
		"Queries duration by chain (0.99 perc)",
		"",
		6,
		12,
		2,
		"ms",
		common.LegendPlacementBottom,
		utils.PrometheusQuery{
			Query:  `histogram_quantile(0.99, sum(rate(log_poller_query_duration_bucket{` + p.PlatformOpts.LabelQuery + `}[$__rate_interval])) by (le, evmChainID)) / 1e6`,
			Legend: "{{query}}",
		},
	))

	panelsArray = append(panelsArray, utils.TimeSeriesPanel(
		p.MetricsDataSource,
		"Number of logs inserted",
		"",
		6,
		12,
		2,
		"",
		common.LegendPlacementBottom,
		utils.PrometheusQuery{
			Query:  `avg by (evmChainID) (log_poller_logs_inserted{` + p.PlatformOpts.LabelQuery + `})`,
			Legend: "{{evmChainID}}",
		},
	))

	panelsArray = append(panelsArray, utils.TimeSeriesPanel(
		p.MetricsDataSource,
		"Logs insertion rate",
		"",
		6,
		12,
		2,
		"",
		common.LegendPlacementBottom,
		utils.PrometheusQuery{
			Query:  `avg by (evmChainID) (rate(log_poller_logs_inserted{` + p.PlatformOpts.LabelQuery + `}[$__rate_interval]))`,
			Legend: "{{evmChainID}}",
		},
	))

	panelsArray = append(panelsArray, utils.TimeSeriesPanel(
		p.MetricsDataSource,
		"Number of blocks inserted",
		"",
		6,
		12,
		2,
		"",
		common.LegendPlacementBottom,
		utils.PrometheusQuery{
			Query:  `avg by (evmChainID) (log_poller_blocks_inserted{` + p.PlatformOpts.LabelQuery + `})`,
			Legend: "{{evmChainID}}",
		},
	))

	panelsArray = append(panelsArray, utils.TimeSeriesPanel(
		p.MetricsDataSource,
		"Blocks insertion rate",
		"",
		6,
		12,
		2,
		"",
		common.LegendPlacementBottom,
		utils.PrometheusQuery{
			Query:  `avg by (evmChainID) (rate(log_poller_blocks_inserted{` + p.PlatformOpts.LabelQuery + `}[$__rate_interval]))`,
			Legend: "{{evmChainID}}",
		},
	))

	return panelsArray
}

func feedsJobs(p Props) []cog.Builder[dashboard.Panel] {
	var panelsArray []cog.Builder[dashboard.Panel]

	panelsArray = append(panelsArray, utils.TimeSeriesPanel(
		p.MetricsDataSource,
		"Feeds Job Proposal Requests",
		"",
		6,
		12,
		1,
		"",
		common.LegendPlacementBottom,
		utils.PrometheusQuery{
			Query:  `feeds_job_proposal_requests{` + p.PlatformOpts.LabelQuery + `}`,
			Legend: `{{` + p.PlatformOpts.LegendString + `}}`,
		},
	))

	panelsArray = append(panelsArray, utils.TimeSeriesPanel(
		p.MetricsDataSource,
		"Feeds Job Proposal Count",
		"",
		6,
		12,
		1,
		"",
		common.LegendPlacementBottom,
		utils.PrometheusQuery{
			Query:  `feeds_job_proposal_count{` + p.PlatformOpts.LabelQuery + `}`,
			Legend: `{{` + p.PlatformOpts.LegendString + `}}`,
		},
	))

	return panelsArray
}

func mailbox(p Props) []cog.Builder[dashboard.Panel] {
	var panelsArray []cog.Builder[dashboard.Panel]

	panelsArray = append(panelsArray, utils.TimeSeriesPanel(
		p.MetricsDataSource,
		"Mailbox Load Percent",
		"",
		6,
		24,
		1,
		"",
		common.LegendPlacementBottom,
		utils.PrometheusQuery{
			Query:  `mailbox_load_percent{` + p.PlatformOpts.LabelQuery + `}`,
			Legend: `{{` + p.PlatformOpts.LegendString + `}} - {{name}}`,
		},
	))

	return panelsArray
}

func promReporter(p Props) []cog.Builder[dashboard.Panel] {
	var panelsArray []cog.Builder[dashboard.Panel]

	panelsArray = append(panelsArray, utils.TimeSeriesPanel(
		p.MetricsDataSource,
		"Unconfirmed Transactions",
		"",
		6,
		8,
		1,
		"Tx",
		common.LegendPlacementBottom,
		utils.PrometheusQuery{
			Query:  `unconfirmed_transactions{` + p.PlatformOpts.LabelQuery + `}`,
			Legend: `{{` + p.PlatformOpts.LegendString + `}}`,
		},
	))

	panelsArray = append(panelsArray, utils.TimeSeriesPanel(
		p.MetricsDataSource,
		"Unconfirmed TX Age",
		"",
		6,
		8,
		1,
		"s",
		common.LegendPlacementBottom,
		utils.PrometheusQuery{
			Query:  `max_unconfirmed_tx_age{` + p.PlatformOpts.LabelQuery + `}`,
			Legend: `{{` + p.PlatformOpts.LegendString + `}}`,
		},
	))

	panelsArray = append(panelsArray, utils.TimeSeriesPanel(
		p.MetricsDataSource,
		"Unconfirmed TX Blocks",
		"",
		6,
		8,
		1,
		"Blocks",
		common.LegendPlacementBottom,
		utils.PrometheusQuery{
			Query:  `max_unconfirmed_blocks{` + p.PlatformOpts.LabelQuery + `}`,
			Legend: `{{` + p.PlatformOpts.LegendString + `}}`,
		},
	))

	return panelsArray
}

func txManager(p Props) []cog.Builder[dashboard.Panel] {
	var panelsArray []cog.Builder[dashboard.Panel]

	panelsArray = append(panelsArray, utils.TimeSeriesPanel(
		p.MetricsDataSource,
		"TX Manager Time Until TX Broadcast",
		"",
		6,
		24,
		1,
		"",
		common.LegendPlacementBottom,
		utils.PrometheusQuery{
			Query:  `tx_manager_time_until_tx_broadcast{` + p.PlatformOpts.LabelQuery + `}`,
			Legend: `{{` + p.PlatformOpts.LegendString + `}}`,
		},
	))

	panelsArray = append(panelsArray, utils.TimeSeriesPanel(
		p.MetricsDataSource,
		"TX Manager Num Gas Bumps",
		"",
		6,
		12,
		1,
		"",
		common.LegendPlacementBottom,
		utils.PrometheusQuery{
			Query:  `tx_manager_num_gas_bumps{` + p.PlatformOpts.LabelQuery + `}`,
			Legend: `{{` + p.PlatformOpts.LegendString + `}}`,
		},
	))

	panelsArray = append(panelsArray, utils.TimeSeriesPanel(
		p.MetricsDataSource,
		"TX Manager Num Gas Bumps Exceeds Limit",
		"",
		6,
		12,
		1,
		"",
		common.LegendPlacementBottom,
		utils.PrometheusQuery{
			Query:  `tx_manager_gas_bump_exceeds_limit{` + p.PlatformOpts.LabelQuery + `}`,
			Legend: `{{` + p.PlatformOpts.LegendString + `}}`,
		},
	))

	panelsArray = append(panelsArray, utils.TimeSeriesPanel(
		p.MetricsDataSource,
		"TX Manager Num Confirmed Transactions",
		"",
		6,
		6,
		1,
		"",
		common.LegendPlacementBottom,
		utils.PrometheusQuery{
			Query:  `tx_manager_num_confirmed_transactions{` + p.PlatformOpts.LabelQuery + `}`,
			Legend: `{{` + p.PlatformOpts.LegendString + `}}`,
		},
	))

	panelsArray = append(panelsArray, utils.TimeSeriesPanel(
		p.MetricsDataSource,
		"TX Manager Num Successful Transactions",
		"",
		6,
		6,
		1,
		"",
		common.LegendPlacementBottom,
		utils.PrometheusQuery{
			Query:  `tx_manager_num_successful_transactions{` + p.PlatformOpts.LabelQuery + `}`,
			Legend: `{{` + p.PlatformOpts.LegendString + `}}`,
		},
	))

	panelsArray = append(panelsArray, utils.TimeSeriesPanel(
		p.MetricsDataSource,
		"TX Manager Num Reverted Transactions",
		"",
		6,
		6,
		1,
		"",
		common.LegendPlacementBottom,
		utils.PrometheusQuery{
			Query:  `tx_manager_num_tx_reverted{` + p.PlatformOpts.LabelQuery + `}`,
			Legend: `{{` + p.PlatformOpts.LegendString + `}}`,
		},
	))

	panelsArray = append(panelsArray, utils.TimeSeriesPanel(
		p.MetricsDataSource,
		"TX Manager Num Fwd Transactions",
		"",
		6,
		6,
		1,
		"",
		common.LegendPlacementBottom,
		utils.PrometheusQuery{
			Query:  `tx_manager_fwd_tx_count{` + p.PlatformOpts.LabelQuery + `}`,
			Legend: `{{` + p.PlatformOpts.LegendString + `}}`,
		},
	))

	panelsArray = append(panelsArray, utils.TimeSeriesPanel(
		p.MetricsDataSource,
		"TX Manager Num Transactions Attempts",
		"",
		6,
		24,
		1,
		"",
		common.LegendPlacementBottom,
		utils.PrometheusQuery{
			Query:  `tx_manager_tx_attempt_count{` + p.PlatformOpts.LabelQuery + `}`,
			Legend: `{{` + p.PlatformOpts.LegendString + `}}`,
		},
	))

	panelsArray = append(panelsArray, utils.TimeSeriesPanel(
		p.MetricsDataSource,
		"TX Manager Time Until TX Confirmed",
		"",
		6,
		24,
		1,
		"",
		common.LegendPlacementBottom,
		utils.PrometheusQuery{
			Query:  `tx_manager_time_until_tx_confirmed{` + p.PlatformOpts.LabelQuery + `}`,
			Legend: `{{` + p.PlatformOpts.LegendString + `}}`,
		},
	))

	panelsArray = append(panelsArray, utils.TimeSeriesPanel(
		p.MetricsDataSource,
		"TX Manager Block Until TX Confirmed",
		"",
		6,
		24,
		1,
		"",
		common.LegendPlacementBottom,
		utils.PrometheusQuery{
			Query:  `tx_manager_blocks_until_tx_confirmed{` + p.PlatformOpts.LabelQuery + `}`,
			Legend: `{{` + p.PlatformOpts.LegendString + `}}`,
		},
	))

	return panelsArray
}

func headTracker(p Props) []cog.Builder[dashboard.Panel] {
	var panelsArray []cog.Builder[dashboard.Panel]

	panelsArray = append(panelsArray, utils.TimeSeriesPanel(
		p.MetricsDataSource,
		"Head tracker current head",
		"",
		6,
		12,
		1,
		"Block",
		common.LegendPlacementBottom,
		utils.PrometheusQuery{
			Query:  `head_tracker_current_head{` + p.PlatformOpts.LabelQuery + `}`,
			Legend: `{{` + p.PlatformOpts.LegendString + `}}`,
		},
	))

	panelsArray = append(panelsArray, utils.TimeSeriesPanel(
		p.MetricsDataSource,
		"Head tracker very old head",
		"",
		6,
		12,
		1,
		"Block",
		common.LegendPlacementBottom,
		utils.PrometheusQuery{
			Query:  `head_tracker_very_old_head{` + p.PlatformOpts.LabelQuery + `}`,
			Legend: `{{` + p.PlatformOpts.LegendString + `}}`,
		},
	))

	panelsArray = append(panelsArray, utils.TimeSeriesPanel(
		p.MetricsDataSource,
		"Head tracker heads received",
		"",
		6,
		12,
		1,
		"Block",
		common.LegendPlacementBottom,
		utils.PrometheusQuery{
			Query:  `head_tracker_heads_received{` + p.PlatformOpts.LabelQuery + `}`,
			Legend: `{{` + p.PlatformOpts.LegendString + `}}`,
		},
	))

	panelsArray = append(panelsArray, utils.TimeSeriesPanel(
		p.MetricsDataSource,
		"Head tracker connection errors",
		"",
		6,
		12,
		1,
		"Block",
		common.LegendPlacementBottom,
		utils.PrometheusQuery{
			Query:  `head_tracker_connection_errors{` + p.PlatformOpts.LabelQuery + `}`,
			Legend: `{{` + p.PlatformOpts.LegendString + `}}`,
		},
	))

	return panelsArray
}

func appDBConnections(p Props) []cog.Builder[dashboard.Panel] {
	var panelsArray []cog.Builder[dashboard.Panel]

	panelsArray = append(panelsArray, utils.TimeSeriesPanel(
		p.MetricsDataSource,
		"DB Connections",
		"",
		6,
		24,
		1,
		"Conn",
		common.LegendPlacementBottom,
		utils.PrometheusQuery{
			Query:  `db_conns_max{` + p.PlatformOpts.LabelQuery + `}`,
			Legend: `{{` + p.PlatformOpts.LegendString + `}} - Max`,
		},
		utils.PrometheusQuery{
			Query:  `db_conns_open{` + p.PlatformOpts.LabelQuery + `}`,
			Legend: `{{` + p.PlatformOpts.LegendString + `}} - Open`,
		},
		utils.PrometheusQuery{
			Query:  `db_conns_used{` + p.PlatformOpts.LabelQuery + `}`,
			Legend: `{{` + p.PlatformOpts.LegendString + `}} - Used`,
		},
		utils.PrometheusQuery{
			Query:  `db_conns_wait{` + p.PlatformOpts.LabelQuery + `}`,
			Legend: `{{` + p.PlatformOpts.LegendString + `}} - Wait`,
		},
	))

	panelsArray = append(panelsArray, utils.TimeSeriesPanel(
		p.MetricsDataSource,
		"DB Wait Count",
		"",
		6,
		12,
		1,
		"",
		common.LegendPlacementBottom,
		utils.PrometheusQuery{
			Query:  `db_wait_count{` + p.PlatformOpts.LabelQuery + `}`,
			Legend: `{{` + p.PlatformOpts.LegendString + `}}`,
		},
	))

	panelsArray = append(panelsArray, utils.TimeSeriesPanel(
		p.MetricsDataSource,
		"DB Wait Time",
		"",
		6,
		12,
		1,
		"Sec",
		common.LegendPlacementBottom,
		utils.PrometheusQuery{
			Query:  `db_wait_time_seconds{` + p.PlatformOpts.LabelQuery + `}`,
			Legend: `{{` + p.PlatformOpts.LegendString + `}}`,
		},
	))

	return panelsArray
}

func sqlQueries(p Props) []cog.Builder[dashboard.Panel] {
	var panelsArray []cog.Builder[dashboard.Panel]

	panelsArray = append(panelsArray, utils.TimeSeriesPanel(
		p.MetricsDataSource,
		"SQL Query Timeout Percent",
		"",
		6,
		24,
		1,
		"percent",
		common.LegendPlacementBottom,
		utils.PrometheusQuery{
			Query:  `histogram_quantile(0.9, sum(rate(sql_query_timeout_percent_bucket{` + p.PlatformOpts.LabelQuery + `}[$__rate_interval])) by (le))`,
			Legend: "p90",
		},
		utils.PrometheusQuery{
			Query:  `histogram_quantile(0.95, sum(rate(sql_query_timeout_percent_bucket{` + p.PlatformOpts.LabelQuery + `}[$__rate_interval])) by (le))`,
			Legend: "p95",
		},
		utils.PrometheusQuery{
			Query:  `histogram_quantile(0.99, sum(rate(sql_query_timeout_percent_bucket{` + p.PlatformOpts.LabelQuery + `}[$__rate_interval])) by (le))`,
			Legend: "p99",
		},
	))

	return panelsArray
}

func logsCounters(p Props) []cog.Builder[dashboard.Panel] {
	var panelsArray []cog.Builder[dashboard.Panel]

	panelsArray = append(panelsArray, utils.TimeSeriesPanel(
		p.MetricsDataSource,
		"Logs Counters",
		"",
		6,
		24,
		1,
		"",
		common.LegendPlacementBottom,
		utils.PrometheusQuery{
			Query:  `log_panic_count{` + p.PlatformOpts.LabelQuery + `}`,
			Legend: `{{` + p.PlatformOpts.LegendString + `}} - panic`,
		},
		utils.PrometheusQuery{
			Query:  `log_fatal_count{` + p.PlatformOpts.LabelQuery + `}`,
			Legend: `{{` + p.PlatformOpts.LegendString + `}} - fatal`,
		},
		utils.PrometheusQuery{
			Query:  `log_critical_count{` + p.PlatformOpts.LabelQuery + `}`,
			Legend: `{{` + p.PlatformOpts.LegendString + `}} - critical`,
		},
		utils.PrometheusQuery{
			Query:  `log_warn_count{` + p.PlatformOpts.LabelQuery + `}`,
			Legend: `{{` + p.PlatformOpts.LegendString + `}} - warn`,
		},
		utils.PrometheusQuery{
			Query:  `log_error_count{` + p.PlatformOpts.LabelQuery + `}`,
			Legend: `{{` + p.PlatformOpts.LegendString + `}} - error`,
		},
	))

	panelsArray = append(panelsArray, utils.TimeSeriesPanel(
		p.MetricsDataSource,
		"Logs Rate",
		"",
		6,
		24,
		1,
		"",
		common.LegendPlacementBottom,
		utils.PrometheusQuery{
			Query:  `sum(rate(log_panic_count{` + p.PlatformOpts.LabelQuery + `}[$__rate_interval])) by (` + p.PlatformOpts.LegendString + `)`,
			Legend: `{{` + p.PlatformOpts.LegendString + `}} - panic`,
		},
		utils.PrometheusQuery{
			Query:  `sum(rate(log_fatal_count{` + p.PlatformOpts.LabelQuery + `}[$__rate_interval])) by (` + p.PlatformOpts.LegendString + `)`,
			Legend: `{{` + p.PlatformOpts.LegendString + `}} - fatal`,
		},
		utils.PrometheusQuery{
			Query:  `sum(rate(log_critical_count{` + p.PlatformOpts.LabelQuery + `}[$__rate_interval])) by (` + p.PlatformOpts.LegendString + `)`,
			Legend: `{{` + p.PlatformOpts.LegendString + `}} - critical`,
		},
		utils.PrometheusQuery{
			Query:  `sum(rate(log_warn_count{` + p.PlatformOpts.LabelQuery + `}[$__rate_interval])) by (` + p.PlatformOpts.LegendString + `)`,
			Legend: `{{` + p.PlatformOpts.LegendString + `}} - warn`,
		},
		utils.PrometheusQuery{
			Query:  `sum(rate(log_error_count{` + p.PlatformOpts.LabelQuery + `}[$__rate_interval])) by (` + p.PlatformOpts.LegendString + `)`,
			Legend: `{{` + p.PlatformOpts.LegendString + `}} - error`,
		},
	))

	return panelsArray
}

func evmPoolLifecycle(p Props) []cog.Builder[dashboard.Panel] {
	var panelsArray []cog.Builder[dashboard.Panel]

	panelsArray = append(panelsArray, utils.TimeSeriesPanel(
		p.MetricsDataSource,
		"EVM Pool Highest Seen Block",
		"",
		6,
		12,
		1,
		"Block",
		common.LegendPlacementBottom,
		utils.PrometheusQuery{
			Query:  `evm_pool_rpc_node_highest_seen_block{` + p.PlatformOpts.LabelQuery + `}`,
			Legend: `{{` + p.PlatformOpts.LegendString + `}}`,
		},
	))

	panelsArray = append(panelsArray, utils.TimeSeriesPanel(
		p.MetricsDataSource,
		"EVM Pool Num Seen Blocks",
		"",
		6,
		12,
		1,
		"Block",
		common.LegendPlacementBottom,
		utils.PrometheusQuery{
			Query:  `evm_pool_rpc_node_num_seen_blocks{` + p.PlatformOpts.LabelQuery + `}`,
			Legend: `{{` + p.PlatformOpts.LegendString + `}}`,
		},
	))

	panelsArray = append(panelsArray, utils.TimeSeriesPanel(
		p.MetricsDataSource,
		"EVM Pool Node Polls Total",
		"",
		6,
		12,
		1,
		"Block",
		common.LegendPlacementBottom,
		utils.PrometheusQuery{
			Query:  `evm_pool_rpc_node_polls_total{` + p.PlatformOpts.LabelQuery + `}`,
			Legend: `{{` + p.PlatformOpts.LegendString + `}}`,
		},
	))

	panelsArray = append(panelsArray, utils.TimeSeriesPanel(
		p.MetricsDataSource,
		"EVM Pool Node Polls Failed",
		"",
		6,
		12,
		1,
		"Block",
		common.LegendPlacementBottom,
		utils.PrometheusQuery{
			Query:  `evm_pool_rpc_node_polls_failed{` + p.PlatformOpts.LabelQuery + `}`,
			Legend: `{{` + p.PlatformOpts.LegendString + `}}`,
		},
	))

	panelsArray = append(panelsArray, utils.TimeSeriesPanel(
		p.MetricsDataSource,
		"EVM Pool Node Polls Success",
		"",
		6,
		12,
		1,
		"Block",
		common.LegendPlacementBottom,
		utils.PrometheusQuery{
			Query:  `evm_pool_rpc_node_polls_success{` + p.PlatformOpts.LabelQuery + `}`,
			Legend: `{{` + p.PlatformOpts.LegendString + `}}`,
		},
	))

	return panelsArray
}

func nodesRPC(p Props) []cog.Builder[dashboard.Panel] {
	var panelsArray []cog.Builder[dashboard.Panel]

	panelsArray = append(panelsArray, utils.StatPanel(
		p.MetricsDataSource,
		"Node RPC Alive",
		"",
		6,
		6,
		1,
		"",
		common.BigValueColorModeValue,
		common.BigValueGraphModeNone,
		common.BigValueTextModeValueAndName,
		common.VizOrientationHorizontal,
		utils.PrometheusQuery{
			Query:  `sum(multi_node_states{` + p.PlatformOpts.LabelQuery + `state="Alive"}) by (` + p.PlatformOpts.LegendString + `, chainId)`,
			Legend: `{{` + p.PlatformOpts.LegendString + `}} - {{chainId}}`,
		},
	))

	panelsArray = append(panelsArray, utils.StatPanel(
		p.MetricsDataSource,
		"Node RPC Closed",
		"",
		6,
		6,
		1,
		"",
		common.BigValueColorModeValue,
		common.BigValueGraphModeNone,
		common.BigValueTextModeValueAndName,
		common.VizOrientationHorizontal,
		utils.PrometheusQuery{
			Query:  `sum(multi_node_states{` + p.PlatformOpts.LabelQuery + `state="Closed"}) by (` + p.PlatformOpts.LegendString + `, chainId)`,
			Legend: `{{` + p.PlatformOpts.LegendString + `}} - {{chainId}}`,
		},
	))

	panelsArray = append(panelsArray, utils.StatPanel(
		p.MetricsDataSource,
		"Node RPC Dialed",
		"",
		6,
		6,
		1,
		"",
		common.BigValueColorModeValue,
		common.BigValueGraphModeNone,
		common.BigValueTextModeValueAndName,
		common.VizOrientationHorizontal,
		utils.PrometheusQuery{
			Query:  `sum(multi_node_states{` + p.PlatformOpts.LabelQuery + `state="Dialed"}) by (` + p.PlatformOpts.LegendString + `, chainId)`,
			Legend: `{{` + p.PlatformOpts.LegendString + `}} - {{chainId}}`,
		},
	))

	panelsArray = append(panelsArray, utils.StatPanel(
		p.MetricsDataSource,
		"Node RPC InvalidChainID",
		"",
		6,
		6,
		1,
		"",
		common.BigValueColorModeValue,
		common.BigValueGraphModeNone,
		common.BigValueTextModeValueAndName,
		common.VizOrientationHorizontal,
		utils.PrometheusQuery{
			Query:  `sum(multi_node_states{` + p.PlatformOpts.LabelQuery + `state="InvalidChainID"}) by (` + p.PlatformOpts.LegendString + `, chainId)`,
			Legend: `{{` + p.PlatformOpts.LegendString + `}} - {{chainId}}`,
		},
	))

	panelsArray = append(panelsArray, utils.StatPanel(
		p.MetricsDataSource,
		"Node RPC OutOfSync",
		"",
		6,
		6,
		1,
		"",
		common.BigValueColorModeValue,
		common.BigValueGraphModeNone,
		common.BigValueTextModeValueAndName,
		common.VizOrientationHorizontal,
		utils.PrometheusQuery{
			Query:  `sum(multi_node_states{` + p.PlatformOpts.LabelQuery + `state="OutOfSync"}) by (` + p.PlatformOpts.LegendString + `, chainId)`,
			Legend: `{{` + p.PlatformOpts.LegendString + `}} - {{chainId}}`,
		},
	))

	panelsArray = append(panelsArray, utils.StatPanel(
		p.MetricsDataSource,
		"Node RPC UnDialed",
		"",
		6,
		6,
		1,
		"",
		common.BigValueColorModeValue,
		common.BigValueGraphModeNone,
		common.BigValueTextModeValueAndName,
		common.VizOrientationHorizontal,
		utils.PrometheusQuery{
			Query:  `sum(multi_node_states{` + p.PlatformOpts.LabelQuery + `state="Undialed"}) by (` + p.PlatformOpts.LegendString + `, chainId)`,
			Legend: `{{` + p.PlatformOpts.LegendString + `}} - {{chainId}}`,
		},
	))

	panelsArray = append(panelsArray, utils.StatPanel(
		p.MetricsDataSource,
		"Node RPC Unreachable",
		"",
		6,
		6,
		1,
		"",
		common.BigValueColorModeValue,
		common.BigValueGraphModeNone,
		common.BigValueTextModeValueAndName,
		common.VizOrientationHorizontal,
		utils.PrometheusQuery{
			Query:  `sum(multi_node_states{` + p.PlatformOpts.LabelQuery + `state="Unreachable"}) by (` + p.PlatformOpts.LegendString + `, chainId)`,
			Legend: `{{` + p.PlatformOpts.LegendString + `}} - {{chainId}}`,
		},
	))

	panelsArray = append(panelsArray, utils.StatPanel(
		p.MetricsDataSource,
		"Node RPC Unusable",
		"",
		6,
		6,
		1,
		"",
		common.BigValueColorModeValue,
		common.BigValueGraphModeNone,
		common.BigValueTextModeValueAndName,
		common.VizOrientationHorizontal,
		utils.PrometheusQuery{
			Query:  `sum(multi_node_states{` + p.PlatformOpts.LabelQuery + `state="Unusable"}) by (` + p.PlatformOpts.LegendString + `, chainId)`,
			Legend: `{{` + p.PlatformOpts.LegendString + `}} - {{chainId}}`,
		},
	))

	return panelsArray
}

func evmNodeRPC(p Props) []cog.Builder[dashboard.Panel] {
	var panelsArray []cog.Builder[dashboard.Panel]

	panelsArray = append(panelsArray, utils.TimeSeriesPanel(
		p.MetricsDataSource,
		"EVM Pool RPC Node Calls Success Rate",
		"",
		6,
		24,
		1,
		"percentunit",
		common.LegendPlacementBottom,
		utils.PrometheusQuery{
			Query:  `sum(increase(evm_pool_rpc_node_calls_success{` + p.PlatformOpts.LabelQuery + `}[$__rate_interval])) by (` + p.PlatformOpts.LegendString + `, evmChainID, nodeName) / sum(increase(evm_pool_rpc_node_calls_total{` + p.PlatformOpts.LabelQuery + `}[$__rate_interval])) by (` + p.PlatformOpts.LegendString + `, evmChainID, nodeName)`,
			Legend: `{{` + p.PlatformOpts.LegendString + `}} - {{evmChainID}} - {{nodeName}}`,
		},
	).Thresholds(
		dashboard.NewThresholdsConfigBuilder().
			Mode(dashboard.ThresholdsModeAbsolute).
			Steps([]dashboard.Threshold{
				{Value: utils.Float64Ptr(0), Color: "red"},
				{Value: utils.Float64Ptr(0.8), Color: "orange"},
				{Value: utils.Float64Ptr(0.99), Color: "green"},
			})),
	)

	panelsArray = append(panelsArray, utils.TimeSeriesPanel(
		p.MetricsDataSource,
		"EVM Pool RPC Node Dials Failure Rate",
		"",
		6,
		24,
		1,
		"percentunit",
		common.LegendPlacementBottom,
		utils.PrometheusQuery{
			Query:  `sum(increase(evm_pool_rpc_node_dials_failed{` + p.PlatformOpts.LabelQuery + `}[$__rate_interval])) by (` + p.PlatformOpts.LegendString + `, evmChainID, nodeName) / sum(increase(evm_pool_rpc_node_calls_total{` + p.PlatformOpts.LabelQuery + `}[$__rate_interval])) by (` + p.PlatformOpts.LegendString + `, evmChainID, nodeName)`,
			Legend: `{{` + p.PlatformOpts.LegendString + `}} - {{evmChainID}} - {{nodeName}}`,
		},
	).Thresholds(
		dashboard.NewThresholdsConfigBuilder().
			Mode(dashboard.ThresholdsModeAbsolute).
			Steps([]dashboard.Threshold{
				{Value: utils.Float64Ptr(0), Color: "green"},
				{Value: utils.Float64Ptr(0.3), Color: "orange"},
				{Value: utils.Float64Ptr(0.7), Color: "red"},
			})),
	)

	panelsArray = append(panelsArray, utils.TimeSeriesPanel(
		p.MetricsDataSource,
		"EVM Pool RPC Node Transitions",
		"",
		6,
		12,
		1,
		"",
		common.LegendPlacementBottom,
		utils.PrometheusQuery{
			Query:  `evm_pool_rpc_node_num_transitions_to_alive{` + p.PlatformOpts.LabelQuery + `}`,
			Legend: "Alive",
		},
		utils.PrometheusQuery{
			Query:  `evm_pool_rpc_node_num_transitions_to_in_sync{` + p.PlatformOpts.LabelQuery + `}`,
			Legend: "InSync",
		},
		utils.PrometheusQuery{
			Query:  `evm_pool_rpc_node_num_transitions_to_out_of_sync{` + p.PlatformOpts.LabelQuery + `}`,
			Legend: "OutOfSync",
		},
		utils.PrometheusQuery{
			Query:  `evm_pool_rpc_node_num_transitions_to_unreachable{` + p.PlatformOpts.LabelQuery + `}`,
			Legend: "UnReachable",
		},
		utils.PrometheusQuery{
			Query:  `evm_pool_rpc_node_num_transitions_to_invalid_chain_id{` + p.PlatformOpts.LabelQuery + `}`,
			Legend: "InvalidChainID",
		},
		utils.PrometheusQuery{
			Query:  `evm_pool_rpc_node_num_transitions_to_unusable{` + p.PlatformOpts.LabelQuery + `}`,
			Legend: "TransitionToUnusable",
		},
	))

	panelsArray = append(panelsArray, utils.TimeSeriesPanel(
		p.MetricsDataSource,
		"EVM Pool RPC Node States",
		"",
		6,
		12,
		1,
		"",
		common.LegendPlacementBottom,
		utils.PrometheusQuery{
			Query:  `evm_pool_rpc_node_states{` + p.PlatformOpts.LabelQuery + `}`,
			Legend: `{{` + p.PlatformOpts.LegendString + `}} - {{evmChainID}} - {{state}}`,
		},
	))

	panelsArray = append(panelsArray, utils.TimeSeriesPanel(
		p.MetricsDataSource,
		"EVM Pool RPC Node Verifies Success Rate",
		"",
		6,
		12,
		1,
		"percentunit",
		common.LegendPlacementBottom,
		utils.PrometheusQuery{
			Query:  `sum(increase(evm_pool_rpc_node_verifies_success{` + p.PlatformOpts.LabelQuery + `}[$__rate_interval])) by (` + p.PlatformOpts.LegendString + `, evmChainID, nodeName) / sum(increase(evm_pool_rpc_node_verifies{` + p.PlatformOpts.LabelQuery + `}[$__rate_interval])) by (` + p.PlatformOpts.LegendString + `, evmChainID, nodeName) * 100`,
			Legend: `{{` + p.PlatformOpts.LegendString + `}} - {{evmChainID}} - {{nodeName}}`,
		},
	))

	panelsArray = append(panelsArray, utils.TimeSeriesPanel(
		p.MetricsDataSource,
		"EVM Pool RPC Node Verifies Failure Rate",
		"",
		6,
		12,
		1,
		"percentunit",
		common.LegendPlacementBottom,
		utils.PrometheusQuery{
			Query:  `sum(increase(evm_pool_rpc_node_verifies_failed{` + p.PlatformOpts.LabelQuery + `}[$__rate_interval])) by (` + p.PlatformOpts.LegendString + `, evmChainID, nodeName) / sum(increase(evm_pool_rpc_node_verifies{` + p.PlatformOpts.LabelQuery + `}[$__rate_interval])) by (` + p.PlatformOpts.LegendString + `, evmChainID, nodeName) * 100`,
			Legend: `{{` + p.PlatformOpts.LegendString + `}} - {{evmChainID}} - {{nodeName}}`,
		},
	))

	return panelsArray
}

func evmRPCNodeLatencies(p Props) []cog.Builder[dashboard.Panel] {
	var panelsArray []cog.Builder[dashboard.Panel]

	panelsArray = append(panelsArray, utils.TimeSeriesPanel(
		p.MetricsDataSource,
		"EVM Pool RPC Node Calls Latency 0.90 quantile",
		"",
		6,
		24,
		1,
		"ms",
		common.LegendPlacementBottom,
		utils.PrometheusQuery{
			Query:  `histogram_quantile(0.90, sum(rate(evm_pool_rpc_node_rpc_call_time_bucket{` + p.PlatformOpts.LabelQuery + `}[$__rate_interval])) by (` + p.PlatformOpts.LegendString + `, le, rpcCallName)) / 1e6`,
			Legend: `{{` + p.PlatformOpts.LegendString + `}} - {{rpcCallName}}`,
		},
	))

	panelsArray = append(panelsArray, utils.TimeSeriesPanel(
		p.MetricsDataSource,
		"EVM Pool RPC Node Calls Latency 0.95 quantile",
		"",
		6,
		24,
		1,
		"ms",
		common.LegendPlacementBottom,
		utils.PrometheusQuery{
			Query:  `histogram_quantile(0.95, sum(rate(evm_pool_rpc_node_rpc_call_time_bucket{` + p.PlatformOpts.LabelQuery + `}[$__rate_interval])) by (` + p.PlatformOpts.LegendString + `, le, rpcCallName)) / 1e6`,
			Legend: `{{` + p.PlatformOpts.LegendString + `}} - {{rpcCallName}}`,
		},
	))

	panelsArray = append(panelsArray, utils.TimeSeriesPanel(
		p.MetricsDataSource,
		"EVM Pool RPC Node Calls Latency 0.99 quantile",
		"",
		6,
		24,
		1,
		"ms",
		common.LegendPlacementBottom,
		utils.PrometheusQuery{
			Query:  `histogram_quantile(0.99, sum(rate(evm_pool_rpc_node_rpc_call_time_bucket{` + p.PlatformOpts.LabelQuery + `}[$__rate_interval])) by (` + p.PlatformOpts.LegendString + `, le, rpcCallName)) / 1e6`,
			Legend: `{{` + p.PlatformOpts.LegendString + `}} - {{rpcCallName}}`,
		},
	))

	return panelsArray
}

func evmBlockHistoryEstimator(p Props) []cog.Builder[dashboard.Panel] {
	var panelsArray []cog.Builder[dashboard.Panel]

	panelsArray = append(panelsArray, utils.TimeSeriesPanel(
		p.MetricsDataSource,
		"Gas Updater All Gas Price Percentiles",
		"",
		6,
		12,
		1,
		"",
		common.LegendPlacementBottom,
		utils.PrometheusQuery{
			Query:  `gas_updater_all_gas_price_percentiles{` + p.PlatformOpts.LabelQuery + `}`,
			Legend: `{{` + p.PlatformOpts.LegendString + `}} - {{percentile}}`,
		},
	))

	panelsArray = append(panelsArray, utils.TimeSeriesPanel(
		p.MetricsDataSource,
		"Gas Updater All Tip Cap Percentiles",
		"",
		6,
		12,
		1,
		"",
		common.LegendPlacementBottom,
		utils.PrometheusQuery{
			Query:  `gas_updater_all_tip_cap_percentiles{` + p.PlatformOpts.LabelQuery + `}`,
			Legend: `{{` + p.PlatformOpts.LegendString + `}} - {{percentile}}`,
		},
	))

	panelsArray = append(panelsArray, utils.TimeSeriesPanel(
		p.MetricsDataSource,
		"Gas Updater Set Gas Price",
		"",
		6,
		12,
		1,
		"",
		common.LegendPlacementBottom,
		utils.PrometheusQuery{
			Query:  `gas_updater_set_gas_price{` + p.PlatformOpts.LabelQuery + `}`,
			Legend: `{{` + p.PlatformOpts.LegendString + `}}`,
		},
	))

	panelsArray = append(panelsArray, utils.TimeSeriesPanel(
		p.MetricsDataSource,
		"Gas Updater Set Tip Cap",
		"",
		6,
		12,
		1,
		"",
		common.LegendPlacementBottom,
		utils.PrometheusQuery{
			Query:  `gas_updater_set_tip_cap{` + p.PlatformOpts.LabelQuery + `}`,
			Legend: `{{` + p.PlatformOpts.LegendString + `}}`,
		},
	))

	panelsArray = append(panelsArray, utils.TimeSeriesPanel(
		p.MetricsDataSource,
		"Gas Updater Current Base Fee",
		"",
		6,
		12,
		1,
		"",
		common.LegendPlacementBottom,
		utils.PrometheusQuery{
			Query:  `gas_updater_current_base_fee{` + p.PlatformOpts.LabelQuery + `}`,
			Legend: `{{` + p.PlatformOpts.LegendString + `}}`,
		},
	))

	panelsArray = append(panelsArray, utils.TimeSeriesPanel(
		p.MetricsDataSource,
		"Block History Estimator Connectivity Failure Count",
		"",
		6,
		12,
		1,
		"",
		common.LegendPlacementBottom,
		utils.PrometheusQuery{
			Query:  `block_history_estimator_connectivity_failure_count{` + p.PlatformOpts.LabelQuery + `}`,
			Legend: `{{` + p.PlatformOpts.LegendString + `}}`,
		},
	))

	return panelsArray
}

func pipelines(p Props) []cog.Builder[dashboard.Panel] {
	var panelsArray []cog.Builder[dashboard.Panel]

	panelsArray = append(panelsArray, utils.TimeSeriesPanel(
		p.MetricsDataSource,
		"Pipeline Task Execution Time",
		"",
		6,
		24,
		1,
		"s",
		common.LegendPlacementBottom,
		utils.PrometheusQuery{
			Query:  `pipeline_task_execution_time{` + p.PlatformOpts.LabelQuery + `} / 1e6`,
			Legend: `{{` + p.PlatformOpts.LegendString + `}} JobID: {{job_id}}`,
		},
	))

	panelsArray = append(panelsArray, utils.TimeSeriesPanel(
		p.MetricsDataSource,
		"Pipeline Run Errors",
		"",
		6,
		24,
		1,
		"",
		common.LegendPlacementBottom,
		utils.PrometheusQuery{
			Query:  `pipeline_run_errors{` + p.PlatformOpts.LabelQuery + `}`,
			Legend: `{{` + p.PlatformOpts.LegendString + `}} JobID: {{job_id}}`,
		},
	))

	panelsArray = append(panelsArray, utils.TimeSeriesPanel(
		p.MetricsDataSource,
		"Pipeline Run Total Time to Completion",
		"",
		6,
		24,
		1,
		"s",
		common.LegendPlacementBottom,
		utils.PrometheusQuery{
			Query:  `pipeline_run_total_time_to_completion{` + p.PlatformOpts.LabelQuery + `} / 1e6`,
			Legend: `{{` + p.PlatformOpts.LegendString + `}} JobID: {{job_id}}`,
		},
	))

	panelsArray = append(panelsArray, utils.TimeSeriesPanel(
		p.MetricsDataSource,
		"Pipeline Tasks Total Finished",
		"",
		6,
		24,
		1,
		"",
		common.LegendPlacementBottom,
		utils.PrometheusQuery{
			Query:  `pipeline_tasks_total_finished{` + p.PlatformOpts.LabelQuery + `}`,
			Legend: `{{` + p.PlatformOpts.LegendString + `}} JobID: {{job_id}}`,
		},
	))

	return panelsArray
}

func httpAPI(p Props) []cog.Builder[dashboard.Panel] {
	var panelsArray []cog.Builder[dashboard.Panel]

	panelsArray = append(panelsArray, utils.TimeSeriesPanel(
		p.MetricsDataSource,
		"Request Duration p95",
		"",
		6,
		24,
		1,
		"s",
		common.LegendPlacementBottom,
		utils.PrometheusQuery{
			Query:  `histogram_quantile(0.95, sum(rate(service_gonic_request_duration_bucket{` + p.PlatformOpts.LabelQuery + `}[$__rate_interval])) by (` + p.PlatformOpts.LegendString + `, le, path, method))`,
			Legend: `{{` + p.PlatformOpts.LegendString + `}} - {{method}} - {{path}}`,
		},
	))

	panelsArray = append(panelsArray, utils.TimeSeriesPanel(
		p.MetricsDataSource,
		"Request Total Rate over interval",
		"",
		6,
		24,
		1,
		"",
		common.LegendPlacementBottom,
		utils.PrometheusQuery{
			Query:  `sum(rate(service_gonic_requests_total{` + p.PlatformOpts.LabelQuery + `}[$__rate_interval])) by (` + p.PlatformOpts.LegendString + `, path, method, code)`,
			Legend: `{{` + p.PlatformOpts.LegendString + `}} - {{method}} - {{path}} - {{code}}`,
		},
	))

	panelsArray = append(panelsArray, utils.TimeSeriesPanel(
		p.MetricsDataSource,
		"Average Request Size",
		"",
		6,
		12,
		1,
		"bytes",
		common.LegendPlacementBottom,
		utils.PrometheusQuery{
			Query:  `avg(rate(service_gonic_request_size_bytes_sum{` + p.PlatformOpts.LabelQuery + `}[$__rate_interval])) by (` + p.PlatformOpts.LegendString + `)/avg(rate(service_gonic_request_size_bytes_count{` + p.PlatformOpts.LabelQuery + `}[$__rate_interval])) by (` + p.PlatformOpts.LegendString + `)`,
			Legend: `{{` + p.PlatformOpts.LegendString + `}}`,
		},
	))

	panelsArray = append(panelsArray, utils.TimeSeriesPanel(
		p.MetricsDataSource,
		"Response Size",
		"",
		6,
		12,
		1,
		"bytes",
		common.LegendPlacementBottom,
		utils.PrometheusQuery{
			Query:  `avg(rate(service_gonic_response_size_bytes_sum{` + p.PlatformOpts.LabelQuery + `}[$__rate_interval])) by (` + p.PlatformOpts.LegendString + `)/avg(rate(service_gonic_response_size_bytes_count{` + p.PlatformOpts.LabelQuery + `}[$__rate_interval])) by (` + p.PlatformOpts.LegendString + `)`,
			Legend: `{{` + p.PlatformOpts.LegendString + `}}`,
		},
	))

	return panelsArray
}

func promHTTP(p Props) []cog.Builder[dashboard.Panel] {
	var panelsArray []cog.Builder[dashboard.Panel]

	panelsArray = append(panelsArray, utils.TimeSeriesPanel(
		p.MetricsDataSource,
		"HTTP rate by return code",
		"",
		6,
		24,
		1,
		"",
		common.LegendPlacementBottom,
		utils.PrometheusQuery{
			Query:  `sum(rate(promhttp_metric_handler_requests_total{` + p.PlatformOpts.LabelQuery + `}[$__rate_interval])) by (` + p.PlatformOpts.LegendString + `, code)`,
			Legend: `{{` + p.PlatformOpts.LegendString + `}} - {{code}}`,
		},
	))

	return panelsArray
}

func goMetrics(p Props) []cog.Builder[dashboard.Panel] {
	var panelsArray []cog.Builder[dashboard.Panel]

	panelsArray = append(panelsArray, utils.TimeSeriesPanel(
		p.MetricsDataSource,
		"Threads",
		"",
		6,
		24,
		1,
		"",
		common.LegendPlacementBottom,
		utils.PrometheusQuery{
			Query:  `sum(go_threads{` + p.PlatformOpts.LabelQuery + `}) by (` + p.PlatformOpts.LegendString + `)`,
			Legend: `{{` + p.PlatformOpts.LegendString + `}}`,
		},
	))

	panelsArray = append(panelsArray, utils.StatPanel(
		p.MetricsDataSource,
		"Heap Allocations",
		"",
		4,
		24,
		1,
		"bytes",
		common.BigValueColorModeNone,
		common.BigValueGraphModeNone,
		common.BigValueTextModeValue,
		common.VizOrientationHorizontal,
		utils.PrometheusQuery{
			Query:  `sum(go_memstats_heap_alloc_bytes{` + p.PlatformOpts.LabelQuery + `}) by (` + p.PlatformOpts.LegendString + `)`,
			Legend: "",
		},
	))

	panelsArray = append(panelsArray, utils.TimeSeriesPanel(
		p.MetricsDataSource,
		"Heap allocations",
		"",
		6,
		24,
		1,
		"bytes",
		common.LegendPlacementBottom,
		utils.PrometheusQuery{
			Query:  `sum(go_memstats_heap_alloc_bytes{` + p.PlatformOpts.LabelQuery + `}) by (` + p.PlatformOpts.LegendString + `)`,
			Legend: `{{` + p.PlatformOpts.LegendString + `}}`,
		},
	))

	panelsArray = append(panelsArray, utils.TimeSeriesPanel(
		p.MetricsDataSource,
		"Heap allocations",
		"",
		6,
		12,
		1,
		"bytes",
		common.LegendPlacementBottom,
		utils.PrometheusQuery{
			Query:  `go_memstats_heap_alloc_bytes{` + p.PlatformOpts.LabelQuery + `}`,
			Legend: `{{` + p.PlatformOpts.LegendString + `}} - Alloc`,
		},
		utils.PrometheusQuery{
			Query:  `go_memstats_heap_sys_bytes{` + p.PlatformOpts.LabelQuery + `}`,
			Legend: `{{` + p.PlatformOpts.LegendString + `}} - Sys`,
		},
		utils.PrometheusQuery{
			Query:  `go_memstats_heap_idle_bytes{` + p.PlatformOpts.LabelQuery + `}`,
			Legend: `{{` + p.PlatformOpts.LegendString + `}} - Idle`,
		},
		utils.PrometheusQuery{
			Query:  `go_memstats_heap_inuse_bytes{` + p.PlatformOpts.LabelQuery + `}`,
			Legend: `{{` + p.PlatformOpts.LegendString + `}} - InUse`,
		},
		utils.PrometheusQuery{
			Query:  `go_memstats_heap_released_bytes{` + p.PlatformOpts.LabelQuery + `}`,
			Legend: `{{` + p.PlatformOpts.LegendString + `}} - Released`,
		},
	))

	panelsArray = append(panelsArray, utils.TimeSeriesPanel(
		p.MetricsDataSource,
		"Memory in Off-Heap",
		"",
		6,
		12,
		1,
		"bytes",
		common.LegendPlacementBottom,
		utils.PrometheusQuery{
			Query:  `go_memstats_mspan_inuse_bytes{` + p.PlatformOpts.LabelQuery + `}`,
			Legend: `{{` + p.PlatformOpts.LegendString + `}} - Total InUse`,
		},
		utils.PrometheusQuery{
			Query:  `go_memstats_mspan_sys_bytes{` + p.PlatformOpts.LabelQuery + `}`,
			Legend: `{{` + p.PlatformOpts.LegendString + `}} - Total Sys`,
		},
		utils.PrometheusQuery{
			Query:  `go_memstats_mcache_inuse_bytes{` + p.PlatformOpts.LabelQuery + `}`,
			Legend: `{{` + p.PlatformOpts.LegendString + `}} - Cache InUse`,
		},
		utils.PrometheusQuery{
			Query:  `go_memstats_mcache_sys_bytes{` + p.PlatformOpts.LabelQuery + `}`,
			Legend: `{{` + p.PlatformOpts.LegendString + `}} - Cache Sys`,
		},
		utils.PrometheusQuery{
			Query:  `go_memstats_buck_hash_sys_bytes{` + p.PlatformOpts.LabelQuery + `}`,
			Legend: `{{` + p.PlatformOpts.LegendString + `}} - Hash Sys`,
		},
		utils.PrometheusQuery{
			Query:  `go_memstats_gc_sys_bytes{` + p.PlatformOpts.LabelQuery + `}`,
			Legend: `{{` + p.PlatformOpts.LegendString + `}} - GC Sys`,
		},
		utils.PrometheusQuery{
			Query:  `go_memstats_other_sys_bytes{` + p.PlatformOpts.LabelQuery + `}`,
			Legend: `{{` + p.PlatformOpts.LegendString + `}} - bytes of memory are used for other runtime allocations`,
		},
		utils.PrometheusQuery{
			Query:  `go_memstats_next_gc_bytes{` + p.PlatformOpts.LabelQuery + `}`,
			Legend: `{{` + p.PlatformOpts.LegendString + `}} - Next GC`,
		},
	))

	panelsArray = append(panelsArray, utils.TimeSeriesPanel(
		p.MetricsDataSource,
		"Memory in Stack",
		"",
		6,
		12,
		1,
		"bytes",
		common.LegendPlacementBottom,
		utils.PrometheusQuery{
			Query:  `go_memstats_stack_inuse_bytes{` + p.PlatformOpts.LabelQuery + `}`,
			Legend: `{{` + p.PlatformOpts.LegendString + `}} - InUse`,
		},
		utils.PrometheusQuery{
			Query:  `go_memstats_stack_sys_bytes{` + p.PlatformOpts.LabelQuery + `}`,
			Legend: `{{` + p.PlatformOpts.LegendString + `}} - Sys`,
		},
	))

	panelsArray = append(panelsArray, utils.TimeSeriesPanel(
		p.MetricsDataSource,
		"Total Used Memory",
		"",
		6,
		12,
		1,
		"bytes",
		common.LegendPlacementBottom,
		utils.PrometheusQuery{
			Query:  `go_memstats_sys_bytes{` + p.PlatformOpts.LabelQuery + `}`,
			Legend: `{{` + p.PlatformOpts.LegendString + `}}`,
		},
	))

	panelsArray = append(panelsArray, utils.TimeSeriesPanel(
		p.MetricsDataSource,
		"Number of Live Objects",
		"",
		6,
		12,
		1,
		"",
		common.LegendPlacementBottom,
		utils.PrometheusQuery{
			Query:  `go_memstats_mallocs_total{` + p.PlatformOpts.LabelQuery + `} - go_memstats_frees_total{` + p.PlatformOpts.LabelQuery + `}`,
			Legend: `{{` + p.PlatformOpts.LegendString + `}}`,
		},
	))

	panelsArray = append(panelsArray, utils.TimeSeriesPanel(
		p.MetricsDataSource,
		"Rate of Objects Allocated",
		"",
		6,
		12,
		1,
		"",
		common.LegendPlacementBottom,
		utils.PrometheusQuery{
			Query:  `rate(go_memstats_mallocs_total{` + p.PlatformOpts.LabelQuery + `}[1m])`,
			Legend: `{{` + p.PlatformOpts.LegendString + `}}`,
		},
	))

	panelsArray = append(panelsArray, utils.TimeSeriesPanel(
		p.MetricsDataSource,
		"Rate of a Pointer Dereferences",
		"",
		6,
		12,
		1,
		"ops",
		common.LegendPlacementBottom,
		utils.PrometheusQuery{
			Query:  `rate(go_memstats_lookups_total{` + p.PlatformOpts.LabelQuery + `}[1m])`,
			Legend: `{{` + p.PlatformOpts.LegendString + `}}`,
		},
	))

	panelsArray = append(panelsArray, utils.TimeSeriesPanel(
		p.MetricsDataSource,
		"Goroutines",
		"",
		6,
		12,
		1,
		"ops",
		common.LegendPlacementBottom,
		utils.PrometheusQuery{
			Query:  `go_goroutines{` + p.PlatformOpts.LabelQuery + `}`,
			Legend: `{{` + p.PlatformOpts.LegendString + `}}`,
		},
	))

	return panelsArray
}<|MERGE_RESOLUTION|>--- conflicted
+++ resolved
@@ -136,21 +136,13 @@
 		4,
 		12,
 		2,
-<<<<<<< HEAD
-		"h",
-=======
 		"s",
->>>>>>> ce20814a
 		common.BigValueColorModeNone,
 		common.BigValueGraphModeNone,
 		common.BigValueTextModeValueAndName,
 		common.VizOrientationHorizontal,
 		utils.PrometheusQuery{
-<<<<<<< HEAD
-			Query:  `uptime_seconds{` + p.PlatformOpts.LabelQuery + `} / 3600`,
-=======
 			Query:  `uptime_seconds{` + p.PlatformOpts.LabelQuery + `}`,
->>>>>>> ce20814a
 			Legend: `{{` + p.PlatformOpts.LegendString + `}}`,
 		},
 	))
