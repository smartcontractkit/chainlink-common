package chipingress

import (
	"context"
	"fmt"
	"testing"
	"time"

	ce "github.com/cloudevents/sdk-go/v2"
	"github.com/stretchr/testify/assert"
	"google.golang.org/grpc"
	"google.golang.org/grpc/credentials"
	"google.golang.org/grpc/credentials/insecure"
	"google.golang.org/grpc/metadata"
	"google.golang.org/protobuf/proto"

	"github.com/smartcontractkit/chainlink-common/pkg/chipingress/pb"
)

var (
	defaultCfg = chipIngressClientConfig{
		transportCredentials: insecure.NewCredentials(),
		insecureConnection:   true, // Default to insecure connection
		host:                 "localhost",
		perRPCCredentials:    nil, // No per-RPC credentials by default
		headerProvider:       nil,
	}
)

func TestClient(t *testing.T) {

	t.Run("NewClient", func(t *testing.T) {
		// Create new client
		client, err := NewChipIngressClient("localhost:8080",
			WithTransportCredentials(insecure.NewCredentials()))
		assert.NoError(t, err)
		assert.NotNil(t, client)
	})

	t.Run("NewClient errors when address is empty", func(t *testing.T) {
		client, err := NewChipIngressClient("")
		assert.Nil(t, client)
		assert.ErrorContains(t, err, "invalid address format: missing port in address")
	})

	t.Run("invalid address format", func(t *testing.T) {
		// Address without port will cause net.SplitHostPort to fail
		client, err := NewChipIngressClient("invalid-address-format")
		assert.Nil(t, client)
		assert.ErrorContains(t, err, "missing port in address")
	})

	t.Run("valid address with port", func(t *testing.T) {
		client, err := NewChipIngressClient("localhost:8080")
		assert.NoError(t, err)
		assert.NotNil(t, client)
	})

}

func TestNewEvent(t *testing.T) {

	// Create new event
	testProto := pb.PingResponse{Message: "testing"}
	protoBytes, err := proto.Marshal(&testProto)
	attributes := map[string]any{
		"datacontenttype": "application/protobuf",
		"dataschema":      "https://example.com/schema",
		"subject":         "example-subject",
		"time":            time.Now(),
	}
	assert.NoError(t, err)
<<<<<<< HEAD
	event, err := NewEvent("some-domain_here", "platform.on_chain.forwarder.ReportProcessed", protoBytes, nil)
=======
	event, err := NewEvent("some-domain_here", "platform.on_chain.forwarder.ReportProcessed", protoBytes, attributes)
>>>>>>> 6a64336c
	assert.NoError(t, err)

	// There should be no validation errors
	err = event.Validate()
	assert.NoError(t, err)

	// Assert fields were set as expected
	assert.Equal(t, "some-domain_here", event.Source())
	assert.Equal(t, "platform.on_chain.forwarder.ReportProcessed", event.Type())
	assert.NotEmpty(t, event.ID())
	assert.Equal(t, "application/protobuf", event.DataContentType())
	assert.Equal(t, "https://example.com/schema", event.DataSchema())
	assert.Equal(t, "example-subject", event.Subject())
	assert.Equal(t, attributes["time"].(time.Time).UTC(), event.Time())
	assert.NotEmpty(t, event.Extensions()["recordedtime"])
	assert.NotEmpty(t, event.Extensions()["recordedtime"])
	assert.True(t, event.Extensions()["recordedtime"].(ce.Timestamp).Time.After(attributes["time"].(time.Time)))

	// Assert the event data was set as expected
	var resultProto pb.PingResponse
	err = proto.Unmarshal(event.Data(), &resultProto)
	assert.NoError(t, err)
	assert.Equal(t, testProto.Message, resultProto.Message)
}

func TestEventToProto(t *testing.T) {
	// Create a test protobuf message
	testProto := pb.PingResponse{Message: "test message"}
	protoBytes, err := proto.Marshal(&testProto)
	assert.NoError(t, err)
	t.Run("successful conversion", func(t *testing.T) {
		// Create a CloudEvent
		event, err := NewEvent("test-domain", "test.event.type", protoBytes, nil)
		assert.NoError(t, err)

		// Convert to proto
		eventPb, err := EventToProto(event)
		assert.NoError(t, err)
		assert.NotNil(t, eventPb)

		// Verify the converted protobuf event has the expected fields
		assert.Equal(t, "test-domain", eventPb.Source)
		assert.Equal(t, "test.event.type", eventPb.Type)
		assert.NotEmpty(t, eventPb.Id)
		assert.NotNil(t, eventPb.Data)
	})

	t.Run("conversion with attributes", func(t *testing.T) {
		// Create event with custom attributes
		attributes := map[string]any{
			"subject":    "test-subject",
			"dataschema": "https://example.com/schema",
		}

		event, err := NewEvent("test-domain", "test.event.type", protoBytes, attributes)
		assert.NoError(t, err)

		// Convert to proto
		eventPb, err := EventToProto(event)

		assert.NoError(t, err)
		assert.NotNil(t, eventPb)

		// Verify the converted protobuf event has the expected fields
		assert.Equal(t, "test-domain", eventPb.Source)
		assert.Equal(t, "test.event.type", eventPb.Type)
		assert.NotEmpty(t, eventPb.Id)
		assert.NotNil(t, eventPb.Data)
		assert.NotNil(t, eventPb.Attributes["subject"])
		assert.NotNil(t, eventPb.Attributes["dataschema"])

		eventFromPb, err := ProtoToEvent(eventPb)
		assert.NoError(t, err)
		assert.NotNil(t, eventFromPb)

		// Verify attributes were preserved
		assert.Equal(t, "test-subject", eventFromPb.Context.GetSubject())
		assert.Equal(t, "https://example.com/schema", eventFromPb.Context.GetDataSchema())
		assert.Equal(t, "application/protobuf", eventFromPb.Context.GetDataContentType())
	})

	t.Run("conversion preserves extensions", func(t *testing.T) {
		// Create event which should have recordedtime extension
		event, err := NewEvent("test-domain", "test.event.type", protoBytes, nil)
		assert.NoError(t, err)

		// Convert to proto
		eventPb, err := EventToProto(event)
		assert.NoError(t, err)
		assert.NotNil(t, eventPb)

		// Verify extensions are present
		assert.NotNil(t, eventPb.Attributes)

		// Check for recordedtime extension
		recordedTimeAttr, exists := eventPb.Attributes["recordedtime"]
		assert.True(t, exists, "recordedtime extension should be present")
		assert.NotNil(t, recordedTimeAttr)
	})

	t.Run("conversion with empty data", func(t *testing.T) {
		// Create event with empty data
		event, err := NewEvent("test-domain", "test.event.type", []byte{}, nil)
		assert.NoError(t, err)

		// Convert to proto
		eventPb, err := EventToProto(event)
		assert.NoError(t, err)
		assert.NotNil(t, eventPb)

		// Verify basic fields are still set
		assert.Equal(t, "test-domain", eventPb.Source)
		assert.Equal(t, "test.event.type", eventPb.Type)
		assert.NotEmpty(t, eventPb.Id)
	})
}

func TestProtoToEvent(t *testing.T) {
	// Create a test protobuf message
	testProto := pb.PingResponse{Message: "test message for proto conversion"}
	protoBytes, err := proto.Marshal(&testProto)
	assert.NoError(t, err)

	t.Run("successful conversion from protobuf", func(t *testing.T) {
		// First create a CloudEvent and convert to proto
		originalEvent, err := NewEvent("test-domain", "test.event.type", protoBytes, nil)
		assert.NoError(t, err)

		// Convert to proto
		eventPb, err := EventToProto(originalEvent)
		assert.NoError(t, err)
		assert.NotNil(t, eventPb)

		// Now test ProtoToEvent conversion back
		convertedEvent, err := ProtoToEvent(eventPb)
		assert.NoError(t, err)
		assert.NotNil(t, convertedEvent)

		// Verify the converted event has the expected fields
		assert.Equal(t, "test-domain", convertedEvent.Source())
		assert.Equal(t, "test.event.type", convertedEvent.Type())
		assert.NotEmpty(t, convertedEvent.ID())
		assert.NotEmpty(t, convertedEvent.Data())

		// Verify the data can be unmarshaled back to the original proto
		var resultProto pb.PingResponse
		err = proto.Unmarshal(convertedEvent.Data(), &resultProto)
		assert.NoError(t, err)
		assert.Equal(t, testProto.Message, resultProto.Message)
	})

	t.Run("conversion preserves all attributes", func(t *testing.T) {
		// Create event with custom attributes
		attributes := map[string]any{
			"subject":    "test-subject",
			"dataschema": "https://example.com/schema",
		}

		originalEvent, err := NewEvent("test-domain", "test.event.type", protoBytes, attributes)
		assert.NoError(t, err)

		// Convert to proto and back
		eventPb, err := EventToProto(originalEvent)
		assert.NoError(t, err)

		convertedEvent, err := ProtoToEvent(eventPb)
		assert.NoError(t, err)
		assert.NotNil(t, convertedEvent)

		// Verify all attributes were preserved
		assert.Equal(t, "test-subject", convertedEvent.Subject())
		assert.Equal(t, "https://example.com/schema", convertedEvent.DataSchema())
		assert.Equal(t, "application/protobuf", convertedEvent.DataContentType())

		// Verify extensions are preserved
		recordedTime, ok := convertedEvent.Extensions()["recordedtime"]
		assert.True(t, ok, "recordedtime extension should be preserved")
		assert.NotNil(t, recordedTime)
	})

	t.Run("conversion with nil protobuf event", func(t *testing.T) {
		// Test with nil input
		convertedEvent, err := ProtoToEvent(nil)
		assert.Error(t, err)
		assert.Equal(t, CloudEvent{}, convertedEvent)
		assert.Contains(t, err.Error(), "could not convert proto to event")
	})

	t.Run("roundtrip conversion preserves data integrity", func(t *testing.T) {
		// Create an event with complex data
		complexProto := &pb.PublishResponse{
			Results: []*pb.PublishResult{
				{EventId: "event-1"},
				{EventId: "event-2"},
				{EventId: "event-3"},
			},
		}
		complexBytes, err := proto.Marshal(complexProto)
		assert.NoError(t, err)

		// Create original event
		originalEvent, err := NewEvent("complex-domain", "complex.event.type", complexBytes, map[string]any{
			"subject": "complex-subject",
		})
		assert.NoError(t, err)

		// Convert to proto and back
		eventPb, err := EventToProto(originalEvent)
		assert.NoError(t, err)

		convertedEvent, err := ProtoToEvent(eventPb)
		assert.NoError(t, err)

		// Verify data integrity
		var resultProto pb.PublishResponse
		err = proto.Unmarshal(convertedEvent.Data(), &resultProto)
		assert.NoError(t, err)
		assert.Len(t, resultProto.Results, 3)
		assert.Equal(t, "event-1", resultProto.Results[0].EventId)
		assert.Equal(t, "event-2", resultProto.Results[1].EventId)
		assert.Equal(t, "event-3", resultProto.Results[2].EventId)

		// Verify metadata is preserved
		assert.Equal(t, "complex-domain", convertedEvent.Source())
		assert.Equal(t, "complex.event.type", convertedEvent.Type())
		assert.Equal(t, "complex-subject", convertedEvent.Subject())
	})

	t.Run("conversion with empty data", func(t *testing.T) {
		// Create event with empty data
		originalEvent, err := NewEvent("empty-domain", "empty.event.type", []byte{}, nil)
		assert.NoError(t, err)

		// Convert to proto and back
		eventPb, err := EventToProto(originalEvent)
		assert.NoError(t, err)

		convertedEvent, err := ProtoToEvent(eventPb)
		assert.NoError(t, err)
		assert.NotNil(t, convertedEvent)

		// Verify basic fields are preserved
		assert.Equal(t, "empty-domain", convertedEvent.Source())
		assert.Equal(t, "empty.event.type", convertedEvent.Type())
		assert.NotEmpty(t, convertedEvent.ID())
	})
}

func TestEventsToBatch(t *testing.T) {
	// Create test protobuf messages
	testProto1 := pb.PingResponse{Message: "test message 1"}
	testProto2 := pb.PingResponse{Message: "test message 2"}
	protoBytes1, err := proto.Marshal(&testProto1)
	assert.NoError(t, err)
	protoBytes2, err := proto.Marshal(&testProto2)
	assert.NoError(t, err)

	t.Run("successful batch conversion with multiple events", func(t *testing.T) {
		// Create multiple CloudEvents
		event1, err := NewEvent("domain1", "type1", protoBytes1, nil)
		assert.NoError(t, err)

		event2, err := NewEvent("domain2", "type2", protoBytes2, map[string]any{
			"subject": "test-subject",
		})
		assert.NoError(t, err)

		events := []CloudEvent{event1, event2}

		// Convert to batch
		batch, err := EventsToBatch(events)
		assert.NoError(t, err)
		assert.NotNil(t, batch)
		assert.Len(t, batch.Events, 2)

		// Verify first event in batch
		assert.Equal(t, "domain1", batch.Events[0].Source)
		assert.Equal(t, "type1", batch.Events[0].Type)
		assert.NotEmpty(t, batch.Events[0].Id)

		// Verify second event in batch
		assert.Equal(t, "domain2", batch.Events[1].Source)
		assert.Equal(t, "type2", batch.Events[1].Type)
		assert.NotEmpty(t, batch.Events[1].Id)
		assert.NotNil(t, batch.Events[1].Attributes["subject"])
	})

	t.Run("batch conversion with single event", func(t *testing.T) {
		event, err := NewEvent("single-domain", "single-type", protoBytes1, nil)
		assert.NoError(t, err)

		events := []CloudEvent{event}

		batch, err := EventsToBatch(events)
		assert.NoError(t, err)
		assert.NotNil(t, batch)
		assert.Len(t, batch.Events, 1)

		// Verify the single event
		assert.Equal(t, "single-domain", batch.Events[0].Source)
		assert.Equal(t, "single-type", batch.Events[0].Type)
		assert.NotEmpty(t, batch.Events[0].Id)
	})

	t.Run("batch conversion with empty slice", func(t *testing.T) {
		events := []CloudEvent{}

		batch, err := EventsToBatch(events)
		assert.NoError(t, err)
		assert.NotNil(t, batch)
		assert.Len(t, batch.Events, 0)
	})

	t.Run("batch conversion preserves event data", func(t *testing.T) {
		// Create events with different protobuf payloads
		complexProto := &pb.PublishResponse{
			Results: []*pb.PublishResult{
				{EventId: "batch-event-1"},
				{EventId: "batch-event-2"},
			},
		}
		complexBytes, err := proto.Marshal(complexProto)
		assert.NoError(t, err)

		event1, err := NewEvent("data-domain1", "data-type1", protoBytes1, nil)
		assert.NoError(t, err)

		event2, err := NewEvent("data-domain2", "data-type2", complexBytes, nil)
		assert.NoError(t, err)

		events := []CloudEvent{event1, event2}

		batch, err := EventsToBatch(events)
		assert.NoError(t, err)
		assert.NotNil(t, batch)
		assert.Len(t, batch.Events, 2)

		// Convert protobuf events back to CloudEvents to verify data
		convertedEvent1, err := ProtoToEvent(batch.Events[0])
		assert.NoError(t, err)

		convertedEvent2, err := ProtoToEvent(batch.Events[1])
		assert.NoError(t, err)

		// Verify first event data can be unmarshaled
		var resultProto1 pb.PingResponse
		err = proto.Unmarshal(convertedEvent1.Data(), &resultProto1)
		assert.NoError(t, err)
		assert.Equal(t, testProto1.Message, resultProto1.Message)

		// Verify second event data can be unmarshaled
		var resultProto2 pb.PublishResponse
		err = proto.Unmarshal(convertedEvent2.Data(), &resultProto2)
		assert.NoError(t, err)
		assert.Len(t, resultProto2.Results, 2)
		assert.Equal(t, "batch-event-1", resultProto2.Results[0].EventId)
		assert.Equal(t, "batch-event-2", resultProto2.Results[1].EventId)
	})

	t.Run("batch conversion with nil slice", func(t *testing.T) {
		var events []CloudEvent

		batch, err := EventsToBatch(events)
		assert.NoError(t, err)
		assert.NotNil(t, batch)
		assert.Len(t, batch.Events, 0)
	})

	t.Run("batch conversion preserves all event attributes", func(t *testing.T) {
		// Create events with various attributes
		attributes1 := map[string]any{
			"subject":    "subject1",
			"dataschema": "https://schema1.example.com",
		}

		attributes2 := map[string]any{
			"subject":    "subject2",
			"dataschema": "https://schema2.example.com",
		}

		event1, err := NewEvent("attr-domain1", "attr-type1", protoBytes1, attributes1)
		assert.NoError(t, err)

		event2, err := NewEvent("attr-domain2", "attr-type2", protoBytes2, attributes2)
		assert.NoError(t, err)

		events := []CloudEvent{event1, event2}

		batch, err := EventsToBatch(events)
		assert.NoError(t, err)
		assert.NotNil(t, batch)
		assert.Len(t, batch.Events, 2)

		// Verify attributes are preserved in batch
		assert.NotNil(t, batch.Events[0].Attributes["subject"])
		assert.NotNil(t, batch.Events[0].Attributes["dataschema"])
		assert.NotNil(t, batch.Events[1].Attributes["subject"])
		assert.NotNil(t, batch.Events[1].Attributes["dataschema"])

		// Verify extensions like recordedtime are preserved
		assert.NotNil(t, batch.Events[0].Attributes["recordedtime"])
		assert.NotNil(t, batch.Events[1].Attributes["recordedtime"])
	})

	t.Run("large batch conversion", func(t *testing.T) {
		// Test with a larger number of events
		const numEvents = 100
		events := make([]CloudEvent, numEvents)

		for i := 0; i < numEvents; i++ {
			event, err := NewEvent(
				fmt.Sprintf("domain-%d", i),
				fmt.Sprintf("type-%d", i),
				protoBytes1,
				map[string]any{
					"subject": fmt.Sprintf("subject-%d", i),
				},
			)
			assert.NoError(t, err)
			events[i] = event
		}

		batch, err := EventsToBatch(events)
		assert.NoError(t, err)
		assert.NotNil(t, batch)
		assert.Len(t, batch.Events, numEvents)

		// Verify a few random events in the batch
		assert.Equal(t, "domain-0", batch.Events[0].Source)
		assert.Equal(t, "type-0", batch.Events[0].Type)
		assert.Equal(t, "domain-50", batch.Events[50].Source)
		assert.Equal(t, "type-50", batch.Events[50].Type)
		assert.Equal(t, "domain-99", batch.Events[99].Source)
		assert.Equal(t, "type-99", batch.Events[99].Type)
	})
}

func TestOptions(t *testing.T) {

	t.Run("WithTransportCredentials", func(t *testing.T) {
		creds := insecure.NewCredentials()
		config := defaultCfg
		WithTransportCredentials(creds)(&config)
		assert.Equal(t, creds, config.transportCredentials)
	})

	t.Run("WithHeaderProvider", func(t *testing.T) {
		mockProvider := &mockHeaderProvider{
			headers: map[string]string{"key": "value"},
		}
		config := defaultCfg
		WithHeaderProvider(mockProvider)(&config)
		assert.Equal(t, mockProvider, config.headerProvider)
	})

	t.Run("WithBasicAuth", func(t *testing.T) {
		config := defaultCfg
		WithBasicAuth("user", "pass")(&config)
		assert.NotNil(t, config.perRPCCredentials)
	})

	t.Run("WithTokenAuth", func(t *testing.T) {
		mockProvider := &mockHeaderProvider{
			headers: map[string]string{"Authorization": "Bearer token"},
		}
		config := defaultCfg
		WithTokenAuth(mockProvider)(&config)
		assert.NotNil(t, config.perRPCCredentials)
	})
}

func TestHeaderInterceptor(t *testing.T) {
	// Create a mock header provider
	mockHeaders := map[string]string{
		"test-header-1": "value1",
		"test-header-2": "value2",
	}
	mockProvider := &mockHeaderProvider{
		headers: mockHeaders,
	}

	// Create a mock invoker that captures the context
	var capturedCtx context.Context
	mockInvoker := func(ctx context.Context, method string, req, reply interface{}, cc *grpc.ClientConn, opts ...grpc.CallOption) error {
		capturedCtx = ctx
		return nil
	}

	// Get the interceptor from the function in client.go
	interceptor := newHeaderInterceptor(mockProvider)

	// Call the interceptor
	err := interceptor(t.Context(), "testMethod", nil, nil, nil, mockInvoker)
	assert.NoError(t, err)

	// Extract metadata from context and verify headers were added
	md, ok := metadata.FromOutgoingContext(capturedCtx)
	assert.True(t, ok, "Metadata should be in the context")

	// Verify each header was added
	for k, v := range mockHeaders {
		values := md.Get(k)
		assert.Len(t, values, 1, "Should have exactly one value for header %s", k)
		assert.Equal(t, v, values[0], "Header value mismatch for %s", k)
	}
}

// Mock header provider for testing
type mockHeaderProvider struct {
	headers map[string]string
}

func (m *mockHeaderProvider) GetHeaders() map[string]string {
	return m.headers
}

func TestWithTLS(t *testing.T) {
	serverName := "example.com"
	config := defaultCfg
	config.host = serverName // Set host for SNI
	WithTLS()(&config)
	assert.NotNil(t, config.transportCredentials)
	// Verify it's TLS credentials (we can't easily inspect the internal config)
	assert.IsType(t, credentials.NewTLS(nil), config.transportCredentials)
}

func TestWithInsecureConnection(t *testing.T) {
	config := defaultCfg
	WithInsecureConnection()(&config)
	assert.Equal(t, insecure.NewCredentials(), config.transportCredentials)
}

func TestNewChipIngressClientWithTLS(t *testing.T) {
	// This test verifies the option is applied, but doesn't test actual connection
	// since we'd need a real gRPC server for that
	client, err := NewChipIngressClient(
		"example.com:443",
		WithTLS(),
	)
	// The client creation should succeed even if connection fails
	// We're testing the option application, not the actual connection
	if err != nil {
		// Connection errors are expected in unit tests
		assert.Contains(t, err.Error(), "connection")
	} else {
		assert.NotNil(t, client)
	}
}<|MERGE_RESOLUTION|>--- conflicted
+++ resolved
@@ -70,11 +70,8 @@
 		"time":            time.Now(),
 	}
 	assert.NoError(t, err)
-<<<<<<< HEAD
-	event, err := NewEvent("some-domain_here", "platform.on_chain.forwarder.ReportProcessed", protoBytes, nil)
-=======
+
 	event, err := NewEvent("some-domain_here", "platform.on_chain.forwarder.ReportProcessed", protoBytes, attributes)
->>>>>>> 6a64336c
 	assert.NoError(t, err)
 
 	// There should be no validation errors
