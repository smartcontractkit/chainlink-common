package chainreader

import (
	"bytes"
	"context"
	"encoding/json"
	"fmt"
	"reflect"

	"github.com/fxamacker/cbor/v2"
	jsonv2 "github.com/go-json-experiment/json"
	"google.golang.org/grpc"
	"google.golang.org/grpc/codes"
	"google.golang.org/grpc/status"
	"google.golang.org/protobuf/types/known/emptypb"

	"github.com/smartcontractkit/chainlink-common/pkg/loop/internal/goplugin"
	"github.com/smartcontractkit/chainlink-common/pkg/loop/internal/net"
	"github.com/smartcontractkit/chainlink-common/pkg/loop/internal/pb"
	"github.com/smartcontractkit/chainlink-common/pkg/types"
	"github.com/smartcontractkit/chainlink-common/pkg/types/query"
	"github.com/smartcontractkit/chainlink-common/pkg/types/query/primitives"
)

var _ types.ContractReader = (*Client)(nil)

type EncodingVersion uint32

func (v EncodingVersion) Uint32() uint32 {
	return uint32(v)
}

// enum of all known encoding formats for versioned data.
const (
	JSONEncodingVersion1 EncodingVersion = iota
	JSONEncodingVersion2
	CBOREncodingVersion
)

const DefaultEncodingVersion = CBOREncodingVersion

type ClientOpt func(*Client)

type Client struct {
	*goplugin.ServiceClient
	grpc       pb.ChainReaderClient
	encodeWith EncodingVersion
}

func NewClient(b *net.BrokerExt, cc grpc.ClientConnInterface, opts ...ClientOpt) *Client {
	client := &Client{
		ServiceClient: goplugin.NewServiceClient(b, cc),
		grpc:          pb.NewChainReaderClient(cc),
		encodeWith:    DefaultEncodingVersion,
	}

	for _, opt := range opts {
		opt(client)
	}

	return client
}

func WithClientEncoding(version EncodingVersion) ClientOpt {
	return func(client *Client) {
		client.encodeWith = version
	}
}

func EncodeVersionedBytes(data any, version EncodingVersion) (*pb.VersionedBytes, error) {
	var bytes []byte
	var err error

	switch version {
	case JSONEncodingVersion1:
		bytes, err = json.Marshal(data)
		if err != nil {
			return nil, fmt.Errorf("%w: %w", types.ErrInvalidType, err)
		}
	case JSONEncodingVersion2:
		bytes, err = jsonv2.Marshal(data, jsonv2.StringifyNumbers(true))
		if err != nil {
			return nil, fmt.Errorf("%w: %w", types.ErrInvalidType, err)
		}
	case CBOREncodingVersion:
		enco := cbor.CoreDetEncOptions()
		enco.Time = cbor.TimeRFC3339Nano
		var enc cbor.EncMode
		enc, err = enco.EncMode()
		if err != nil {
			return nil, fmt.Errorf("%w: %w", types.ErrInternal, err)
		}
		bytes, err = enc.Marshal(data)
		if err != nil {
			return nil, fmt.Errorf("%w: %w", types.ErrInvalidType, err)
		}
	default:
		return nil, fmt.Errorf("%w: unsupported encoding version %d for data %v", types.ErrInvalidEncoding, version, data)
	}

	return &pb.VersionedBytes{Version: version.Uint32(), Data: bytes}, nil
}

func DecodeVersionedBytes(res any, vData *pb.VersionedBytes) error {
	var err error
	switch EncodingVersion(vData.Version) {
	case JSONEncodingVersion1:
		decoder := json.NewDecoder(bytes.NewBuffer(vData.Data))
		decoder.UseNumber()

		err = decoder.Decode(res)
	case JSONEncodingVersion2:
		err = jsonv2.Unmarshal(vData.Data, res, jsonv2.StringifyNumbers(true))
	case CBOREncodingVersion:
		decopt := cbor.DecOptions{UTF8: cbor.UTF8DecodeInvalid}
		var dec cbor.DecMode
		dec, err = decopt.DecMode()
		if err != nil {
			return fmt.Errorf("%w: %w", types.ErrInternal, err)
		}
		err = dec.Unmarshal(vData.Data, res)
	default:
		return fmt.Errorf("unsupported encoding version %d for versionedData %v", vData.Version, vData.Data)
	}

	if err != nil {
		return fmt.Errorf("%w: %w", types.ErrInvalidType, err)
	}

	return nil
}

func (c *Client) GetLatestValue(ctx context.Context, contractName, method string, confidenceLevel primitives.ConfidenceLevel, params, returnVal any) error {
	versionedParams, err := EncodeVersionedBytes(params, c.encodeWith)
	if err != nil {
		return err
	}

	pbConfidence, err := confidenceToProto(confidenceLevel)
	if err != nil {
		return err
	}

	reply, err := c.grpc.GetLatestValue(ctx, &pb.GetLatestValueRequest{ContractName: contractName, Method: method, Params: versionedParams, Confidence: pbConfidence})
	if err != nil {
		return net.WrapRPCErr(err)
	}

	return DecodeVersionedBytes(returnVal, reply.RetVal)
}

func (c *Client) BatchGetLatestValues(ctx context.Context, request types.BatchGetLatestValuesRequest) (types.BatchGetLatestValuesResult, error) {
	pbRequest, err := convertBatchGetLatestValuesRequestToProto(request, c.encodeWith)
	if err != nil {
		return nil, err
	}

	reply, err := c.grpc.BatchGetLatestValues(ctx, pbRequest)
	if err != nil {
		return nil, net.WrapRPCErr(err)
	}

	return parseBatchGetLatestValuesReply(request, reply)
}

func (c *Client) QueryKey(ctx context.Context, contractName string, filter query.KeyFilter, limitAndSort query.LimitAndSort, sequenceDataType any) ([]types.Sequence, error) {
	pbQueryFilter, err := convertQueryFilterToProto(filter)
	if err != nil {
		return nil, err
	}

	pbLimitAndSort, err := convertLimitAndSortToProto(limitAndSort)
	if err != nil {
		return nil, err
	}

	reply, err := c.grpc.QueryKey(ctx, &pb.QueryKeyRequest{ContractName: contractName, Filter: pbQueryFilter, LimitAndSort: pbLimitAndSort})
	if err != nil {
		return nil, net.WrapRPCErr(err)
	}

	return convertSequencesFromProto(reply.Sequences, sequenceDataType)
}

func (c *Client) Bind(ctx context.Context, bindings []types.BoundContract) error {
	pbBindings := make([]*pb.BoundContract, len(bindings))
	for i, b := range bindings {
		pbBindings[i] = &pb.BoundContract{Address: b.Address, Name: b.Name}
	}
	_, err := c.grpc.Bind(ctx, &pb.BindRequest{Bindings: pbBindings})
	return net.WrapRPCErr(err)
}

var _ pb.ChainReaderServer = (*Server)(nil)

type ServerOpt func(*Server)

type Server struct {
	pb.UnimplementedChainReaderServer
	impl       types.ContractReader
	encodeWith EncodingVersion
}

func NewServer(impl types.ContractReader, opts ...ServerOpt) pb.ChainReaderServer {
	server := &Server{
		impl:       impl,
		encodeWith: DefaultEncodingVersion,
	}

	for _, opt := range opts {
		opt(server)
	}

	return server
}

func WithServerEncoding(version EncodingVersion) ServerOpt {
	return func(server *Server) {
		server.encodeWith = version
	}
}

func (c *Server) GetLatestValue(ctx context.Context, request *pb.GetLatestValueRequest) (*pb.GetLatestValueReply, error) {
	params, err := getContractEncodedType(request.ContractName, request.Method, c.impl, true)
	if err != nil {
		return nil, err
	}

	if err = DecodeVersionedBytes(params, request.Params); err != nil {
		return nil, err
	}

	returnVal, err := getContractEncodedType(request.ContractName, request.Method, c.impl, false)
	if err != nil {
		return nil, err
	}

<<<<<<< HEAD
	err = c.impl.GetLatestValue(ctx, request.ContractName, request.Method, params, retVal)
=======
	confidenceLevel, err := confidenceFromProto(request.Confidence)
>>>>>>> ade916a9
	if err != nil {
		return nil, err
	}

	err = c.impl.GetLatestValue(ctx, request.ContractName, request.Method, confidenceLevel, params, returnVal)
	if err != nil {
		return nil, err
	}

	encodedRetVal, err := EncodeVersionedBytes(returnVal, EncodingVersion(request.Params.Version))
	if err != nil {
		return nil, err
	}

	return &pb.GetLatestValueReply{RetVal: encodedRetVal}, nil
}

func (c *Server) BatchGetLatestValues(ctx context.Context, pbRequest *pb.BatchGetLatestValuesRequest) (*pb.BatchGetLatestValuesReply, error) {
	request, err := convertBatchGetLatestValuesRequestFromProto(pbRequest, c.impl)
	if err != nil {
		return nil, err
	}

	reply, err := c.impl.BatchGetLatestValues(ctx, request)
	if err != nil {
		return nil, err
	}

	return newPbBatchGetLatestValuesReply(reply, c.encodeWith)
}

func (c *Server) QueryKey(ctx context.Context, request *pb.QueryKeyRequest) (*pb.QueryKeyReply, error) {
	queryFilter, err := convertQueryFiltersFromProto(request.Filter)
	if err != nil {
		return nil, err
	}

	sequenceDataType, err := getContractEncodedType(request.ContractName, queryFilter.Key, c.impl, false)
	if err != nil {
		return nil, err
	}

	limitAndSort, err := convertLimitAndSortFromProto(request.GetLimitAndSort())
	if err != nil {
		return nil, err
	}

	sequences, err := c.impl.QueryKey(ctx, request.ContractName, queryFilter, limitAndSort, sequenceDataType)
	if err != nil {
		return nil, err
	}

	pbSequences, err := convertSequencesToProto(sequences, c.encodeWith)
	if err != nil {
		return nil, err
	}

	return &pb.QueryKeyReply{Sequences: pbSequences}, nil
}

func (c *Server) Bind(ctx context.Context, bindings *pb.BindRequest) (*emptypb.Empty, error) {
	tBindings := make([]types.BoundContract, len(bindings.Bindings))
	for i, b := range bindings.Bindings {
		tBindings[i] = types.BoundContract{Address: b.Address, Name: b.Name}
	}

	return &emptypb.Empty{}, c.impl.Bind(ctx, tBindings)
}

func getContractEncodedType(contractName, itemType string, possibleTypeProvider any, forEncoding bool) (any, error) {
	if ctp, ok := possibleTypeProvider.(types.ContractTypeProvider); ok {
		return ctp.CreateContractType(contractName, itemType, forEncoding)
	}

	return &map[string]any{}, nil
}

func newPbBatchGetLatestValuesReply(result types.BatchGetLatestValuesResult, encodeWith EncodingVersion) (*pb.BatchGetLatestValuesReply, error) {
	var pbBatchGetLatestValuesReply = &pb.BatchGetLatestValuesReply{Results: make(map[string]*pb.ContractBatchResult)}
	for contractName, contractBatch := range result {
		pbBatchGetLatestValuesReply.Results[contractName] = &pb.ContractBatchResult{Results: []*pb.BatchReadResult{}}
		for _, batchCall := range contractBatch {
			replyErr := ""
			returnVal, err := batchCall.GetResult()
			if err != nil {
				replyErr = err.Error()
			}

			encodedRetVal, err := EncodeVersionedBytes(returnVal, encodeWith)
			if err != nil {
				return nil, err
			}

			pbBatchReadResult := &pb.BatchReadResult{ReadName: batchCall.ReadName, ReturnVal: encodedRetVal, Error: replyErr}
			pbBatchGetLatestValuesReply.Results[contractName].Results = append(pbBatchGetLatestValuesReply.Results[contractName].Results, pbBatchReadResult)
		}
	}
	return pbBatchGetLatestValuesReply, nil
}

func convertBatchGetLatestValuesRequestToProto(request types.BatchGetLatestValuesRequest, encodeWith EncodingVersion) (*pb.BatchGetLatestValuesRequest, error) {
	pbRequest := &pb.BatchGetLatestValuesRequest{Requests: make(map[string]*pb.ContractBatch)}
	for contractName, contractBatch := range request {
		if _, ok := pbRequest.Requests[contractName]; !ok {
			pbContractBatch := &pb.ContractBatch{Reads: []*pb.BatchRead{}}
			pbRequest.Requests[contractName] = pbContractBatch
		}

		for _, batchCall := range contractBatch {
			versionedParams, err := EncodeVersionedBytes(batchCall.Params, encodeWith)
			if err != nil {
				return nil, err
			}

			pbRequest.Requests[contractName].Reads = append(
				pbRequest.Requests[contractName].Reads,
				&pb.BatchRead{
					ReadName: batchCall.ReadName,
					Params:   versionedParams,
				},
			)
		}
	}
	return pbRequest, nil
}

func convertQueryFilterToProto(filter query.KeyFilter) (*pb.QueryKeyFilter, error) {
	pbQueryFilter := &pb.QueryKeyFilter{Key: filter.Key}
	for _, expression := range filter.Expressions {
		pbExpression, err := convertExpressionToProto(expression)
		if err != nil {
			return nil, err
		}
		pbQueryFilter.Expression = append(pbQueryFilter.Expression, pbExpression)
	}

	return pbQueryFilter, nil
}

func convertExpressionToProto(expression query.Expression) (*pb.Expression, error) {
	pbExpression := &pb.Expression{}
	if expression.IsPrimitive() {
		pbExpression.Evaluator = &pb.Expression_Primitive{Primitive: &pb.Primitive{}}
		switch primitive := expression.Primitive.(type) {
		case *primitives.Comparator:
			var pbValueComparators []*pb.ValueComparator
			for _, valueComparator := range primitive.ValueComparators {
				pbValueComparators = append(pbValueComparators, &pb.ValueComparator{Value: valueComparator.Value, Operator: pb.ComparisonOperator(valueComparator.Operator)})
			}
			pbExpression.GetPrimitive().Primitive = &pb.Primitive_Comparator{
				Comparator: &pb.Comparator{
					Name:             primitive.Name,
					ValueComparators: pbValueComparators,
				}}

		case *primitives.Block:
			pbExpression.GetPrimitive().Primitive = &pb.Primitive_Block{
				Block: &pb.Block{
					BlockNumber: primitive.Block,
					Operator:    pb.ComparisonOperator(primitive.Operator),
				}}
		case *primitives.Confidence:
			pbConfidence, err := confidenceToProto(primitive.ConfidenceLevel)
			if err != nil {
				return nil, err
			}
			pbExpression.GetPrimitive().Primitive = &pb.Primitive_Confidence{
				Confidence: pbConfidence,
			}
		case *primitives.Timestamp:
			pbExpression.GetPrimitive().Primitive = &pb.Primitive_Timestamp{
				Timestamp: &pb.Timestamp{
					Timestamp: primitive.Timestamp,
					Operator:  pb.ComparisonOperator(primitive.Operator),
				}}
		case *primitives.TxHash:
			pbExpression.GetPrimitive().Primitive = &pb.Primitive_TxHash{
				TxHash: &pb.TxHash{
					TxHash: primitive.TxHash,
				}}
		default:
			return nil, status.Errorf(codes.InvalidArgument, "Unknown primitive type: %T", primitive)
		}
		return pbExpression, nil
	}

	pbExpression.Evaluator = &pb.Expression_BooleanExpression{BooleanExpression: &pb.BooleanExpression{}}
	var expressions []*pb.Expression
	for _, expr := range expression.BoolExpression.Expressions {
		pbExpr, err := convertExpressionToProto(expr)
		if err != nil {
			return nil, err
		}
		expressions = append(expressions, pbExpr)
	}
	pbExpression.Evaluator = &pb.Expression_BooleanExpression{
		BooleanExpression: &pb.BooleanExpression{
			BooleanOperator: pb.BooleanOperator(expression.BoolExpression.BoolOperator),
			Expression:      expressions,
		}}

	return pbExpression, nil
}

func confidenceToProto(confidenceLevel primitives.ConfidenceLevel) (pb.Confidence, error) {
	switch confidenceLevel {
	case primitives.Finalized:
		return pb.Confidence_Finalized, nil
	case primitives.Unconfirmed:
		return pb.Confidence_Unconfirmed, nil
	default:
		return -1, fmt.Errorf("invalid confidence level %s", confidenceLevel)
	}
}

func convertLimitAndSortToProto(limitAndSort query.LimitAndSort) (*pb.LimitAndSort, error) {
	sortByArr := make([]*pb.SortBy, len(limitAndSort.SortBy))

	for idx, sortBy := range limitAndSort.SortBy {
		var tp pb.SortType

		switch sort := sortBy.(type) {
		case *query.SortByBlock:
			tp = pb.SortType_SortBlock
		case *query.SortByTimestamp:
			tp = pb.SortType_SortTimestamp
		case *query.SortBySequence:
			tp = pb.SortType_SortSequence
		default:
			return &pb.LimitAndSort{}, status.Errorf(codes.InvalidArgument, "Unknown sort by type: %T", sort)
		}

		sortByArr[idx] = &pb.SortBy{
			SortType:  tp,
			Direction: pb.SortDirection(sortBy.GetDirection()),
		}
	}

	pbLimitAndSort := &pb.LimitAndSort{
		SortBy: sortByArr,
		Limit:  &pb.Limit{Count: limitAndSort.Limit.Count},
	}

	cursorDefined := limitAndSort.Limit.Cursor != ""
	cursorDirectionDefined := limitAndSort.Limit.CursorDirection != 0

	if limitAndSort.HasCursorLimit() {
		pbLimitAndSort.Limit.Cursor = &limitAndSort.Limit.Cursor
		pbLimitAndSort.Limit.Direction = (*pb.CursorDirection)(&limitAndSort.Limit.CursorDirection)
	} else if (!cursorDefined && cursorDirectionDefined) || (cursorDefined && !cursorDirectionDefined) {
		return nil, status.Errorf(codes.InvalidArgument, "Limit cursor and cursor direction must both be defined or undefined")
	}

	return pbLimitAndSort, nil
}

func convertSequencesToProto(sequences []types.Sequence, version EncodingVersion) ([]*pb.Sequence, error) {
	var pbSequences []*pb.Sequence
	for _, sequence := range sequences {
		versionedSequenceDataType, err := EncodeVersionedBytes(sequence.Data, version)
		if err != nil {
			return nil, err
		}
		pbSequence := &pb.Sequence{
			SequenceCursor: sequence.Cursor,
			Head: &pb.Head{
				Identifier: sequence.Identifier,
				Hash:       sequence.Hash,
				Timestamp:  sequence.Timestamp,
			},
			Data: versionedSequenceDataType,
		}
		pbSequences = append(pbSequences, pbSequence)
	}
	return pbSequences, nil
}

func parseBatchGetLatestValuesReply(request types.BatchGetLatestValuesRequest, reply *pb.BatchGetLatestValuesReply) (types.BatchGetLatestValuesResult, error) {
	if reply == nil {
		return nil, fmt.Errorf("received nil reply from grpc BatchGetLatestValues")
	}

	result := make(types.BatchGetLatestValuesResult)
	for contractName, contractBatch := range reply.Results {
		result[contractName] = make([]types.BatchReadResult, len(contractBatch.Results))
		resultsContractBatch := contractBatch.Results
		requestContractBatch, ok := request[contractName]
		if !ok {
			return nil, fmt.Errorf("received unexpected contract name %s from grpc BatchGetLatestValues reply", contractName)
		}

		if len(requestContractBatch) != len(resultsContractBatch) {
			return nil, fmt.Errorf("request and results length for contract %s are mismatched %d vs %d", contractName, len(requestContractBatch), len(resultsContractBatch))
		}

		for i := 0; i < len(resultsContractBatch); i++ {
			// type lives in the request, so we can use it for result
			res, req := resultsContractBatch[i], requestContractBatch[i]
			if err := DecodeVersionedBytes(req.ReturnVal, res.ReturnVal); err != nil {
				return nil, err
			}
			var err error
			if res.Error != "" {
				err = fmt.Errorf(res.Error)
			}

			brr := types.BatchReadResult{ReadName: res.ReadName}
			brr.SetResult(req.ReturnVal, err)
			result[contractName][i] = brr
		}
	}
	return result, nil
}

func convertBatchGetLatestValuesRequestFromProto(pbRequest *pb.BatchGetLatestValuesRequest, impl types.ContractReader) (types.BatchGetLatestValuesRequest, error) {
	if pbRequest == nil {
		return nil, fmt.Errorf("received nil request from grpc BatchGetLatestValues")
	}

	request := make(types.BatchGetLatestValuesRequest)
	for pbContractName, pbContractBatch := range pbRequest.Requests {
		if _, ok := request[pbContractName]; !ok {
			request[pbContractName] = []types.BatchRead{}
		}

		for _, pbCall := range pbContractBatch.Reads {
			call := types.BatchRead{ReadName: pbCall.ReadName}
			params, err := getContractEncodedType(pbContractName, pbCall.ReadName, impl, true)
			if err != nil {
				return nil, err
			}

			if err = DecodeVersionedBytes(params, pbCall.Params); err != nil {
				return nil, err
			}

			retVal, err := getContractEncodedType(pbContractName, call.ReadName, impl, false)
			if err != nil {
				return nil, err
			}

			call.Params = params
			call.ReturnVal = retVal
			request[pbContractName] = append(request[pbContractName], call)
		}
	}
	return request, nil
}

func convertQueryFiltersFromProto(pbQueryFilters *pb.QueryKeyFilter) (query.KeyFilter, error) {
	queryFilter := query.KeyFilter{Key: pbQueryFilters.Key}
	for _, pbQueryFilter := range pbQueryFilters.Expression {
		expression, err := convertExpressionFromProto(pbQueryFilter)
		if err != nil {
			return query.KeyFilter{}, err
		}
		queryFilter.Expressions = append(queryFilter.Expressions, expression)
	}
	return queryFilter, nil
}

func convertExpressionFromProto(pbExpression *pb.Expression) (query.Expression, error) {
	switch pbEvaluatedExpr := pbExpression.Evaluator.(type) {
	case *pb.Expression_BooleanExpression:
		var expressions []query.Expression
		for _, expression := range pbEvaluatedExpr.BooleanExpression.Expression {
			convertedExpression, err := convertExpressionFromProto(expression)
			if err != nil {
				return query.Expression{}, err
			}
			expressions = append(expressions, convertedExpression)
		}
		if pbEvaluatedExpr.BooleanExpression.BooleanOperator == pb.BooleanOperator_AND {
			return query.And(expressions...), nil
		}
		return query.Or(expressions...), nil
	case *pb.Expression_Primitive:
		switch primitive := pbEvaluatedExpr.Primitive.GetPrimitive().(type) {
		case *pb.Primitive_Comparator:
			var valueComparators []primitives.ValueComparator
			for _, pbValueComparator := range primitive.Comparator.ValueComparators {
				valueComparators = append(valueComparators, primitives.ValueComparator{Value: pbValueComparator.Value, Operator: primitives.ComparisonOperator(pbValueComparator.Operator)})
			}
			return query.Comparator(primitive.Comparator.Name, valueComparators...), nil
		case *pb.Primitive_Confidence:
			confidence, err := confidenceFromProto(primitive.Confidence)
			return query.Confidence(confidence), err
		case *pb.Primitive_Block:
			return query.Block(primitive.Block.BlockNumber, primitives.ComparisonOperator(primitive.Block.Operator)), nil
		case *pb.Primitive_TxHash:
			return query.TxHash(primitive.TxHash.TxHash), nil
		case *pb.Primitive_Timestamp:
			return query.Timestamp(primitive.Timestamp.Timestamp, primitives.ComparisonOperator(primitive.Timestamp.Operator)), nil
		default:
			return query.Expression{}, status.Errorf(codes.InvalidArgument, "Unknown primitive type: %T", primitive)
		}
	default:
		return query.Expression{}, status.Errorf(codes.InvalidArgument, "Unknown expression type: %T", pbEvaluatedExpr)
	}
}

func confidenceFromProto(pbConfidence pb.Confidence) (primitives.ConfidenceLevel, error) {
	switch pbConfidence {
	case pb.Confidence_Finalized:
		return primitives.Finalized, nil
	case pb.Confidence_Unconfirmed:
		return primitives.Unconfirmed, nil
	default:
		return "", fmt.Errorf("invalid pb confidence level: %d", pbConfidence)
	}
}

func convertLimitAndSortFromProto(limitAndSort *pb.LimitAndSort) (query.LimitAndSort, error) {
	sortByArr := make([]query.SortBy, len(limitAndSort.SortBy))

	for idx, sortBy := range limitAndSort.SortBy {
		switch sortBy.SortType {
		case pb.SortType_SortTimestamp:
			sortByArr[idx] = query.NewSortByTimestamp(query.SortDirection(sortBy.GetDirection()))
		case pb.SortType_SortBlock:
			sortByArr[idx] = query.NewSortByBlock(query.SortDirection(sortBy.GetDirection()))
		case pb.SortType_SortSequence:
			sortByArr[idx] = query.NewSortBySequence(query.SortDirection(sortBy.GetDirection()))
		default:
			return query.LimitAndSort{}, status.Errorf(codes.InvalidArgument, "Unknown sort by type: %T", sortBy)
		}
	}

	limit := limitAndSort.Limit
	cursorDefined := limit.Cursor != nil
	cursorDirectionDefined := limit.Direction != nil

	if cursorDefined && cursorDirectionDefined {
		return query.NewLimitAndSort(query.CursorLimit(*limit.Cursor, (query.CursorDirection)(*limit.Direction), limit.Count)), nil
	} else if (!cursorDefined && cursorDirectionDefined) || (cursorDefined && !cursorDirectionDefined) {
		return query.LimitAndSort{}, status.Errorf(codes.InvalidArgument, "Limit cursor and cursor direction must both be defined or undefined")
	}

	return query.NewLimitAndSort(query.CountLimit(limit.Count), sortByArr...), nil
}

func convertSequencesFromProto(pbSequences []*pb.Sequence, sequenceDataType any) ([]types.Sequence, error) {
	seqTypeOf := reflect.TypeOf(sequenceDataType)

	// get the non-pointer data type for the sequence data
	nonPointerType := seqTypeOf
	if seqTypeOf.Kind() == reflect.Pointer {
		nonPointerType = seqTypeOf.Elem()
	}

	if nonPointerType.Kind() == reflect.Pointer {
		return nil, fmt.Errorf("%w: sequenceDataType does not support pointers to pointers", types.ErrInvalidType)
	}

	sequences := make([]types.Sequence, len(pbSequences))

	for idx, pbSequence := range pbSequences {
		cpy := reflect.New(nonPointerType).Interface()
		if err := DecodeVersionedBytes(cpy, pbSequence.Data); err != nil {
			return nil, err
		}

		// match provided data type either as pointer or non-pointer
		if seqTypeOf.Kind() != reflect.Pointer {
			cpy = reflect.Indirect(reflect.ValueOf(cpy)).Interface()
		}

		sequences[idx] = types.Sequence{
			Cursor: pbSequences[idx].SequenceCursor,
			Head: types.Head{
				Identifier: pbSequences[idx].Head.Identifier,
				Hash:       pbSequences[idx].Head.Hash,
				Timestamp:  pbSequences[idx].Head.Timestamp,
			},
			Data: cpy,
		}
	}

	return sequences, nil
}

func RegisterContractReaderService(s *grpc.Server, contractReader types.ContractReader) {
	pb.RegisterServiceServer(s, &goplugin.ServiceServer{Srv: contractReader})
}<|MERGE_RESOLUTION|>--- conflicted
+++ resolved
@@ -235,11 +235,7 @@
 		return nil, err
 	}
 
-<<<<<<< HEAD
-	err = c.impl.GetLatestValue(ctx, request.ContractName, request.Method, params, retVal)
-=======
 	confidenceLevel, err := confidenceFromProto(request.Confidence)
->>>>>>> ade916a9
 	if err != nil {
 		return nil, err
 	}
