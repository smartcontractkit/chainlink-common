--- conflicted
+++ resolved
@@ -31,7 +31,6 @@
 	pluginClient *ocr3.ReportingPluginServiceClient
 }
 
-<<<<<<< HEAD
 type serverAdapter struct {
 	NewReportingPluginFactoryFn func(
 		context.Context,
@@ -41,6 +40,7 @@
 		types.TelemetryService,
 		types.ErrorLog,
 		types.CapabilitiesRegistry,
+		types.KeyValueStore,
 	) (types.OCR3ReportingPluginFactory, error)
 
 	ValidateConfigService
@@ -53,18 +53,6 @@
 func (s serverAdapter) NewValidationService(ctx context.Context) (types.ValidationService, error) {
 	return s.ValidateConfigService.NewValidationService(ctx)
 }
-=======
-type serverAdapter func(
-	context.Context,
-	types.ReportingPluginServiceConfig,
-	grpc.ClientConnInterface,
-	types.PipelineRunnerService,
-	types.TelemetryService,
-	types.ErrorLog,
-	types.CapabilitiesRegistry,
-	types.KeyValueStore,
-) (types.OCR3ReportingPluginFactory, error)
->>>>>>> c01e8d17
 
 func (s serverAdapter) NewReportingPluginFactory(
 	ctx context.Context,
@@ -76,11 +64,7 @@
 	capRegistry types.CapabilitiesRegistry,
 	kv types.KeyValueStore,
 ) (types.OCR3ReportingPluginFactory, error) {
-<<<<<<< HEAD
-	return s.NewReportingPluginFactoryFn(ctx, config, conn, pr, ts, errorLog, capRegistry)
-=======
-	return s(ctx, config, conn, pr, ts, errorLog, capRegistry, kv)
->>>>>>> c01e8d17
+	return s.NewReportingPluginFactoryFn(ctx, config, conn, pr, ts, errorLog, capRegistry, kv)
 }
 
 func (g *GRPCService[T]) GRPCServer(broker *plugin.GRPCBroker, server *grpc.Server) error {
@@ -96,7 +80,7 @@
 	) (types.OCR3ReportingPluginFactory, error) {
 		provider := g.PluginServer.ConnToProvider(conn, broker, g.BrokerConfig)
 		tc := telemetry.NewTelemetryClient(ts)
-		return g.PluginServer.NewReportingPluginFactory(ctx, cfg, provider, pr, tc, el, capRegistry, kv)
+		return g.PluginServer.NewReportingPluginFactory(ctx, cfg, provider, pr, tc, el, capRegistry,kv)
 	}
 
 	return ocr3.RegisterReportingPluginServiceServer(server, broker, g.BrokerConfig, serverAdapter{
