package chainreader_test

import (
	"context"
	"errors"
	"fmt"
	"math/big"
	"reflect"
	"sort"
	"sync"
	"testing"
	"time"

	"github.com/fxamacker/cbor/v2"
	"github.com/stretchr/testify/assert"
	"github.com/stretchr/testify/require"
	"google.golang.org/grpc/codes"
	"google.golang.org/grpc/status"

	"github.com/smartcontractkit/chainlink-common/pkg/loop/internal/pb"
	"github.com/smartcontractkit/chainlink-common/pkg/loop/internal/relayer/pluginprovider/chainreader"
	chainreadertest "github.com/smartcontractkit/chainlink-common/pkg/loop/internal/relayer/pluginprovider/chainreader/test"
	"github.com/smartcontractkit/chainlink-common/pkg/types"
	"github.com/smartcontractkit/chainlink-common/pkg/types/query"
	"github.com/smartcontractkit/chainlink-common/pkg/types/query/primitives"
	"github.com/smartcontractkit/chainlink-common/pkg/utils/tests"

	. "github.com/smartcontractkit/chainlink-common/pkg/types/interfacetests" //nolint
)

func TestVersionedBytesFunctions(t *testing.T) {
	const unsupportedVer = 25913
	t.Run("chainreader.EncodeVersionedBytes unsupported type", func(t *testing.T) {
		invalidData := make(chan int)

		_, err := chainreader.EncodeVersionedBytes(invalidData, chainreader.JSONEncodingVersion2)

		assert.True(t, errors.Is(err, types.ErrInvalidType))
	})

	t.Run("chainreader.EncodeVersionedBytes unsupported encoding version", func(t *testing.T) {
		expected := fmt.Errorf("%w: unsupported encoding version %d for data map[key:value]", types.ErrInvalidEncoding, unsupportedVer)
		data := map[string]interface{}{
			"key": "value",
		}

		_, err := chainreader.EncodeVersionedBytes(data, unsupportedVer)
		if err == nil || err.Error() != expected.Error() {
			t.Errorf("expected error: %s, but got: %v", expected, err)
		}
	})

	t.Run("chainreader.DecodeVersionedBytes", func(t *testing.T) {
		var decodedData map[string]interface{}
		expected := fmt.Errorf("unsupported encoding version %d for versionedData [97 98 99 100 102]", unsupportedVer)
		versionedBytes := &pb.VersionedBytes{
			Version: unsupportedVer, // Unsupported version
			Data:    []byte("abcdf"),
		}

		err := chainreader.DecodeVersionedBytes(&decodedData, versionedBytes)
		if err == nil || err.Error() != expected.Error() {
			t.Errorf("expected error: %s, but got: %v", expected, err)
		}
	})
}

func TestChainReaderInterfaceTests(t *testing.T) {
	t.Parallel()

	chainreadertest.TestAllEncodings(t, func(version chainreader.EncodingVersion) func(t *testing.T) {
		return func(t *testing.T) {
			t.Parallel()

			fake := &fakeChainReader{}
<<<<<<< HEAD
			RunChainComponentsInterfaceTests(
				t,
				chainreadertest.WrapChainComponentsTesterForLoop(
=======
			RunContractReaderInterfaceTests(
				t,
				chainreadertest.WrapContractReaderTesterForLoop(
>>>>>>> 00ac29d2
					&fakeChainReaderInterfaceTester{impl: fake},
					chainreadertest.WithChainReaderLoopEncoding(version),
				),
				true,
			)
		}
	})
}

func TestBind(t *testing.T) {
	t.Parallel()

	chainreadertest.TestAllEncodings(t, func(version chainreader.EncodingVersion) func(t *testing.T) {
		return func(t *testing.T) {
			t.Parallel()

			es := &errChainReader{}
<<<<<<< HEAD
			errTester := chainreadertest.WrapChainComponentsTesterForLoop(
=======
			errTester := chainreadertest.WrapContractReaderTesterForLoop(
>>>>>>> 00ac29d2
				&fakeChainReaderInterfaceTester{impl: es},
				chainreadertest.WithChainReaderLoopEncoding(version),
			)

			errTester.Setup(t)
			chainReader := errTester.GetChainReader(t)

			for _, errorType := range errorTypes {
				es.err = errorType
				t.Run("Bind unwraps errors from server "+errorType.Error(), func(t *testing.T) {
					ctx := tests.Context(t)
					err := chainReader.Bind(ctx, []types.BoundContract{{Name: "Name", Address: "address"}})
					assert.True(t, errors.Is(err, errorType))
				})
			}
		}
	})
}

func TestGetLatestValue(t *testing.T) {
	t.Parallel()

	chainreadertest.TestAllEncodings(t, func(version chainreader.EncodingVersion) func(t *testing.T) {
		return func(t *testing.T) {
			t.Parallel()

			es := &errChainReader{}
<<<<<<< HEAD
			errTester := chainreadertest.WrapChainComponentsTesterForLoop(
=======
			errTester := chainreadertest.WrapContractReaderTesterForLoop(
>>>>>>> 00ac29d2
				&fakeChainReaderInterfaceTester{impl: es},
				chainreadertest.WithChainReaderLoopEncoding(version),
			)

			errTester.Setup(t)
			chainReader := errTester.GetChainReader(t)

			t.Run("nil reader should return unimplemented", func(t *testing.T) {
				t.Parallel()

				ctx := tests.Context(t)

<<<<<<< HEAD
				nilTester := chainreadertest.WrapChainComponentsTesterForLoop(&fakeChainReaderInterfaceTester{impl: nil})
=======
				nilTester := chainreadertest.WrapContractReaderTesterForLoop(&fakeChainReaderInterfaceTester{impl: nil})
>>>>>>> 00ac29d2
				nilTester.Setup(t)
				nilCr := nilTester.GetChainReader(t)

				err := nilCr.GetLatestValue(ctx, "", "method", primitives.Unconfirmed, "anything", "anything")
				assert.Equal(t, codes.Unimplemented, status.Convert(err).Code())
			})

			for _, errorType := range errorTypes {
				es.err = errorType
				t.Run("GetLatestValue unwraps errors from server "+errorType.Error(), func(t *testing.T) {
					ctx := tests.Context(t)
					err := chainReader.GetLatestValue(ctx, "", "method", primitives.Unconfirmed, nil, "anything")
					assert.True(t, errors.Is(err, errorType))
				})
			}

			// make sure that errors come from client directly
			es.err = nil
			t.Run("GetLatestValue returns error if type cannot be encoded in the wire format", func(t *testing.T) {
				ctx := tests.Context(t)
				err := chainReader.GetLatestValue(ctx, "", "method", primitives.Unconfirmed, &cannotEncode{}, &TestStruct{})
				assert.True(t, errors.Is(err, types.ErrInvalidType))
			})
		}
	})
}

func TestBatchGetLatestValues(t *testing.T) {
	t.Parallel()

	chainreadertest.TestAllEncodings(t, func(version chainreader.EncodingVersion) func(t *testing.T) {
		return func(t *testing.T) {
			t.Parallel()

			es := &errChainReader{}
<<<<<<< HEAD
			errTester := chainreadertest.WrapChainComponentsTesterForLoop(
=======
			errTester := chainreadertest.WrapContractReaderTesterForLoop(
>>>>>>> 00ac29d2
				&fakeChainReaderInterfaceTester{impl: es},
				chainreadertest.WithChainReaderLoopEncoding(version),
			)

			errTester.Setup(t)
			chainReader := errTester.GetChainReader(t)

			t.Run("nil reader should return unimplemented", func(t *testing.T) {
				t.Parallel()

				ctx := tests.Context(t)

<<<<<<< HEAD
				nilTester := chainreadertest.WrapChainComponentsTesterForLoop(&fakeChainReaderInterfaceTester{impl: nil})
=======
				nilTester := chainreadertest.WrapContractReaderTesterForLoop(&fakeChainReaderInterfaceTester{impl: nil})
>>>>>>> 00ac29d2
				nilTester.Setup(t)
				nilCr := nilTester.GetChainReader(t)

				_, err := nilCr.BatchGetLatestValues(ctx, types.BatchGetLatestValuesRequest{})
				assert.Equal(t, codes.Unimplemented, status.Convert(err).Code())
			})

			for _, errorType := range errorTypes {
				es.err = errorType
				t.Run("BatchGetLatestValues unwraps errors from server "+errorType.Error(), func(t *testing.T) {
					ctx := tests.Context(t)
					_, err := chainReader.BatchGetLatestValues(ctx, types.BatchGetLatestValuesRequest{})
					assert.True(t, errors.Is(err, errorType))
				})
			}

			// make sure that errors come from client directly
			es.err = nil
			t.Run("BatchGetLatestValues returns error if type cannot be encoded in the wire format", func(t *testing.T) {
				ctx := tests.Context(t)
				_, err := chainReader.BatchGetLatestValues(ctx, types.BatchGetLatestValuesRequest{"contract": {{ReadName: "method", Params: &cannotEncode{}, ReturnVal: &cannotEncode{}}}})
				assert.True(t, errors.Is(err, types.ErrInvalidType))
			})
		}
	})
}

func TestQueryKey(t *testing.T) {
	t.Parallel()

	chainreadertest.TestAllEncodings(t, func(version chainreader.EncodingVersion) func(t *testing.T) {
		return func(t *testing.T) {
			t.Parallel()

			impl := &protoConversionTestChainReader{}
<<<<<<< HEAD
			crTester := chainreadertest.WrapChainComponentsTesterForLoop(&fakeChainReaderInterfaceTester{impl: impl}, chainreadertest.WithChainReaderLoopEncoding(version))
=======
			crTester := chainreadertest.WrapContractReaderTesterForLoop(&fakeChainReaderInterfaceTester{impl: impl}, chainreadertest.WithChainReaderLoopEncoding(version))
>>>>>>> 00ac29d2
			crTester.Setup(t)
			cr := crTester.GetChainReader(t)

			es := &errChainReader{}
<<<<<<< HEAD
			errTester := chainreadertest.WrapChainComponentsTesterForLoop(&fakeChainReaderInterfaceTester{impl: es})
=======
			errTester := chainreadertest.WrapContractReaderTesterForLoop(&fakeChainReaderInterfaceTester{impl: es})
>>>>>>> 00ac29d2
			errTester.Setup(t)
			chainReader := errTester.GetChainReader(t)

			t.Run("nil reader should return unimplemented", func(t *testing.T) {
				ctx := tests.Context(t)

<<<<<<< HEAD
				nilTester := chainreadertest.WrapChainComponentsTesterForLoop(&fakeChainReaderInterfaceTester{impl: nil})
=======
				nilTester := chainreadertest.WrapContractReaderTesterForLoop(&fakeChainReaderInterfaceTester{impl: nil})
>>>>>>> 00ac29d2
				nilTester.Setup(t)
				nilCr := nilTester.GetChainReader(t)

				_, err := nilCr.QueryKey(ctx, "", query.KeyFilter{}, query.LimitAndSort{}, &[]interface{}{nil})
				assert.Equal(t, codes.Unimplemented, status.Convert(err).Code())
			})

			for _, errorType := range errorTypes {
				es.err = errorType
				t.Run("QueryKey unwraps errors from server "+errorType.Error(), func(t *testing.T) {
					ctx := tests.Context(t)
					_, err := chainReader.QueryKey(ctx, "", query.KeyFilter{}, query.LimitAndSort{}, &[]interface{}{nil})
					assert.True(t, errors.Is(err, errorType))
				})
			}

			t.Run("test QueryKey proto conversion", func(t *testing.T) {
				for _, tc := range generateQueryFilterTestCases(t) {
					impl.expectedQueryFilter = tc
					filter, err := query.Where(tc.Key, tc.Expressions...)
					require.NoError(t, err)
					_, err = cr.QueryKey(tests.Context(t), "", filter, query.LimitAndSort{}, &[]interface{}{nil})
					require.NoError(t, err)
				}
			})
		}
	})
}

var encoder = makeEncoder()

func makeEncoder() cbor.EncMode {
	opts := cbor.CoreDetEncOptions()
	opts.Sort = cbor.SortCanonical
	e, _ := opts.EncMode()
	return e
}

type fakeChainReaderInterfaceTester struct {
	interfaceTesterBase
	impl types.ContractReader
	cw   fakeChainWriter
}

func (it *fakeChainReaderInterfaceTester) Setup(_ *testing.T) {
	fake, ok := it.impl.(*fakeChainReader)
	if ok {
		fake.vals = []valConfidencePair{}
		fake.triggers = []eventConfidencePair{}
		fake.stored = []TestStruct{}
	}
}

func (it *fakeChainReaderInterfaceTester) GetChainReader(_ *testing.T) types.ContractReader {
	return it.impl
}

func (it *fakeChainReaderInterfaceTester) GetChainWriter(_ *testing.T) types.ChainWriter {
	it.cw.cr = it.impl.(*fakeChainReader)
	return &it.cw
}

func (it *fakeChainReaderInterfaceTester) DirtyContracts() {}

func (it *fakeChainReaderInterfaceTester) GetBindings(_ *testing.T) []types.BoundContract {
	return []types.BoundContract{
		{Name: AnyContractName, Address: AnyContractName},
		{Name: AnySecondContractName, Address: AnySecondContractName},
	}
}

func (it *fakeChainReaderInterfaceTester) GenerateBlocksTillConfidenceLevel(t *testing.T, contractName, readName string, confidenceLevel primitives.ConfidenceLevel) {
	fake, ok := it.impl.(*fakeChainReader)
	assert.True(t, ok)
	fake.GenerateBlocksTillConfidenceLevel(t, contractName, readName, confidenceLevel)
}

func (it *fakeChainReaderInterfaceTester) MaxWaitTimeForEvents() time.Duration {
	return time.Millisecond * 100
}

type valConfidencePair struct {
	val             uint64
	confidenceLevel primitives.ConfidenceLevel
}

type eventConfidencePair struct {
	testStruct      TestStruct
	confidenceLevel primitives.ConfidenceLevel
}

type fakeChainReader struct {
	fakeTypeProvider
	vals        []valConfidencePair
	triggers    []eventConfidencePair
	stored      []TestStruct
	batchStored BatchCallEntry
	lock        sync.Mutex
}

type fakeChainWriter struct {
	types.ChainWriter
	cr *fakeChainReader
}

func (f *fakeChainWriter) SubmitTransaction(ctx context.Context, contractName, method string, args any, transactionID string, toAddress string, meta *types.TxMeta, value *big.Int) error {
	switch method {
<<<<<<< HEAD
	case "addTestStruct":
=======
	case MethodSettingStruct:
>>>>>>> 00ac29d2
		v, ok := args.(TestStruct)
		if !ok {
			return fmt.Errorf("unexpected type %T", args)
		}
		f.cr.SetTestStructLatestValue(&v)
<<<<<<< HEAD
	case "setAlterablePrimitiveValue":
=======
	case MethodSettingUint64:
>>>>>>> 00ac29d2
		v, ok := args.(PrimitiveArgs)
		if !ok {
			return fmt.Errorf("unexpected type %T", args)
		}
		f.cr.SetUintLatestValue(v.Value, ExpectedGetLatestValueArgs{})
<<<<<<< HEAD
	case "triggerEvent":
=======
	case MethodTriggeringEvent:
>>>>>>> 00ac29d2
		v, ok := args.(TestStruct)
		if !ok {
			return fmt.Errorf("unexpected type %T", args)
		}
		f.cr.SetTrigger(&v)
	case "batchChainWrite":
		v, ok := args.(BatchCallEntry)
		if !ok {
			return fmt.Errorf("unexpected type %T", args)
		}
		f.cr.SetBatchLatestValues(v)
	default:
		return fmt.Errorf("unsupported method: %s", method)
	}

	return nil
}

func (f *fakeChainWriter) GetTransactionStatus(ctx context.Context, transactionID string) (types.TransactionStatus, error) {
	return types.Finalized, nil
}

func (f *fakeChainWriter) GetFeeComponents(ctx context.Context) (*types.ChainFeeComponents, error) {
	return &types.ChainFeeComponents{}, nil
}

func (f *fakeChainReader) Start(_ context.Context) error { return nil }

func (f *fakeChainReader) Close() error { return nil }

func (f *fakeChainReader) Ready() error { panic("unimplemented") }

func (f *fakeChainReader) Name() string { panic("unimplemented") }

func (f *fakeChainReader) HealthReport() map[string]error { panic("unimplemented") }

func (f *fakeChainReader) Bind(_ context.Context, _ []types.BoundContract) error {
	return nil
}

func (f *fakeChainReader) SetTestStructLatestValue(ts *TestStruct) {
	f.lock.Lock()
	defer f.lock.Unlock()
	f.stored = append(f.stored, *ts)
}

func (f *fakeChainReader) SetUintLatestValue(val uint64, _ ExpectedGetLatestValueArgs) {
	f.lock.Lock()
	defer f.lock.Unlock()
	f.vals = append(f.vals, valConfidencePair{val: val, confidenceLevel: primitives.Unconfirmed})
}

func (f *fakeChainReader) SetBatchLatestValues(batchCallEntry BatchCallEntry) {
	f.lock.Lock()
	defer f.lock.Unlock()
	f.batchStored = make(BatchCallEntry)
	for contractName, contractBatchEntry := range batchCallEntry {
		f.batchStored[contractName] = contractBatchEntry
	}
}

func (f *fakeChainReader) GetLatestValue(_ context.Context, contractName, method string, confidenceLevel primitives.ConfidenceLevel, params, returnVal any) error {
	if method == MethodReturningAlterableUint64 {
		r := returnVal.(*uint64)
		for i := len(f.vals) - 1; i >= 0; i-- {
			if f.vals[i].confidenceLevel == confidenceLevel {
				*r = f.vals[i].val
				return nil
			}
		}
		return fmt.Errorf("%w: no val with %s confidence was found ", types.ErrNotFound, confidenceLevel)
	} else if method == MethodReturningUint64 {
		r := returnVal.(*uint64)
		if contractName == AnyContractName {
			*r = AnyValueToReadWithoutAnArgument
		} else {
			*r = AnyDifferentValueToReadWithoutAnArgument
		}

		return nil
	} else if method == MethodReturningUint64Slice {
		r := returnVal.(*[]uint64)
		*r = AnySliceToReadWithoutAnArgument
		return nil
	} else if method == MethodReturningSeenStruct {
		pv := params.(*TestStruct)
		rv := returnVal.(*TestStructWithExtraField)
		rv.TestStruct = *pv
		rv.ExtraField = AnyExtraValue
		rv.Account = anyAccountBytes
		rv.BigField = big.NewInt(2)
		return nil
	} else if method == EventName {
		f.lock.Lock()
		defer f.lock.Unlock()
		if len(f.triggers) == 0 {
			return types.ErrNotFound
		}

		for i := len(f.triggers) - 1; i >= 0; i-- {
			if f.triggers[i].confidenceLevel == confidenceLevel {
				*returnVal.(*TestStruct) = f.triggers[i].testStruct
				return nil
			}
		}

		return fmt.Errorf("%w: no event with %s confidence was found ", types.ErrNotFound, confidenceLevel)
	} else if method == EventWithFilterName {
		f.lock.Lock()
		defer f.lock.Unlock()
		param := params.(*FilterEventParams)
		for i := len(f.triggers) - 1; i >= 0; i-- {
			if *f.triggers[i].testStruct.Field == param.Field {
				*returnVal.(*TestStruct) = f.triggers[i].testStruct
				return nil
			}
		}
		return types.ErrNotFound
	} else if method != MethodTakingLatestParamsReturningTestStruct {
		return errors.New("unknown method " + method)
	}

	f.lock.Lock()
	defer f.lock.Unlock()
	lp := params.(*LatestParams)
	rv := returnVal.(*TestStruct)
	if lp.I-1 >= len(f.stored) {
		return errors.New("latest params index out of bounds for stored test structs")
	}
	*rv = f.stored[lp.I-1]
	return nil
}

func (f *fakeChainReader) BatchGetLatestValues(_ context.Context, request types.BatchGetLatestValuesRequest) (types.BatchGetLatestValuesResult, error) {
	result := make(types.BatchGetLatestValuesResult)
	for requestContractName, requestContractBatch := range request {
		storedContractBatch := f.batchStored[requestContractName]

		contractBatchResults := types.ContractBatchResults{}
		for i := 0; i < len(requestContractBatch); i++ {
			var err error
			var returnVal any
			req := requestContractBatch[i]
			if req.ReadName == MethodReturningUint64 {
				returnVal = req.ReturnVal.(*uint64)
				if requestContractName == AnyContractName {
					*returnVal.(*uint64) = AnyValueToReadWithoutAnArgument
				} else {
					*returnVal.(*uint64) = AnyDifferentValueToReadWithoutAnArgument
				}
			} else if req.ReadName == MethodReturningUint64Slice {
				returnVal = req.ReturnVal.(*[]uint64)
				*returnVal.(*[]uint64) = AnySliceToReadWithoutAnArgument
			} else if req.ReadName == MethodReturningSeenStruct {
				ts := *req.Params.(*TestStruct)
				ts.Account = anyAccountBytes
				ts.BigField = big.NewInt(2)
				returnVal = &TestStructWithExtraField{
					TestStruct: ts,
					ExtraField: AnyExtraValue,
				}
			} else if req.ReadName == MethodTakingLatestParamsReturningTestStruct {
				latestParams := requestContractBatch[i].Params.(*LatestParams)
				if latestParams.I <= 0 {
					returnVal = &LatestParams{}
					err = fmt.Errorf("invalid param %d", latestParams.I)
				} else {
					returnVal = storedContractBatch[latestParams.I-1].ReturnValue
				}
			} else {
				return nil, errors.New("unknown read " + req.ReadName)
			}
			brr := types.BatchReadResult{ReadName: req.ReadName}
			brr.SetResult(returnVal, err)
			contractBatchResults = append(contractBatchResults, brr)
		}
		result[requestContractName] = contractBatchResults
	}
	return result, nil
}

func (f *fakeChainReader) QueryKey(_ context.Context, _ string, filter query.KeyFilter, limitAndSort query.LimitAndSort, _ any) ([]types.Sequence, error) {
	if filter.Key == EventName {
		f.lock.Lock()
		defer f.lock.Unlock()
		if len(f.triggers) == 0 {
			return []types.Sequence{}, nil
		}

		var sequences []types.Sequence
		for _, trigger := range f.triggers {
			sequences = append(sequences, types.Sequence{Data: trigger.testStruct})
		}

		if !limitAndSort.HasSequenceSort() {
			sort.Slice(sequences, func(i, j int) bool {
				if sequences[i].Data.(TestStruct).Field == nil || sequences[j].Data.(TestStruct).Field == nil {
					return false
				}
				return *sequences[i].Data.(TestStruct).Field > *sequences[j].Data.(TestStruct).Field
			})
		}

		return sequences, nil
	}
	return nil, nil
}

func (f *fakeChainReader) SetTrigger(testStruct *TestStruct) {
	f.lock.Lock()
	defer f.lock.Unlock()
	f.triggers = append(f.triggers, eventConfidencePair{testStruct: *testStruct, confidenceLevel: primitives.Unconfirmed})
}

func (f *fakeChainReader) GenerateBlocksTillConfidenceLevel(_ *testing.T, _, _ string, confidenceLevel primitives.ConfidenceLevel) {
	f.lock.Lock()
	defer f.lock.Unlock()
	for i, val := range f.vals {
		f.vals[i] = valConfidencePair{val: val.val, confidenceLevel: confidenceLevel}
	}

	for i, trigger := range f.triggers {
		f.triggers[i] = eventConfidencePair{testStruct: trigger.testStruct, confidenceLevel: confidenceLevel}
	}
}

type errChainReader struct {
	err error
}

func (e *errChainReader) Start(_ context.Context) error { return nil }

func (e *errChainReader) Close() error { return nil }

func (e *errChainReader) Ready() error { panic("unimplemented") }

func (e *errChainReader) Name() string { panic("unimplemented") }

func (e *errChainReader) HealthReport() map[string]error { panic("unimplemented") }

func (e *errChainReader) GetLatestValue(_ context.Context, _, _ string, _ primitives.ConfidenceLevel, _, _ any) error {
	return e.err
}

func (e *errChainReader) BatchGetLatestValues(_ context.Context, _ types.BatchGetLatestValuesRequest) (types.BatchGetLatestValuesResult, error) {
	return nil, e.err
}

func (e *errChainReader) Bind(_ context.Context, _ []types.BoundContract) error {
	return e.err
}

func (e *errChainReader) QueryKey(_ context.Context, _ string, _ query.KeyFilter, _ query.LimitAndSort, _ any) ([]types.Sequence, error) {
	return nil, e.err
}

type protoConversionTestChainReader struct {
	expectedBindings     types.BoundContract
	expectedQueryFilter  query.KeyFilter
	expectedLimitAndSort query.LimitAndSort
}

func (pc *protoConversionTestChainReader) Start(_ context.Context) error { return nil }

func (pc *protoConversionTestChainReader) Close() error { return nil }

func (pc *protoConversionTestChainReader) Ready() error { panic("unimplemented") }

func (pc *protoConversionTestChainReader) Name() string { panic("unimplemented") }

func (pc *protoConversionTestChainReader) HealthReport() map[string]error { panic("unimplemented") }

func (pc *protoConversionTestChainReader) GetLatestValue(_ context.Context, _, _ string, _ primitives.ConfidenceLevel, _, _ any) error {
	return nil
}

func (pc *protoConversionTestChainReader) BatchGetLatestValues(_ context.Context, _ types.BatchGetLatestValuesRequest) (types.BatchGetLatestValuesResult, error) {
	return nil, nil
}

func (pc *protoConversionTestChainReader) Bind(_ context.Context, bc []types.BoundContract) error {
	if !reflect.DeepEqual(pc.expectedBindings, bc) {
		return fmt.Errorf("bound contract wasn't parsed properly")
	}
	return nil
}

func (pc *protoConversionTestChainReader) QueryKey(_ context.Context, _ string, filter query.KeyFilter, limitAndSort query.LimitAndSort, _ any) ([]types.Sequence, error) {
	if !reflect.DeepEqual(pc.expectedQueryFilter, filter) {
		return nil, fmt.Errorf("filter wasn't parsed properly")
	}

	// using deep equal on a slice returns false when one slice is nil and another is empty
	// normalize to nil slices if empty or nil for comparison
	var (
		aSlice []query.SortBy
		bSlice []query.SortBy
	)

	if len(pc.expectedLimitAndSort.SortBy) > 0 {
		aSlice = pc.expectedLimitAndSort.SortBy
	}

	if len(limitAndSort.SortBy) > 0 {
		bSlice = limitAndSort.SortBy
	}

	if !reflect.DeepEqual(pc.expectedLimitAndSort.Limit, limitAndSort.Limit) || !reflect.DeepEqual(aSlice, bSlice) {
		return nil, fmt.Errorf("limitAndSort wasn't parsed properly")
	}

	return nil, nil
}<|MERGE_RESOLUTION|>--- conflicted
+++ resolved
@@ -73,15 +73,9 @@
 			t.Parallel()
 
 			fake := &fakeChainReader{}
-<<<<<<< HEAD
-			RunChainComponentsInterfaceTests(
-				t,
-				chainreadertest.WrapChainComponentsTesterForLoop(
-=======
 			RunContractReaderInterfaceTests(
 				t,
 				chainreadertest.WrapContractReaderTesterForLoop(
->>>>>>> 00ac29d2
 					&fakeChainReaderInterfaceTester{impl: fake},
 					chainreadertest.WithChainReaderLoopEncoding(version),
 				),
@@ -99,11 +93,7 @@
 			t.Parallel()
 
 			es := &errChainReader{}
-<<<<<<< HEAD
-			errTester := chainreadertest.WrapChainComponentsTesterForLoop(
-=======
 			errTester := chainreadertest.WrapContractReaderTesterForLoop(
->>>>>>> 00ac29d2
 				&fakeChainReaderInterfaceTester{impl: es},
 				chainreadertest.WithChainReaderLoopEncoding(version),
 			)
@@ -131,11 +121,7 @@
 			t.Parallel()
 
 			es := &errChainReader{}
-<<<<<<< HEAD
-			errTester := chainreadertest.WrapChainComponentsTesterForLoop(
-=======
 			errTester := chainreadertest.WrapContractReaderTesterForLoop(
->>>>>>> 00ac29d2
 				&fakeChainReaderInterfaceTester{impl: es},
 				chainreadertest.WithChainReaderLoopEncoding(version),
 			)
@@ -148,11 +134,7 @@
 
 				ctx := tests.Context(t)
 
-<<<<<<< HEAD
-				nilTester := chainreadertest.WrapChainComponentsTesterForLoop(&fakeChainReaderInterfaceTester{impl: nil})
-=======
 				nilTester := chainreadertest.WrapContractReaderTesterForLoop(&fakeChainReaderInterfaceTester{impl: nil})
->>>>>>> 00ac29d2
 				nilTester.Setup(t)
 				nilCr := nilTester.GetChainReader(t)
 
@@ -188,11 +170,7 @@
 			t.Parallel()
 
 			es := &errChainReader{}
-<<<<<<< HEAD
-			errTester := chainreadertest.WrapChainComponentsTesterForLoop(
-=======
 			errTester := chainreadertest.WrapContractReaderTesterForLoop(
->>>>>>> 00ac29d2
 				&fakeChainReaderInterfaceTester{impl: es},
 				chainreadertest.WithChainReaderLoopEncoding(version),
 			)
@@ -205,11 +183,7 @@
 
 				ctx := tests.Context(t)
 
-<<<<<<< HEAD
-				nilTester := chainreadertest.WrapChainComponentsTesterForLoop(&fakeChainReaderInterfaceTester{impl: nil})
-=======
 				nilTester := chainreadertest.WrapContractReaderTesterForLoop(&fakeChainReaderInterfaceTester{impl: nil})
->>>>>>> 00ac29d2
 				nilTester.Setup(t)
 				nilCr := nilTester.GetChainReader(t)
 
@@ -245,31 +219,19 @@
 			t.Parallel()
 
 			impl := &protoConversionTestChainReader{}
-<<<<<<< HEAD
-			crTester := chainreadertest.WrapChainComponentsTesterForLoop(&fakeChainReaderInterfaceTester{impl: impl}, chainreadertest.WithChainReaderLoopEncoding(version))
-=======
 			crTester := chainreadertest.WrapContractReaderTesterForLoop(&fakeChainReaderInterfaceTester{impl: impl}, chainreadertest.WithChainReaderLoopEncoding(version))
->>>>>>> 00ac29d2
 			crTester.Setup(t)
 			cr := crTester.GetChainReader(t)
 
 			es := &errChainReader{}
-<<<<<<< HEAD
-			errTester := chainreadertest.WrapChainComponentsTesterForLoop(&fakeChainReaderInterfaceTester{impl: es})
-=======
 			errTester := chainreadertest.WrapContractReaderTesterForLoop(&fakeChainReaderInterfaceTester{impl: es})
->>>>>>> 00ac29d2
 			errTester.Setup(t)
 			chainReader := errTester.GetChainReader(t)
 
 			t.Run("nil reader should return unimplemented", func(t *testing.T) {
 				ctx := tests.Context(t)
 
-<<<<<<< HEAD
-				nilTester := chainreadertest.WrapChainComponentsTesterForLoop(&fakeChainReaderInterfaceTester{impl: nil})
-=======
 				nilTester := chainreadertest.WrapContractReaderTesterForLoop(&fakeChainReaderInterfaceTester{impl: nil})
->>>>>>> 00ac29d2
 				nilTester.Setup(t)
 				nilCr := nilTester.GetChainReader(t)
 
@@ -377,31 +339,19 @@
 
 func (f *fakeChainWriter) SubmitTransaction(ctx context.Context, contractName, method string, args any, transactionID string, toAddress string, meta *types.TxMeta, value *big.Int) error {
 	switch method {
-<<<<<<< HEAD
-	case "addTestStruct":
-=======
 	case MethodSettingStruct:
->>>>>>> 00ac29d2
 		v, ok := args.(TestStruct)
 		if !ok {
 			return fmt.Errorf("unexpected type %T", args)
 		}
 		f.cr.SetTestStructLatestValue(&v)
-<<<<<<< HEAD
-	case "setAlterablePrimitiveValue":
-=======
 	case MethodSettingUint64:
->>>>>>> 00ac29d2
 		v, ok := args.(PrimitiveArgs)
 		if !ok {
 			return fmt.Errorf("unexpected type %T", args)
 		}
 		f.cr.SetUintLatestValue(v.Value, ExpectedGetLatestValueArgs{})
-<<<<<<< HEAD
-	case "triggerEvent":
-=======
 	case MethodTriggeringEvent:
->>>>>>> 00ac29d2
 		v, ok := args.(TestStruct)
 		if !ok {
 			return fmt.Errorf("unexpected type %T", args)
