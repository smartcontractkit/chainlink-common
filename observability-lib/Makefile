.PHONY: build
build:
	go build -o observability-lib .

.PHONY: run
run: build
	./observability-lib

.PHONY: lint
lint:
	golangci-lint run

.PHONY: test
test:
	go test ./...

<<<<<<< HEAD
.PHONY: update
update:
	go test ./dashboards/... -update=1
=======
.PHONY: regenerate
regenerate:
	go test ./dashboards/... -generate=1
>>>>>>> f11c4e7b
<|MERGE_RESOLUTION|>--- conflicted
+++ resolved
@@ -14,12 +14,6 @@
 test:
 	go test ./...
 
-<<<<<<< HEAD
 .PHONY: update
 update:
-	go test ./dashboards/... -update=1
-=======
-.PHONY: regenerate
-regenerate:
-	go test ./dashboards/... -generate=1
->>>>>>> f11c4e7b
+	go test ./dashboards/... -update=1