--- conflicted
+++ resolved
@@ -71,28 +71,6 @@
 			expectedEncryptError: keystore.ErrEncryptionFailed,
 		}}
 
-<<<<<<< HEAD
-	for fromKeyName, fromKey := range th.KeysByName() {
-		for toKeyName, toKey := range th.KeysByName() {
-			testName := fmt.Sprintf("Encrypt %s to %s", fromKeyName, toKeyName)
-			var expectedEncryptError error
-			if fromKey.KeyType == toKey.KeyType && fromKey.KeyType.IsEncryptionKeyType() {
-				// Same key types should succeed
-				expectedEncryptError = nil
-			} else {
-				// Different key types or non-encryption key types should fail
-				expectedEncryptError = keystore.ErrEncryptionFailed
-			}
-
-			tt = append(tt, testCase{
-				name:                 testName,
-				remoteKeyType:        fromKey.KeyType,
-				remotePubKey:         toKey.PublicKey,
-				decryptKey:           toKeyName,
-				expectedEncryptError: expectedEncryptError,
-				payload:              []byte("hello world"),
-			})
-=======
 	for encName, encKey := range th.KeysByName() {
 		testName := fmt.Sprintf("Encrypt to %s", encName)
 		var expectedEncryptError error
@@ -102,7 +80,6 @@
 		} else {
 			// Different key types or non-encryption key types should fail
 			expectedEncryptError = keystore.ErrEncryptionFailed
->>>>>>> 2f725861
 		}
 
 		tt = append(tt, testCase{
