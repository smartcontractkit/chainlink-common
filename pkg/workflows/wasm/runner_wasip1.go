package wasm

import (
	"encoding/binary"
	"errors"
	"fmt"
	"os"
	"unsafe"

	"google.golang.org/protobuf/proto"

	"github.com/smartcontractkit/chainlink-common/pkg/logger"
	"github.com/smartcontractkit/chainlink-common/pkg/values"
	"github.com/smartcontractkit/chainlink-common/pkg/workflows/sdk"
	wasmpb "github.com/smartcontractkit/chainlink-common/pkg/workflows/wasm/pb"
)

//go:wasmimport env sendResponse
func sendResponse(respptr unsafe.Pointer, respptrlen int32) (errno int32)

//go:wasmimport env log
func log(respptr unsafe.Pointer, respptrlen int32)

//go:wasmimport env fetch
func fetch(respptr unsafe.Pointer, resplenptr unsafe.Pointer, reqptr unsafe.Pointer, reqptrlen int32) int32

//go:wasmimport env emit
func emit(respptr unsafe.Pointer, resplenptr unsafe.Pointer, reqptr unsafe.Pointer, reqptrlen int32) int32

func NewRunner() *Runner {
	l := logger.NewWithSync(&wasmWriteSyncer{})

	return &Runner{
		sendResponse: sendResponseFn,
		sdkFactory: func(sdkConfig *RuntimeConfig, opts ...func(*RuntimeConfig)) *Runtime {
			for _, opt := range opts {
				opt(sdkConfig)
			}

			return &Runtime{
<<<<<<< HEAD
				logger: l,
				fetchFn: func(req sdk.FetchRequest) (sdk.FetchResponse, error) {
					headerspb, err := values.NewMap(req.Headers)
					if err != nil {
						return sdk.FetchResponse{}, fmt.Errorf("failed to create headers map: %w", err)
					}

					b, err := proto.Marshal(&wasmpb.FetchRequest{
						Id:        sdkConfig.requestID,
						Url:       req.URL,
						Method:    req.Method,
						Headers:   values.ProtoMap(headerspb),
						Body:      req.Body,
						TimeoutMs: req.TimeoutMs,
					})
					if err != nil {
						return sdk.FetchResponse{}, fmt.Errorf("failed to marshal fetch request: %w", err)
					}
					reqptr, reqptrlen := bufferToPointerLen(b)

					respBuffer := make([]byte, sdkConfig.MaxFetchResponseSizeBytes)
					respptr, _ := bufferToPointerLen(respBuffer)

					resplenBuffer := make([]byte, uint32Size)
					resplenptr, _ := bufferToPointerLen(resplenBuffer)

					errno := fetch(respptr, resplenptr, reqptr, reqptrlen)
					if errno != 0 {
						return sdk.FetchResponse{}, errors.New("failed to execute fetch")
					}

					responseSize := binary.LittleEndian.Uint32(resplenBuffer)
					response := &wasmpb.FetchResponse{}
					err = proto.Unmarshal(respBuffer[:responseSize], response)
					if err != nil {
						return sdk.FetchResponse{}, fmt.Errorf("failed to unmarshal fetch response: %w", err)
					}

					fields := response.Headers.GetFields()
					headersResp := make(map[string]any, len(fields))
					for k, v := range fields {
						headersResp[k] = v
					}

					return sdk.FetchResponse{
						ExecutionError: response.ExecutionError,
						ErrorMessage:   response.ErrorMessage,
						StatusCode:     uint8(response.StatusCode),
						Headers:        headersResp,
						Body:           response.Body,
					}, nil
				},
=======
				logger:  l,
				fetchFn: createFetchFn(sdkConfig, l),
				emitFn:  createEmitFn(sdkConfig, l, emit),
>>>>>>> c5c856ee
			}
		},
		args: os.Args,
	}
}

// sendResponseFn implements sendResponse for import into WASM.
func sendResponseFn(response *wasmpb.Response) {
	pb, err := proto.Marshal(response)
	if err != nil {
		// We somehow couldn't marshal the response, so let's
		// exit with a special error code letting the host know
		// what happened.
		os.Exit(CodeInvalidResponse)
	}

	// unknownID will only be set when we've failed to parse
	// the request. Like before, let's bubble this up.
	if response.Id == unknownID {
		os.Exit(CodeInvalidRequest)
	}

	ptr, ptrlen := bufferToPointerLen(pb)
	errno := sendResponse(ptr, ptrlen)
	if errno != 0 {
		os.Exit(CodeHostErr)
	}

	code := CodeSuccess
	if response.ErrMsg != "" {
		code = CodeRunnerErr
	}

	os.Exit(code)
}

// createFetchFn injects dependencies and creates a fetch function that can be used by the WASM
// binary.
func createFetchFn(
	sdkConfig *RuntimeConfig,
	l logger.Logger,
) func(sdk.FetchRequest) (sdk.FetchResponse, error) {
	fetchFn := func(req sdk.FetchRequest) (sdk.FetchResponse, error) {
		headerspb, err := values.NewMap(req.Headers)
		if err != nil {
			return sdk.FetchResponse{}, fmt.Errorf("failed to create headers map: %w", err)
		}

		b, err := proto.Marshal(&wasmpb.FetchRequest{
			Url:       req.URL,
			Method:    req.Method,
			Headers:   values.ProtoMap(headerspb),
			Body:      req.Body,
			TimeoutMs: req.TimeoutMs,
		})
		if err != nil {
			return sdk.FetchResponse{}, fmt.Errorf("failed to marshal fetch request: %w", err)
		}
		reqptr, reqptrlen := bufferToPointerLen(b)

		respBuffer := make([]byte, sdkConfig.MaxFetchResponseSizeBytes)
		respptr, _ := bufferToPointerLen(respBuffer)

		resplenBuffer := make([]byte, uint32Size)
		resplenptr, _ := bufferToPointerLen(resplenBuffer)

		errno := fetch(respptr, resplenptr, reqptr, reqptrlen)
		if errno != 0 {
			return sdk.FetchResponse{}, errors.New("failed to execute fetch")
		}

		responseSize := binary.LittleEndian.Uint32(resplenBuffer)
		response := &wasmpb.FetchResponse{}
		err = proto.Unmarshal(respBuffer[:responseSize], response)
		if err != nil {
			return sdk.FetchResponse{}, fmt.Errorf("failed to unmarshal fetch response: %w", err)
		}

		fields := response.Headers.GetFields()
		headersResp := make(map[string]any, len(fields))
		for k, v := range fields {
			headersResp[k] = v
		}

		return sdk.FetchResponse{
			ExecutionError: response.ExecutionError,
			ErrorMessage:   response.ErrorMessage,
			StatusCode:     uint8(response.StatusCode),
			Headers:        headersResp,
			Body:           response.Body,
		}, nil
	}
	return fetchFn
}

type wasmWriteSyncer struct{}

// Write is used to proxy log requests from the WASM binary back to the host
func (wws *wasmWriteSyncer) Write(p []byte) (n int, err error) {
	ptr, ptrlen := bufferToPointerLen(p)
	log(ptr, ptrlen)
	return int(ptrlen), nil
}<|MERGE_RESOLUTION|>--- conflicted
+++ resolved
@@ -38,64 +38,9 @@
 			}
 
 			return &Runtime{
-<<<<<<< HEAD
-				logger: l,
-				fetchFn: func(req sdk.FetchRequest) (sdk.FetchResponse, error) {
-					headerspb, err := values.NewMap(req.Headers)
-					if err != nil {
-						return sdk.FetchResponse{}, fmt.Errorf("failed to create headers map: %w", err)
-					}
-
-					b, err := proto.Marshal(&wasmpb.FetchRequest{
-						Id:        sdkConfig.requestID,
-						Url:       req.URL,
-						Method:    req.Method,
-						Headers:   values.ProtoMap(headerspb),
-						Body:      req.Body,
-						TimeoutMs: req.TimeoutMs,
-					})
-					if err != nil {
-						return sdk.FetchResponse{}, fmt.Errorf("failed to marshal fetch request: %w", err)
-					}
-					reqptr, reqptrlen := bufferToPointerLen(b)
-
-					respBuffer := make([]byte, sdkConfig.MaxFetchResponseSizeBytes)
-					respptr, _ := bufferToPointerLen(respBuffer)
-
-					resplenBuffer := make([]byte, uint32Size)
-					resplenptr, _ := bufferToPointerLen(resplenBuffer)
-
-					errno := fetch(respptr, resplenptr, reqptr, reqptrlen)
-					if errno != 0 {
-						return sdk.FetchResponse{}, errors.New("failed to execute fetch")
-					}
-
-					responseSize := binary.LittleEndian.Uint32(resplenBuffer)
-					response := &wasmpb.FetchResponse{}
-					err = proto.Unmarshal(respBuffer[:responseSize], response)
-					if err != nil {
-						return sdk.FetchResponse{}, fmt.Errorf("failed to unmarshal fetch response: %w", err)
-					}
-
-					fields := response.Headers.GetFields()
-					headersResp := make(map[string]any, len(fields))
-					for k, v := range fields {
-						headersResp[k] = v
-					}
-
-					return sdk.FetchResponse{
-						ExecutionError: response.ExecutionError,
-						ErrorMessage:   response.ErrorMessage,
-						StatusCode:     uint8(response.StatusCode),
-						Headers:        headersResp,
-						Body:           response.Body,
-					}, nil
-				},
-=======
 				logger:  l,
 				fetchFn: createFetchFn(sdkConfig, l),
 				emitFn:  createEmitFn(sdkConfig, l, emit),
->>>>>>> c5c856ee
 			}
 		},
 		args: os.Args,
@@ -145,6 +90,7 @@
 		}
 
 		b, err := proto.Marshal(&wasmpb.FetchRequest{
+			Id:        *sdkConfig.RequestID,
 			Url:       req.URL,
 			Method:    req.Method,
 			Headers:   values.ProtoMap(headerspb),
