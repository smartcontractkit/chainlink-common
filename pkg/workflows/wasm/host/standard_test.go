--- conflicted
+++ resolved
@@ -133,13 +133,8 @@
 		mockExecutionHelper.EXPECT().GetDONTime().RunAndReturn(func() (time.Time, error) {
 			donCall = true
 			return time.Now(), nil
-<<<<<<< HEAD
 		}).Times(2)
-		mockExecutionHelper.EXPECT().CallCapability(mock.Anything, mock.Anything).RunAndReturn(func(ctx context.Context, request *pb.CapabilityRequest) (*pb.CapabilityResponse, error) {
-=======
-		})
 		mockExecutionHelper.EXPECT().CallCapability(mock.Anything, mock.Anything).RunAndReturn(func(ctx context.Context, request *sdk.CapabilityRequest) (*sdk.CapabilityResponse, error) {
->>>>>>> 3bfa3488
 			if request.Id == "basic-test-action@1.0.0" {
 				input := &basicaction.Inputs{}
 				assert.NoError(t, request.Payload.UnmarshalTo(input))
