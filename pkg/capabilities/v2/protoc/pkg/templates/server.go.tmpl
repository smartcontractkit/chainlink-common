--- conflicted
+++ resolved
@@ -128,23 +128,13 @@
         {{- range .Methods}}
         {{- if (isTrigger .) }}
             case "{{.GoName}}":
-<<<<<<< HEAD
                 input := &{{ImportAlias .Input.GoIdent.GoImportPath}}.{{.Input.GoIdent.GoName}}{}
-                return capabilities.RegisterTrigger(ctx, "{{(CapabilityId $service)}}", request, input, c.{{$service.GoName}}Capability.Register{{.GoName}})
-        {{- end }}
-        {{- if (MapToUntypedAPI .) }}
-            case "":
-                input := &{{ImportAlias .Input.GoIdent.GoImportPath}}.{{.Input.GoIdent.GoName}}{}
-                return capabilities.RegisterTrigger(ctx, "{{(CapabilityId $service)}}", request, input, c.{{$service.GoName}}Capability.Register{{.GoName}})
-=======
-                input := &{{name .Input.GoIdent ""}}{}
                 return capabilities.RegisterTrigger(ctx, c.stopCh, "{{(CapabilityId $service)}}", request, input, c.{{$service.GoName}}Capability.Register{{.GoName}})
         {{- end }}
         {{- if (MapToUntypedAPI .) }}
             case "":
                 input := &{{name .Input.GoIdent ""}}{}
                 return capabilities.RegisterTrigger(ctx, c.stopCh, "{{(CapabilityId $service)}}", request, input, c.{{$service.GoName}}Capability.Register{{.GoName}})
->>>>>>> 5d5e3379
         {{- end }}
         {{- end }}
         	default:
