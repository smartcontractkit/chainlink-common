name: Golangci-lint

on: [push]

jobs:
  golangci-lint:
    runs-on: ubuntu-latest
    steps:
      - uses: actions/checkout@9bb56186c3b09b4f86b1c65136769dd318469633 # v4.1.2
      - name: Set up Go
        uses: actions/setup-go@0c52d547c9bc32b1aa3301fd7a9cb496313a4491 # v5.0.0
        with:
<<<<<<< HEAD
          go-version: '1.22'
      
      - name: Install golangci-lint
        run: curl -sSfL https://raw.githubusercontent.com/golangci/golangci-lint/master/install.sh | sh -s -- -b $(go env GOPATH)/bin v1.60.1
      
      # go.work makes it necessary to run linter manually
      - name: Run golangci-lint
        run: find . -name "go.mod" -execdir $(go env GOPATH)/bin/golangci-lint run --new-from-rev=main --enable=gofmt --tests=false --exclude-use-default --timeout=5m0s --out-format checkstyle:golangci-lint-report.xml \;
      
      - name: Check golangci-lint report for errors
        run: find . -name "golangci-lint-report.xml" -exec grep "error" {} + && exit 1 || true

      - name: Upload golangci-lint report
        if: always()
        uses: actions/upload-artifact@65462800fd760344b1a7b4382951275a0abb4808 # v4.3.3
=======
          go-version-file: "go.mod"
      - name: Build binary
        shell: bash
        run: go build ./...
      - name: golangci-lint
        uses: golangci/golangci-lint-action@aaa42aa0628b4ae2578232a66b541047968fac86 # v6.1.0
>>>>>>> e641e257
        with:
          version: v1.60.1
          # only-new-issues is only applicable to PRs, otherwise it is always set to false
          only-new-issues: true
          args: --out-format colored-line-number,checkstyle:golangci-lint-report.xml
      - name: Print lint report artifact
        if: failure()
        shell: bash
        run: cat ./golangci-lint-report.xml<|MERGE_RESOLUTION|>--- conflicted
+++ resolved
@@ -10,30 +10,12 @@
       - name: Set up Go
         uses: actions/setup-go@0c52d547c9bc32b1aa3301fd7a9cb496313a4491 # v5.0.0
         with:
-<<<<<<< HEAD
-          go-version: '1.22'
-      
-      - name: Install golangci-lint
-        run: curl -sSfL https://raw.githubusercontent.com/golangci/golangci-lint/master/install.sh | sh -s -- -b $(go env GOPATH)/bin v1.60.1
-      
-      # go.work makes it necessary to run linter manually
-      - name: Run golangci-lint
-        run: find . -name "go.mod" -execdir $(go env GOPATH)/bin/golangci-lint run --new-from-rev=main --enable=gofmt --tests=false --exclude-use-default --timeout=5m0s --out-format checkstyle:golangci-lint-report.xml \;
-      
-      - name: Check golangci-lint report for errors
-        run: find . -name "golangci-lint-report.xml" -exec grep "error" {} + && exit 1 || true
-
-      - name: Upload golangci-lint report
-        if: always()
-        uses: actions/upload-artifact@65462800fd760344b1a7b4382951275a0abb4808 # v4.3.3
-=======
           go-version-file: "go.mod"
       - name: Build binary
         shell: bash
         run: go build ./...
       - name: golangci-lint
         uses: golangci/golangci-lint-action@aaa42aa0628b4ae2578232a66b541047968fac86 # v6.1.0
->>>>>>> e641e257
         with:
           version: v1.60.1
           # only-new-issues is only applicable to PRs, otherwise it is always set to false
