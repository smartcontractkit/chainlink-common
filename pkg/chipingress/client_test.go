--- conflicted
+++ resolved
@@ -5,6 +5,7 @@
 	"testing"
 	"time"
 
+	ce "github.com/cloudevents/sdk-go/v2"
 	"github.com/stretchr/testify/assert"
 	"google.golang.org/grpc"
 	"google.golang.org/grpc/credentials"
@@ -52,112 +53,6 @@
 		assert.NotNil(t, client)
 	})
 
-<<<<<<< HEAD
-	t.Run("Publish", func(t *testing.T) {
-
-		mockClient := &mocks.ChipIngressClient{}
-
-		mockClient.
-			On("Publish", mock.Anything, mock.Anything).
-			Return(&pb.PublishResponse{}, nil)
-
-		client := &chipIngressClient{
-			log:    zap.NewNop(),
-			client: mockClient,
-		}
-
-		// Create new event
-		testProto := pb.PingResponse{Message: "testing"}
-		protoBytes, err := proto.Marshal(&testProto)
-		require.NoError(t, err)
-		event, err := NewEvent("some-domain_here", "platform.on_chain.forwarder.ReportProcessed", protoBytes, nil)
-		require.NoError(t, err)
-
-		// Publish event
-		_, err = client.Publish(context.Background(), event)
-		assert.NoError(t, err)
-	})
-
-	t.Run("Publish errors when validation fails", func(t *testing.T) {
-
-		client := &chipIngressClient{
-			log: zap.NewNop(),
-		}
-
-		event := ce.NewEvent()
-		event.SetExtension("hello", "world")
-
-		_, err := client.Publish(context.Background(), event)
-		assert.ErrorContains(t, err, "validation failed")
-	})
-}
-
-func TestValidateEvents(t *testing.T) {
-	// Should fail
-	event1 := ce.NewEvent()
-	event1.SetExtension("hello-1", "world1")
-
-	// Should fail
-	event2 := ce.NewEvent()
-	event2.SetExtension("hello-2", "world2")
-
-	// Should pass
-	event3 := ce.NewEvent()
-	event3.SetExtension("hello3", "world3")
-	event3.SetID("id")
-	event3.SetType("type")
-	event3.SetSource("source")
-
-	events := []ce.Event{event1, event2, event3}
-	err := validateEvents(events)
-	assert.Error(t, err)
-
-	assert.ErrorContains(t, err, "validation failed for 2 of 3 events")
-	assert.ErrorContains(t, err, "Event ID  (index 0)")
-	assert.ErrorContains(t, err, "Event ID  (index 1)")
-	assert.NotContains(t, err.Error(), "Event ID  (index 2)")
-}
-
-func TestPing(t *testing.T) {
-
-	t.Run("happy path", func(t *testing.T) {
-
-		clientMock := &mocks.ChipIngressClient{}
-
-		clientMock.
-			On("Ping", mock.Anything, &pb.EmptyRequest{}).
-			Return(&pb.PingResponse{Message: "Pong"}, nil)
-
-		chipIngressClient := &chipIngressClient{
-			log:    zap.NewNop(),
-			client: clientMock,
-		}
-
-		resp, err := chipIngressClient.Ping(t.Context())
-		assert.NoError(t, err)
-		assert.Equal(t, "Pong", resp)
-	})
-
-	t.Run("errors when ping fails", func(t *testing.T) {
-
-		clientMock := &mocks.ChipIngressClient{}
-
-		clientMock.
-			On("Ping", mock.Anything, &pb.EmptyRequest{}).
-			Return(nil, assert.AnError)
-
-		chipIngressClient := &chipIngressClient{
-			log:    zap.NewNop(),
-			client: clientMock,
-		}
-
-		resp, err := chipIngressClient.Ping(t.Context())
-		assert.Error(t, err)
-		assert.Empty(t, resp)
-	})
-
-=======
->>>>>>> 503bf64f
 }
 
 func TestNewEvent(t *testing.T) {
@@ -215,87 +110,6 @@
 		assert.Equal(t, mockProvider, config.headerProvider)
 	})
 }
-<<<<<<< HEAD
-func TestPublishBatch(t *testing.T) {
-	t.Run("successful batch publish", func(t *testing.T) {
-		mockClient := &mocks.ChipIngressClient{}
-
-		mockClient.
-			On("PublishBatch", mock.Anything, mock.Anything).
-			Return(&pb.PublishResponse{}, nil)
-
-		client := &chipIngressClient{
-			log:    zap.NewNop(),
-			client: mockClient,
-		}
-
-		// Create test events
-		testProto1 := pb.PingResponse{Message: "testing1"}
-		protoBytes1, err := proto.Marshal(&testProto1)
-		require.NoError(t, err)
-		event1, err := NewEvent("domain1", "entity.event1", protoBytes1, nil)
-		require.NoError(t, err)
-
-		testProto2 := pb.PingResponse{Message: "testing2"}
-		protoBytes2, err := proto.Marshal(&testProto2)
-		require.NoError(t, err)
-		event2, err := NewEvent("domain2", "entity.event2", protoBytes2, nil)
-		require.NoError(t, err)
-
-		events := []ce.Event{event1, event2}
-
-		// Publish events in batch
-		_, err = client.PublishBatch(context.Background(), events)
-		assert.NoError(t, err)
-
-	})
-
-	t.Run("errors when validation fails", func(t *testing.T) {
-		client := &chipIngressClient{
-			log: zap.NewNop(),
-		}
-
-		// Create invalid events
-		event1 := ce.NewEvent() // Missing required fields
-		event2 := ce.NewEvent() // Missing required fields
-
-		events := []ce.Event{event1, event2}
-
-		_, err := client.PublishBatch(context.Background(), events)
-		assert.ErrorContains(t, err, "validation failed")
-		assert.ErrorContains(t, err, "Event ID  (index 0)")
-		assert.ErrorContains(t, err, "Event ID  (index 1)")
-	})
-
-	t.Run("errors when publish batch fails", func(t *testing.T) {
-		mockClient := &mocks.ChipIngressClient{}
-
-		mockClient.
-			On("PublishBatch", mock.Anything, mock.Anything).
-			Return(nil, assert.AnError)
-
-		client := &chipIngressClient{
-			log:    zap.NewNop(),
-			client: mockClient,
-		}
-
-		// Create valid events
-		testProto := pb.PingResponse{Message: "testing"}
-		protoBytes, err := proto.Marshal(&testProto)
-		require.NoError(t, err)
-		event, err := NewEvent("domain", "entity.event", protoBytes, nil)
-		require.NoError(t, err)
-
-		events := []ce.Event{event}
-
-		// Publish events should return error
-		_, err = client.PublishBatch(context.Background(), events)
-		assert.Error(t, err)
-		assert.Equal(t, assert.AnError, err)
-	})
-}
-=======
->>>>>>> 503bf64f
 
 func TestHeaderInterceptor(t *testing.T) {
 	// Create a mock header provider
