--- conflicted
+++ resolved
@@ -39,11 +39,7 @@
 	workflow := workflows.NewWorkflowSpecFactory(conf.Workflow)
 	streamsTrigger := conf.Streams.New(workflow)
 	consensus := conf.Ocr.New(workflow, "ccip_feeds", ocr3.DataFeedsConsensusInput{
-<<<<<<< HEAD
-		Observations: workflows.ListOf[[]streams.Feed](streamsTrigger)},
-=======
 		Observations: workflows.ListOf[streams.Feed](streamsTrigger)},
->>>>>>> 6a0f3d1e
 	)
 
 	conf.ChainWriter.New(workflow, conf.TargetChain, chainwriter.TargetInput{SignedReport: consensus})
@@ -57,17 +53,10 @@
 	Workflow                workflows.NewWorkflowParams
 	AllowedPartialStaleness string
 	MaxFrequencyMs          int
-<<<<<<< HEAD
-	DefaultHeartbeat        int        `yaml:"default_heartbeat" json:"default_heartbeat"`
-	DefaultDeviation        string     `yaml:"default_deviation" json:"default_deviation"`
-	FeedInfo                []FeedInfo `yaml:"feed_info" json:"feed_info"`
-	ReportID                string     `yaml:"report_id" json:"report_id"`
-=======
 	DefaultHeartbeat        int           `yaml:"default_heartbeat" json:"default_heartbeat"`
 	DefaultDeviation        string        `yaml:"default_deviation" json:"default_deviation"`
 	FeedInfo                []FeedInfo    `yaml:"feed_info" json:"feed_info"`
 	ReportID                ocr3.ReportId `yaml:"report_id" json:"report_id"`
->>>>>>> 6a0f3d1e
 	Encoder                 ocr3.Encoder
 	EncoderConfig           ocr3.EncoderConfig `yaml:"encoder_config" json:"encoder_config"`
 	ChainWriter             *chainwriter.TargetConfig
@@ -122,11 +111,7 @@
 	streamsTrigger := streamsConfig.New(workflow)
 
 	consensus := ocr3Config.New(workflow, "ccip_feeds", ocr3.DataFeedsConsensusInput{
-<<<<<<< HEAD
-		Observations: workflows.ListOf[[]streams.Feed](streamsTrigger),
-=======
 		Observations: workflows.ListOf[streams.Feed](streamsTrigger),
->>>>>>> 6a0f3d1e
 	})
 
 	conf.ChainWriter.New(workflow, conf.TargetChain, chainwriter.TargetInput{SignedReport: consensus})
@@ -164,6 +149,7 @@
 		notStreamsTrigger.Timestamp(),
 		notStreamsTrigger.TriggerType(),
 	)
+
 	ocrConfig := ocr3.DataFeedsConsensusConfig{
 		AggregationConfig: ocr3.DataFeedsConsensusConfigAggregationConfig{
 			AllowedPartialStaleness: conf.Ocr.AllowedPartialStaleness,
@@ -181,11 +167,7 @@
 	}
 
 	consensus := ocrConfig.New(workflow, "data-feeds-report", ocr3.DataFeedsConsensusInput{
-<<<<<<< HEAD
-		Observations: workflows.ListOf[[]streams.Feed](workflows.ListOf[streams.Feed](feedsInput)),
-=======
 		Observations: workflows.ListOf[streams.Feed](feedsInput),
->>>>>>> 6a0f3d1e
 	})
 
 	conf.ChainWriter.New(workflow, conf.TargetChain, chainwriter.TargetInput{SignedReport: consensus})
@@ -277,11 +259,7 @@
 						"aggregation_method": "data_feeds",
 						"encoder":            "EVM",
 						"encoder_config": ocr3.EncoderConfig{
-<<<<<<< HEAD
-							Abi: "(bytes32 FeedID, uint224 Price, uint32 Timestamp)[] Reports",
-=======
 							"Abi": "(bytes32 FeedID, uint224 Price, uint32 Timestamp)[] Reports",
->>>>>>> 6a0f3d1e
 						},
 						"report_id": "0001",
 					},
@@ -314,19 +292,11 @@
 		workflow := workflows.NewWorkflowSpecFactory(conf.Workflow)
 		streamsTrigger := conf.Streams.New(workflow)
 		consensus := conf.Ocr.New(workflow, "ccip_feeds", ocr3.DataFeedsConsensusInput{
-<<<<<<< HEAD
-			Observations: workflows.ListOf[[]streams.Feed](streamsTrigger)},
-		)
-
-		consensus2 := conf.Ocr.New(workflow, "ccip_feeds", ocr3.DataFeedsConsensusInput{
-			Observations: workflows.ListOf[[]streams.Feed](streamsTrigger)},
-=======
 			Observations: workflows.ListOf[streams.Feed](streamsTrigger)},
 		)
 
 		consensus2 := conf.Ocr.New(workflow, "ccip_feeds", ocr3.DataFeedsConsensusInput{
 			Observations: workflows.ListOf[streams.Feed](streamsTrigger)},
->>>>>>> 6a0f3d1e
 		)
 
 		conf.ChainWriter.New(workflow, conf.TargetChain, chainwriter.TargetInput{SignedReport: consensus})
@@ -344,11 +314,7 @@
 		workflow := workflows.NewWorkflowSpecFactory(conf.Workflow)
 		streamsTrigger := conf.Streams.New(workflow)
 		consensus := conf.Ocr.New(workflow, "", ocr3.DataFeedsConsensusInput{
-<<<<<<< HEAD
-			Observations: workflows.ListOf[[]streams.Feed](streamsTrigger)},
-=======
 			Observations: workflows.ListOf[streams.Feed](streamsTrigger)},
->>>>>>> 6a0f3d1e
 		)
 
 		conf.ChainWriter.New(workflow, conf.TargetChain, chainwriter.TargetInput{SignedReport: consensus})
@@ -375,11 +341,7 @@
 		badCap := badStep.AddTo(workflow)
 
 		consensus := conf.Ocr.New(workflow, "", ocr3.DataFeedsConsensusInput{
-<<<<<<< HEAD
-			Observations: workflows.ListOf[[]streams.Feed](badCap)},
-=======
 			Observations: workflows.ListOf[streams.Feed](badCap)},
->>>>>>> 6a0f3d1e
 		)
 
 		conf.ChainWriter.New(workflow, conf.TargetChain, chainwriter.TargetInput{SignedReport: consensus})
@@ -395,19 +357,11 @@
 		workflow := workflows.NewWorkflowSpecFactory(conf.Workflow)
 		streamsTrigger := conf.Streams.New(workflow)
 		consensus := conf.Ocr.New(workflow, "ccip_feeds", ocr3.DataFeedsConsensusInput{
-<<<<<<< HEAD
-			Observations: workflows.ListOf[[]streams.Feed](streamsTrigger)},
-		)
-
-		consensus2 := conf.Ocr.New(workflow, "ccip_feeds_different", ocr3.DataFeedsConsensusInput{
-			Observations: workflows.ListOf[[]streams.Feed](streamsTrigger)},
-=======
 			Observations: workflows.ListOf[streams.Feed](streamsTrigger)},
 		)
 
 		consensus2 := conf.Ocr.New(workflow, "ccip_feeds_different", ocr3.DataFeedsConsensusInput{
 			Observations: workflows.ListOf[streams.Feed](streamsTrigger)},
->>>>>>> 6a0f3d1e
 		)
 
 		conf.ChainWriter.New(workflow, conf.TargetChain, chainwriter.TargetInput{SignedReport: consensus})
@@ -447,11 +401,7 @@
 	AggregationMethod       ocr3.DataFeedsConsensusConfigAggregationMethod `json:"aggregation_method" yaml:"aggregation_method" mapstructure:"aggregation_method"`
 	Encoder                 ocr3.Encoder                                   `json:"encoder" yaml:"encoder" mapstructure:"encoder"`
 	EncoderConfig           ocr3.EncoderConfig                             `json:"encoder_config" yaml:"encoder_config" mapstructure:"encoder_config"`
-<<<<<<< HEAD
-	ReportID                string                                         `json:"report_id" yaml:"report_id" mapstructure:"report_id"`
-=======
 	ReportID                ocr3.ReportId                                  `json:"report_id" yaml:"report_id" mapstructure:"report_id"`
->>>>>>> 6a0f3d1e
 }
 
 func UnmarshalYaml[T any](raw []byte) (*T, error) {
