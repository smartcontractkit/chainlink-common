package wasm

import (
	"encoding/binary"
	"errors"
	"fmt"
	"unsafe"

	"google.golang.org/protobuf/proto"

	"github.com/smartcontractkit/chainlink-common/pkg/capabilities"
	"github.com/smartcontractkit/chainlink-common/pkg/capabilities/events"
	"github.com/smartcontractkit/chainlink-common/pkg/custmsg"
	"github.com/smartcontractkit/chainlink-common/pkg/logger"
	"github.com/smartcontractkit/chainlink-common/pkg/values"
	"github.com/smartcontractkit/chainlink-common/pkg/workflows/sdk"
	wasmpb "github.com/smartcontractkit/chainlink-common/pkg/workflows/wasm/pb"
)

// Length of responses are encoded into 4 byte buffers in little endian.  uint32Size is the size
// of that buffer.
const uint32Size = int32(4)

type Runtime struct {
	fetchFn func(req sdk.FetchRequest) (sdk.FetchResponse, error)
	emitFn  func(msg string, labels map[string]string) error
	logger  logger.Logger
}

type RuntimeConfig struct {
	requestID                 string
	MaxFetchResponseSizeBytes int64
	RequestID                 *string
	Metadata                  *capabilities.RequestMetadata
}

const (
	defaultMaxFetchResponseSizeBytes = 5 * 1024
)

<<<<<<< HEAD
func defaultRuntimeConfig(requestID string) *RuntimeConfig {
=======
func defaultRuntimeConfig(id string, md *capabilities.RequestMetadata) *RuntimeConfig {
>>>>>>> c5c856ee
	return &RuntimeConfig{
		requestID:                 requestID,
		MaxFetchResponseSizeBytes: defaultMaxFetchResponseSizeBytes,
		RequestID:                 &id,
		Metadata:                  md,
	}
}

var _ sdk.Runtime = (*Runtime)(nil)

func (r *Runtime) Fetch(req sdk.FetchRequest) (sdk.FetchResponse, error) {
	return r.fetchFn(req)
}

func (r *Runtime) Logger() logger.Logger {
	return r.logger
}

func (r *Runtime) Emitter() sdk.MessageEmitter {
	return newWasmGuestEmitter(r.emitFn)
}

type wasmGuestEmitter struct {
	base   custmsg.Labeler
	emitFn func(string, map[string]string) error
	labels map[string]string
}

func newWasmGuestEmitter(emitFn func(string, map[string]string) error) wasmGuestEmitter {
	return wasmGuestEmitter{
		emitFn: emitFn,
		labels: make(map[string]string),
		base:   custmsg.NewLabeler(),
	}
}

func (w wasmGuestEmitter) Emit(msg string) error {
	return w.emitFn(msg, w.labels)
}

func (w wasmGuestEmitter) With(keyValues ...string) sdk.MessageEmitter {
	newEmitter := newWasmGuestEmitter(w.emitFn)
	newEmitter.base = w.base.With(keyValues...)
	newEmitter.labels = newEmitter.base.Labels()
	return newEmitter
}

// createEmitFn builds the runtime's emit function implementation, which is a function
// that handles marshalling and unmarshalling messages for the WASM to act on.
func createEmitFn(
	sdkConfig *RuntimeConfig,
	l logger.Logger,
	emit func(respptr unsafe.Pointer, resplenptr unsafe.Pointer, reqptr unsafe.Pointer, reqptrlen int32) int32,
) func(string, map[string]string) error {
	emitFn := func(msg string, labels map[string]string) error {
		// Prepare the labels to be emitted
		if sdkConfig.Metadata == nil {
			return NewEmissionError(fmt.Errorf("metadata is required to emit"))
		}

		labels, err := toEmitLabels(sdkConfig.Metadata, labels)
		if err != nil {
			return NewEmissionError(err)
		}

		vm, err := values.NewMap(labels)
		if err != nil {
			return NewEmissionError(fmt.Errorf("could not wrap labels to map: %w", err))
		}

		// Marshal the message and labels into a protobuf message
		b, err := proto.Marshal(&wasmpb.EmitMessageRequest{
			Message: msg,
			Labels:  values.ProtoMap(vm),
		})
		if err != nil {
			return err
		}

		// Prepare the request to be sent to the host memory by allocating space for the
		// response and response length buffers.
		respBuffer := make([]byte, sdkConfig.MaxFetchResponseSizeBytes)
		respptr, _ := bufferToPointerLen(respBuffer)

		resplenBuffer := make([]byte, uint32Size)
		resplenptr, _ := bufferToPointerLen(resplenBuffer)

		// The request buffer is the wasm memory, get a pointer to the first element and the length
		// of the protobuf message.
		reqptr, reqptrlen := bufferToPointerLen(b)

		// Emit the message via the method imported from the host
		errno := emit(respptr, resplenptr, reqptr, reqptrlen)
		if errno != 0 {
			return NewEmissionError(fmt.Errorf("emit failed with errno %d", errno))
		}

		// Attempt to read and handle the response from the host memory
		responseSize := binary.LittleEndian.Uint32(resplenBuffer)
		response := &wasmpb.EmitMessageResponse{}
		if err := proto.Unmarshal(respBuffer[:responseSize], response); err != nil {
			l.Errorw("failed to unmarshal emit response", "error", err.Error())
			return NewEmissionError(err)
		}

		if response.Error != nil && response.Error.Message != "" {
			return NewEmissionError(errors.New(response.Error.Message))
		}

		return nil
	}

	return emitFn
}

// bufferToPointerLen returns a pointer to the first element of the buffer and the length of the buffer.
func bufferToPointerLen(buf []byte) (unsafe.Pointer, int32) {
	return unsafe.Pointer(&buf[0]), int32(len(buf))
}

// toEmitLabels ensures that the required metadata is present in the labels map
func toEmitLabels(md *capabilities.RequestMetadata, labels map[string]string) (map[string]string, error) {
	if md.WorkflowID == "" {
		return nil, fmt.Errorf("must provide workflow id to emit event")
	}

	if md.WorkflowName == "" {
		return nil, fmt.Errorf("must provide workflow name to emit event")
	}

	if md.WorkflowOwner == "" {
		return nil, fmt.Errorf("must provide workflow owner to emit event")
	}

	labels[events.LabelWorkflowExecutionID] = md.WorkflowExecutionID
	labels[events.LabelWorkflowOwner] = md.WorkflowOwner
	labels[events.LabelWorkflowID] = md.WorkflowID
	labels[events.LabelWorkflowName] = md.WorkflowName
	return labels, nil
}

// EmissionError wraps all errors that occur during the emission process for the runtime to handle.
type EmissionError struct {
	Wrapped error
}

func NewEmissionError(err error) *EmissionError {
	return &EmissionError{Wrapped: err}
}

func (e *EmissionError) Error() string {
	return fmt.Errorf("failed to create emission: %w", e.Wrapped).Error()
}<|MERGE_RESOLUTION|>--- conflicted
+++ resolved
@@ -28,7 +28,6 @@
 }
 
 type RuntimeConfig struct {
-	requestID                 string
 	MaxFetchResponseSizeBytes int64
 	RequestID                 *string
 	Metadata                  *capabilities.RequestMetadata
@@ -38,13 +37,8 @@
 	defaultMaxFetchResponseSizeBytes = 5 * 1024
 )
 
-<<<<<<< HEAD
-func defaultRuntimeConfig(requestID string) *RuntimeConfig {
-=======
 func defaultRuntimeConfig(id string, md *capabilities.RequestMetadata) *RuntimeConfig {
->>>>>>> c5c856ee
 	return &RuntimeConfig{
-		requestID:                 requestID,
 		MaxFetchResponseSizeBytes: defaultMaxFetchResponseSizeBytes,
 		RequestID:                 &id,
 		Metadata:                  md,
