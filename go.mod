--- conflicted
+++ resolved
@@ -66,17 +66,10 @@
 	go.opentelemetry.io/otel/metric v1.19.0 // indirect
 	go.opentelemetry.io/proto/otlp v1.0.0 // indirect
 	go.uber.org/multierr v1.11.0 // indirect
-<<<<<<< HEAD
 	golang.org/x/crypto v0.18.0 // indirect
 	golang.org/x/net v0.20.0 // indirect
 	golang.org/x/sync v0.6.0 // indirect
 	golang.org/x/sys v0.16.0 // indirect
-=======
-	golang.org/x/crypto v0.17.0 // indirect
-	golang.org/x/net v0.18.0 // indirect
-	golang.org/x/sync v0.5.0 // indirect
-	golang.org/x/sys v0.15.0 // indirect
->>>>>>> 04c7f63a
 	golang.org/x/text v0.14.0 // indirect
 	google.golang.org/genproto/googleapis/api v0.0.0-20230711160842-782d3b101e98 // indirect
 	google.golang.org/genproto/googleapis/rpc v0.0.0-20230711160842-782d3b101e98 // indirect
