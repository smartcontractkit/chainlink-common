--- conflicted
+++ resolved
@@ -81,16 +81,6 @@
 	State   string
 }
 
-<<<<<<< HEAD
-type TransactionFee struct {
-	TransactionFee *big.Int
-=======
-type EVMService interface {
-	// GetTransactionFee retrieves the fee of a transaction in the underlying chain's TXM
-	GetTransactionFee(ctx context.Context, transactionID string) (*TransactionFee, error)
->>>>>>> f5055529
-}
-
 // ChainService is a sub-interface that encapsulates the explicit interactions with a chain, rather than through a provider.
 type ChainService interface {
 	Service
