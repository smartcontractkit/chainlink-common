--- conflicted
+++ resolved
@@ -51,11 +51,7 @@
 		"aggregation_config": map[string]any{},
 		"encoder":            "",
 		"encoder_config":     map[string]any{},
-<<<<<<< HEAD
-		"report_id":          "aaff",
-=======
 		"report_id":          hex.EncodeToString(repId),
->>>>>>> a7c799ea
 	})
 	require.NoError(t, err)
 	gotCh, err := cp.Execute(ctx, capabilities.CapabilityRequest{
