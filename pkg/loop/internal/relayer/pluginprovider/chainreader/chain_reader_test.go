--- conflicted
+++ resolved
@@ -355,12 +355,12 @@
 	vals        []valConfidencePair
 	triggers    []eventConfidencePair
 	stored      []TestStruct
+	vals        []valConfidencePair
+	triggers    []eventConfidencePair
+	stored      []TestStruct
 	batchStored BatchCallEntry
 	lock        sync.Mutex
-<<<<<<< HEAD
 	isStarted   bool
-=======
->>>>>>> daa8bbd7
 }
 
 var errServiceNotStarted = errors.New("ContractReader service not started")
