package wasm

import (
	"context"
	"errors"
	"math/rand"
	"testing"

	"github.com/smartcontractkit/chainlink-common/pkg/capabilities/v2/protoc/pkg/test_capabilities/basicaction"
	basicactionmock "github.com/smartcontractkit/chainlink-common/pkg/capabilities/v2/protoc/pkg/test_capabilities/basicaction/basic_actionmock"
	"github.com/smartcontractkit/chainlink-common/pkg/workflows/internal/v2/sdkimpl"
	"github.com/smartcontractkit/chainlink-common/pkg/workflows/sdk/v2"
	sdkpb "github.com/smartcontractkit/chainlink-common/pkg/workflows/sdk/v2/pb"
	"github.com/stretchr/testify/assert"
	"github.com/stretchr/testify/require"
	"google.golang.org/protobuf/proto"
)

func TestRuntimeBase_CallCapability(t *testing.T) {
	t.Run("call capability returns host provided id and can be awaited", func(t *testing.T) {
		c, err := basicactionmock.NewBasicActionCapability(t)
		require.NoError(t, err)
		anyOutput := &basicaction.Outputs{AdaptedThing: "foo"}
		c.PerformAction = func(ctx context.Context, input *basicaction.Inputs) (*basicaction.Outputs, error) {
			return anyOutput, nil
		}

		runtime := &sdkimpl.Runtime{RuntimeBase: newTestRuntime(t, false, nil)}
		capability := &basicaction.BasicAction{}
		response, err := capability.PerformAction(runtime, &basicaction.Inputs{InputThing: true}).Await()
		require.NoError(t, err)
		assert.True(t, proto.Equal(anyOutput, response))
	})

	t.Run("call capability host error", func(t *testing.T) {
		_, err := basicactionmock.NewBasicActionCapability(t)
		require.NoError(t, err)

		runtime := &sdkimpl.Runtime{RuntimeBase: newTestRuntime(t, true, nil)}

		capability := &basicaction.BasicAction{}
		_, err = capability.PerformAction(runtime, &basicaction.Inputs{InputThing: true}).Await()
		require.Error(t, err)
	})

	t.Run("awaitCapabilities unparsable response", func(t *testing.T) {
		a, err := basicactionmock.NewBasicActionCapability(t)
		require.NoError(t, err)
		a.PerformAction = func(ctx context.Context, input *basicaction.Inputs) (*basicaction.Outputs, error) {
			return &basicaction.Outputs{AdaptedThing: "foo"}, nil
		}

		override := func() ([]byte, error) { return []byte("invalid"), nil }

		runtime := &sdkimpl.Runtime{RuntimeBase: newTestRuntime(t, false, override)}
		capability := &basicaction.BasicAction{}
		_, err = capability.PerformAction(runtime, &basicaction.Inputs{InputThing: true}).Await()

		require.Error(t, err)
	})

	t.Run("awaitCapabilities error response", func(t *testing.T) {
		a, err := basicactionmock.NewBasicActionCapability(t)
		require.NoError(t, err)
		a.PerformAction = func(ctx context.Context, input *basicaction.Inputs) (*basicaction.Outputs, error) {
			return &basicaction.Outputs{AdaptedThing: "foo"}, nil
		}

		anyErr := errors.New("not this time")
		override := func() ([]byte, error) { return nil, anyErr }

		runtime := &sdkimpl.Runtime{RuntimeBase: newTestRuntime(t, false, override)}
		capability := &basicaction.BasicAction{}
		_, err = capability.PerformAction(runtime, &basicaction.Inputs{InputThing: true}).Await()

		require.ErrorContains(t, err, anyErr.Error())
	})
}

<<<<<<< HEAD
=======
func TestRuntimeBase_LogWriter(t *testing.T) {
	runtime := newTestRuntime(t, false, nil)
	assert.IsType(t, &writer{}, runtime.LogWriter())
}

func Test_runtimeInternals_UsesSeeds(t *testing.T) {
	anyDonSeed := int64(123456789)
	anyNodeSeed := int64(987654321)
	helper := &runtimeHelper{runtimeInternals: &runtimeInternalsTestHook{
		donSeed:  anyDonSeed,
		nodeSeed: anyNodeSeed,
	}}
	assertRnd(t, helper, sdkpb.Mode_DON, anyDonSeed)
	assertRnd(t, helper, sdkpb.Mode_Node, anyNodeSeed)
}

func assertRnd(t *testing.T, helper *runtimeHelper, mode sdkpb.Mode, seed int64) {
	rnd := rand.New(helper.GetSource(mode))
	buff := make([]byte, 1000)
	n, err := rnd.Read(buff)
	require.NoError(t, err)
	assert.Equal(t, len(buff), n)
	expectedBuf := make([]byte, 1000)
	n, err = rand.New(rand.NewSource(seed)).Read(expectedBuf)
	require.NoError(t, err)
	assert.Equal(t, len(expectedBuf), n)
	assert.Equal(t, string(expectedBuf), string(buff))
}

>>>>>>> eb34d3bf
func newTestRuntime(t *testing.T, callCapabilityErr bool, awaitResponseOverride func() ([]byte, error)) sdkimpl.RuntimeBase {
	internals := testRuntimeInternals(t)
	internals.callCapabilityErr = callCapabilityErr
	internals.awaitResponseOverride = awaitResponseOverride
	runtime := newRuntime(internals, sdkpb.Mode_DON)
	runtime.MaxResponseSize = sdk.DefaultMaxResponseSizeBytes
	return runtime
}<|MERGE_RESOLUTION|>--- conflicted
+++ resolved
@@ -77,13 +77,6 @@
 	})
 }
 
-<<<<<<< HEAD
-=======
-func TestRuntimeBase_LogWriter(t *testing.T) {
-	runtime := newTestRuntime(t, false, nil)
-	assert.IsType(t, &writer{}, runtime.LogWriter())
-}
-
 func Test_runtimeInternals_UsesSeeds(t *testing.T) {
 	anyDonSeed := int64(123456789)
 	anyNodeSeed := int64(987654321)
@@ -108,7 +101,6 @@
 	assert.Equal(t, string(expectedBuf), string(buff))
 }
 
->>>>>>> eb34d3bf
 func newTestRuntime(t *testing.T, callCapabilityErr bool, awaitResponseOverride func() ([]byte, error)) sdkimpl.RuntimeBase {
 	internals := testRuntimeInternals(t)
 	internals.callCapabilityErr = callCapabilityErr
