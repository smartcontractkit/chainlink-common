--- conflicted
+++ resolved
@@ -164,15 +164,10 @@
 
 func testRuntimeInternals(tb testing.TB) *runtimeInternalsTestHook {
 	return &runtimeInternalsTestHook{
-<<<<<<< HEAD
-		testTb:           tb,
-		outstandingCalls: map[int32]sdk.Promise[*sdkpb.CapabilityResponse]{},
-=======
 		testTb:                  tb,
 		outstandingCalls:        map[int32]sdk.Promise[*pb.CapabilityResponse]{},
 		outstandingSecretsCalls: map[int32]sdk.Promise[[]*pb.SecretResponse]{},
 		secrets:                 map[string]*pb.Secret{},
->>>>>>> 93f38378
 	}
 }
 
