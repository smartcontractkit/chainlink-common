--- conflicted
+++ resolved
@@ -213,11 +213,9 @@
 	gotSpec.Triggers[0].Config["number"] = int64(gotSpec.Triggers[0].Config["number"].(uint64))
 	gotSpec.Targets[0].Config["number"] = int64(gotSpec.Targets[0].Config["number"].(uint64))
 	assert.Equal(t, &gotSpec, spc)
-<<<<<<< HEAD
 
 	// Verify the target is included in the workflow spec
 	assert.Equal(t, targetConfig.Number, uint64(gotSpec.Targets[0].Config["number"].(int64)))
-=======
 }
 
 // Test_createEmitFn validates the runtime's emit function implementation.  Uses mocks of the
@@ -382,5 +380,4 @@
 		_, err := runtimeFetch(sdk.FetchRequest{})
 		assert.ErrorContains(t, err, assert.AnError.Error())
 	})
->>>>>>> c7bded1c
 }