package capabilities

import (
	"context"
	"fmt"
	"regexp"
	"strings"
	"time"

	p2ptypes "github.com/smartcontractkit/libocr/ragep2p/types"
	"google.golang.org/protobuf/types/known/anypb"

	"github.com/smartcontractkit/chainlink-common/pkg/values"
)

// CapabilityType is an enum for the type of capability.
type CapabilityType string

var ErrStopExecution = &errStopExecution{}

type errStopExecution struct{}

const errStopExecutionMsg = "__workflow_stop_execution"

func (e errStopExecution) Error() string {
	return errStopExecutionMsg
}

func (e errStopExecution) Is(err error) bool {
	return strings.Contains(err.Error(), errStopExecutionMsg)
}

// CapabilityType enum values.
const (
	CapabilityTypeUnknown   CapabilityType = "unknown"
	CapabilityTypeTrigger   CapabilityType = "trigger"
	CapabilityTypeAction    CapabilityType = "action"
	CapabilityTypeConsensus CapabilityType = "consensus"
	CapabilityTypeTarget    CapabilityType = "target"
)

// IsValid checks if the capability type is valid.
func (c CapabilityType) IsValid() error {
	switch c {
	case CapabilityTypeTrigger,
		CapabilityTypeAction,
		CapabilityTypeConsensus,
		CapabilityTypeTarget:
		return nil
	case CapabilityTypeUnknown:
		return fmt.Errorf("invalid capability type: %s", c)
	}

	return fmt.Errorf("invalid capability type: %s", c)
}

// CapabilityResponse is a struct for the Execute response of a capability.
type CapabilityResponse struct {
<<<<<<< HEAD
	Value         *values.Map
	ResponseValue *anypb.Any
=======
	Value    *values.Map
	Metadata ResponseMetadata
}

type ResponseMetadata struct {
	Metering []MeteringNodeDetail
}

type MeteringNodeDetail struct {
	Peer2PeerID string
	SpendUnit   string
	SpendValue  string
>>>>>>> 888b3613
}

type RequestMetadata struct {
	WorkflowID               string
	WorkflowOwner            string
	WorkflowExecutionID      string
	WorkflowName             string
	WorkflowDonID            uint32
	WorkflowDonConfigVersion uint32
	// The step reference ID of the workflow
	ReferenceID string
	// Use DecodedWorkflowName if the human readable name needs to be exposed, such as for logging purposes.
	DecodedWorkflowName string
}

type RegistrationMetadata struct {
	WorkflowID    string
	WorkflowOwner string
	// The step reference ID of the workflow
	ReferenceID string
}

// CapabilityRequest is a struct for the Execute request of a capability.
type CapabilityRequest struct {
	Metadata RequestMetadata
	Config   *values.Map
	Inputs   *values.Map
	Request  *anypb.Any
	Method   string
}

<<<<<<< HEAD
type TriggerEvent struct {
	// The ID of the trigger capability
	TriggerType string
	// The ID of the trigger event
	ID string
	// Trigger-specific payload
	Outputs *values.Map
	Value   *anypb.Any
}

=======
>>>>>>> 888b3613
type RegisterToWorkflowRequest struct {
	Metadata RegistrationMetadata
	Config   *values.Map
	Value    *anypb.Any
	Method   string
}

type UnregisterFromWorkflowRequest struct {
	Metadata RegistrationMetadata
	Config   *values.Map
	Value    *anypb.Any
	Method   string
}

// Executable is an interface for executing a capability.
type Executable interface {
	RegisterToWorkflow(ctx context.Context, request RegisterToWorkflowRequest) error
	UnregisterFromWorkflow(ctx context.Context, request UnregisterFromWorkflowRequest) error
	Execute(ctx context.Context, request CapabilityRequest) (CapabilityResponse, error)
}

type Validatable interface {
	// ValidateSchema returns the JSON schema for the capability.
	//
	// This schema includes the configuration, input and output schemas.
	Schema() (string, error)
}

// BaseCapability interface needs to be implemented by all capability types.
// Capability interfaces are intentionally duplicated to allow for an easy change
// or extension in the future.
type BaseCapability interface {
	Info(ctx context.Context) (CapabilityInfo, error)
}

type TriggerRegistrationRequest struct {
	// TriggerID uniquely identifies the trigger by concatenating
	// the workflow ID and the trigger's index in the spec.
	TriggerID string

	Metadata RequestMetadata
	Config   *values.Map
	Request  *anypb.Any
	Method   string
}

type TriggerResponse struct {
	Event TriggerEvent
	Err   error
}

type TriggerEvent struct {
	// The ID of the trigger capability
	TriggerType string
	// The ID of the trigger event
	ID string
	// Trigger-specific payload
	Outputs *values.Map
	// Deprecated: use Outputs instead
	// TODO: remove after core services are updated (pending https://github.com/smartcontractkit/chainlink/pull/16950)
	OCREvent *OCRTriggerEvent
}

type OCRTriggerEvent struct {
	ConfigDigest []byte
	SeqNr        uint64
	Report       []byte // marshaled pb.OCRTriggerReport
	Sigs         []OCRAttributedOnchainSignature
}

// DO NOT change this. it is in the encoding of [TriggerEvent].Outputs
//
// TODO: a more sophisticated way to handle this would be to have add this const
// in the protobuf definition of the TriggerEvent struct.
const ocrTriggerEventOutputKey = "OCRTriggerEvent"

func (e *OCRTriggerEvent) topLevelKey() string {
	return ocrTriggerEventOutputKey
}

// ToMap converts the OCRTriggerEvent to a map.
// This is useful serialization purposes with the [TriggerEvent] struct.
func (e *OCRTriggerEvent) ToMap() (*values.Map, error) {
	x, err := values.Wrap(e)
	if err != nil {
		return nil, fmt.Errorf("failed to wrap OCRTriggerEvent: %w", err)
	}
	return values.NewMap(map[string]any{
		e.topLevelKey(): x,
	})
}

// FromMap converts a map to an OCRTriggerEvent.
// This is useful deserialization purposes with the [TriggerEvent] struct.
func (e *OCRTriggerEvent) FromMap(m *values.Map) error {
	if m == nil {
		return fmt.Errorf("nil map")
	}
	val, ok := m.Underlying[e.topLevelKey()]
	if !ok {
		return fmt.Errorf("missing key: %s", e.topLevelKey())
	}
	var unwrapped OCRTriggerEvent
	err := val.UnwrapTo(&unwrapped)
	if err != nil {
		return fmt.Errorf("failed to unwrap OCRTriggerEvent: %w", err)
	}
	*e = unwrapped
	return nil
}

type OCRAttributedOnchainSignature struct {
	Signature []byte
	Signer    uint32 // oracle ID (0,1,...,N-1)
}

type TriggerExecutable interface {
	RegisterTrigger(ctx context.Context, request TriggerRegistrationRequest) (<-chan TriggerResponse, error)
	UnregisterTrigger(ctx context.Context, request TriggerRegistrationRequest) error
}

// TriggerCapability interface needs to be implemented by all trigger capabilities.
type TriggerCapability interface {
	BaseCapability
	TriggerExecutable
}

// ExecutableCapability is the interface implemented by action, consensus and target
// capabilities. This interface is useful when trying to capture capabilities of varying types.
type ExecutableCapability interface {
	BaseCapability
	Executable
}

// ActionCapability interface needs to be implemented by all action capabilities.
type ActionCapability interface {
	ExecutableCapability
}

// ConsensusCapability interface needs to be implemented by all consensus capabilities.
type ConsensusCapability interface {
	ExecutableCapability
}

// TargetsCapability interface needs to be implemented by all target capabilities.
type TargetCapability interface {
	ExecutableCapability
}

// DON represents a network of connected nodes.
//
// For an example of an empty DON check, see the following link:
// https://github.com/smartcontractkit/chainlink/blob/develop/core/capabilities/transmission/local_target_capability.go#L31
type DON struct {
	ID               uint32
	ConfigVersion    uint32
	Members          []p2ptypes.PeerID
	F                uint8
	IsPublic         bool
	AcceptsWorkflows bool
}

// Node contains the node's peer ID and the DONs it is part of.
//
// Note the following relationships between the workflow and capability DONs and this node.
//
// There is a 1:0..1 relationship between this node and a workflow DON.
// This means that this node can be part at most one workflow DON at a time.
// As a side note, a workflow DON can have multiple nodes.
//
// There is a 1:N relationship between this node and capability DONs, where N is the number of capability DONs.
// This means that this node can be part of multiple capability DONs at a time.
//
// Although WorkflowDON is a value rather than a pointer, a node can be part of no workflow DON but 0 or more capability DONs.
// You can assert this by checking for zero values in the WorkflowDON field.
// See https://github.com/smartcontractkit/chainlink/blob/develop/core/capabilities/transmission/local_target_capability.go#L31 for an example.
type Node struct {
	PeerID         *p2ptypes.PeerID
	WorkflowDON    DON
	CapabilityDONs []DON
}

// CapabilityInfo is a struct for the info of a capability.
type CapabilityInfo struct {
	// The capability ID is a fully qualified identifier for the capability.
	//
	// It takes the form of `{name}:{label1_key}_{labe1_value}:{label2_key}_{label2_value}@{version}`
	//
	// The labels within the ID are ordered alphanumerically.
	ID             string
	CapabilityType CapabilityType
	Description    string
	DON            *DON
	IsLocal        bool
}

// Parse out the version from the ID.
func (c CapabilityInfo) Version() string {
	return c.ID[strings.Index(c.ID, "@")+1:]
}

// Info returns the info of the capability.
func (c CapabilityInfo) Info(ctx context.Context) (CapabilityInfo, error) {
	return c, nil
}

// This regex allows for the following format:
//
// {name}:{label1_key}_{labe1_value}:{label2_key}_{label2_value}@{version}
//
// The version regex is taken from https://semver.org/, but has been modified to support only major versions.
//
// It is also validated when a workflow is being ingested. See the following link for more details:
// https://github.com/smartcontractkit/chainlink/blob/a0d1ce5e9cddc540bba8eb193865646cf0ebc0a8/core/services/workflows/models_yaml.go#L309
//
// The difference between the regex within the link above and this one is that we do not use double backslashes, since
// we only needed those for JSON schema regex validation.
var idRegex = regexp.MustCompile(`^[a-z0-9_\-:]+@(0|[1-9]\d*)\.(0|[1-9]\d*)\.(0|[1-9]\d*)(?:-((?:0|[1-9]\d*|\d*[a-zA-Z-][0-9a-zA-Z-]*)(?:\.(?:0|[1-9]\d*|\d*[a-zA-Z-][0-9a-zA-Z-]*))*))?(?:\+([0-9a-zA-Z-]+(?:\.[0-9a-zA-Z-]+)*))?$`)

const (
	// TODO: this length was largely picked arbitrarily.
	// Consider what a realistic/desirable value should be.
	// See: https://smartcontract-it.atlassian.net/jira/software/c/projects/KS/boards/182
	idMaxLength = 128
)

func newCapabilityInfo(
	id string,
	capabilityType CapabilityType,
	description string,
	don *DON,
	isLocal bool,
) (CapabilityInfo, error) {
	if len(id) > idMaxLength {
		return CapabilityInfo{}, fmt.Errorf("invalid id: %s exceeds max length %d", id, idMaxLength)
	}
	if !idRegex.MatchString(id) {
		return CapabilityInfo{}, fmt.Errorf("invalid id: %s. Allowed: %s", id, idRegex)
	}

	if err := capabilityType.IsValid(); err != nil {
		return CapabilityInfo{}, err
	}

	return CapabilityInfo{
		ID:             id,
		CapabilityType: capabilityType,
		Description:    description,
		DON:            don,
		IsLocal:        isLocal,
	}, nil
}

// NewCapabilityInfo returns a new CapabilityInfo.
func NewCapabilityInfo(
	id string,
	capabilityType CapabilityType,
	description string,
) (CapabilityInfo, error) {
	return newCapabilityInfo(id, capabilityType, description, nil, true)
}

// NewRemoteCapabilityInfo returns a new CapabilityInfo for remote capabilities.
// This is largely intended for internal use by the registry syncer.
// Capability developers should use `NewCapabilityInfo` instead as this
// omits the requirement to pass in the DON Info.
func NewRemoteCapabilityInfo(
	id string,
	capabilityType CapabilityType,
	description string,
	don *DON,
) (CapabilityInfo, error) {
	return newCapabilityInfo(id, capabilityType, description, don, false)
}

// MustNewCapabilityInfo returns a new CapabilityInfo,
// `panic`ing if we could not instantiate a CapabilityInfo.
func MustNewCapabilityInfo(
	id string,
	capabilityType CapabilityType,
	description string,
) CapabilityInfo {
	c, err := NewCapabilityInfo(id, capabilityType, description)
	if err != nil {
		panic(err)
	}

	return c
}

// MustNewRemoteCapabilityInfo returns a new CapabilityInfo,
// `panic`ing if we could not instantiate a CapabilityInfo.
func MustNewRemoteCapabilityInfo(
	id string,
	capabilityType CapabilityType,
	description string,
	don *DON,
) CapabilityInfo {
	c, err := NewRemoteCapabilityInfo(id, capabilityType, description, don)
	if err != nil {
		panic(err)
	}

	return c
}

const (
	DefaultRegistrationRefresh   = 30 * time.Second
	DefaultRegistrationExpiry    = 2 * time.Minute
	DefaultMessageExpiry         = 2 * time.Minute
	DefaultBatchSize             = 100
	DefaultBatchCollectionPeriod = 100 * time.Millisecond
)

type RemoteTriggerConfig struct {
	RegistrationRefresh     time.Duration
	RegistrationExpiry      time.Duration
	MinResponsesToAggregate uint32
	MessageExpiry           time.Duration
	MaxBatchSize            uint32
	BatchCollectionPeriod   time.Duration
}

type RemoteTargetConfig struct {
	RequestHashExcludedAttributes []string
}

type RemoteExecutableConfig struct {
	RequestHashExcludedAttributes []string
	RegistrationRefresh           time.Duration
	RegistrationExpiry            time.Duration
}

// NOTE: consider splitting this config into values stored in Registry (KS-118)
// and values defined locally by Capability owners.
func (c *RemoteTriggerConfig) ApplyDefaults() {
	if c == nil {
		return
	}
	if c.RegistrationRefresh == 0 {
		c.RegistrationRefresh = DefaultRegistrationRefresh
	}
	if c.RegistrationExpiry == 0 {
		c.RegistrationExpiry = DefaultRegistrationExpiry
	}
	if c.MessageExpiry == 0 {
		c.MessageExpiry = DefaultMessageExpiry
	}
	if c.MaxBatchSize == 0 {
		c.MaxBatchSize = DefaultBatchSize
	}
	if c.BatchCollectionPeriod == 0 {
		c.BatchCollectionPeriod = DefaultBatchCollectionPeriod
	}
}

func (c *RemoteExecutableConfig) ApplyDefaults() {
	if c == nil {
		return
	}
	if c.RegistrationRefresh == 0 {
		c.RegistrationRefresh = DefaultRegistrationRefresh
	}
	if c.RegistrationExpiry == 0 {
		c.RegistrationExpiry = DefaultRegistrationExpiry
	}
}

type CapabilityConfiguration struct {
	DefaultConfig *values.Map
	// RestrictedKeys is a list of keys that can't be provided by users in their
	// configuration; we'll remove these fields before passing them to the capability.
	RestrictedKeys []string
	// RestrictedConfig is configuration that can only be set by us; this
	// takes precedence over any user-provided config.
	RestrictedConfig       *values.Map
	RemoteTriggerConfig    *RemoteTriggerConfig
	RemoteTargetConfig     *RemoteTargetConfig
	RemoteExecutableConfig *RemoteExecutableConfig
}<|MERGE_RESOLUTION|>--- conflicted
+++ resolved
@@ -56,12 +56,9 @@
 
 // CapabilityResponse is a struct for the Execute response of a capability.
 type CapabilityResponse struct {
-<<<<<<< HEAD
 	Value         *values.Map
+	Metadata      ResponseMetadata
 	ResponseValue *anypb.Any
-=======
-	Value    *values.Map
-	Metadata ResponseMetadata
 }
 
 type ResponseMetadata struct {
@@ -72,7 +69,6 @@
 	Peer2PeerID string
 	SpendUnit   string
 	SpendValue  string
->>>>>>> 888b3613
 }
 
 type RequestMetadata struct {
@@ -104,77 +100,81 @@
 	Method   string
 }
 
-<<<<<<< HEAD
+type RegisterToWorkflowRequest struct {
+	Metadata RegistrationMetadata
+	// Configuration for DAG workflows
+	Config *values.Map
+
+	// Configuration for no DAG workflows
+	Value *anypb.Any
+	// The method to call for no DAG workflows
+	Method string
+}
+
+type UnregisterFromWorkflowRequest struct {
+	Metadata RegistrationMetadata
+	// Configuration for DAG workflows
+	Config *values.Map
+
+	// Configuration for no DAG workflows
+	Value *anypb.Any
+	// The method to call for no DAG workflows
+	Method string
+}
+
+// Executable is an interface for executing a capability.
+type Executable interface {
+	RegisterToWorkflow(ctx context.Context, request RegisterToWorkflowRequest) error
+	UnregisterFromWorkflow(ctx context.Context, request UnregisterFromWorkflowRequest) error
+	Execute(ctx context.Context, request CapabilityRequest) (CapabilityResponse, error)
+}
+
+type Validatable interface {
+	// ValidateSchema returns the JSON schema for the capability.
+	//
+	// This schema includes the configuration, input and output schemas.
+	Schema() (string, error)
+}
+
+// BaseCapability interface needs to be implemented by all capability types.
+// Capability interfaces are intentionally duplicated to allow for an easy change
+// or extension in the future.
+type BaseCapability interface {
+	Info(ctx context.Context) (CapabilityInfo, error)
+}
+
+type TriggerRegistrationRequest struct {
+	// TriggerID uniquely identifies the trigger by concatenating
+	// the workflow ID and the trigger's index in the spec.
+	TriggerID string
+
+	Metadata RequestMetadata
+
+	// Config for DAG workflows
+	Config *values.Map
+
+	// Request body for no DAG workflows
+	Request *anypb.Any
+	// The method to call for no DAG workflows
+	Method string
+}
+
+type TriggerResponse struct {
+	Event TriggerEvent
+	Err   error
+}
+
 type TriggerEvent struct {
 	// The ID of the trigger capability
 	TriggerType string
 	// The ID of the trigger event
 	ID string
-	// Trigger-specific payload
+	// Trigger-specific payload for DAG workflows
 	Outputs *values.Map
-	Value   *anypb.Any
-}
-
-=======
->>>>>>> 888b3613
-type RegisterToWorkflowRequest struct {
-	Metadata RegistrationMetadata
-	Config   *values.Map
-	Value    *anypb.Any
-	Method   string
-}
-
-type UnregisterFromWorkflowRequest struct {
-	Metadata RegistrationMetadata
-	Config   *values.Map
-	Value    *anypb.Any
-	Method   string
-}
-
-// Executable is an interface for executing a capability.
-type Executable interface {
-	RegisterToWorkflow(ctx context.Context, request RegisterToWorkflowRequest) error
-	UnregisterFromWorkflow(ctx context.Context, request UnregisterFromWorkflowRequest) error
-	Execute(ctx context.Context, request CapabilityRequest) (CapabilityResponse, error)
-}
-
-type Validatable interface {
-	// ValidateSchema returns the JSON schema for the capability.
-	//
-	// This schema includes the configuration, input and output schemas.
-	Schema() (string, error)
-}
-
-// BaseCapability interface needs to be implemented by all capability types.
-// Capability interfaces are intentionally duplicated to allow for an easy change
-// or extension in the future.
-type BaseCapability interface {
-	Info(ctx context.Context) (CapabilityInfo, error)
-}
-
-type TriggerRegistrationRequest struct {
-	// TriggerID uniquely identifies the trigger by concatenating
-	// the workflow ID and the trigger's index in the spec.
-	TriggerID string
-
-	Metadata RequestMetadata
-	Config   *values.Map
-	Request  *anypb.Any
-	Method   string
-}
-
-type TriggerResponse struct {
-	Event TriggerEvent
-	Err   error
-}
-
-type TriggerEvent struct {
-	// The ID of the trigger capability
-	TriggerType string
-	// The ID of the trigger event
-	ID string
-	// Trigger-specific payload
-	Outputs *values.Map
+
+	// Trigger-specific payload for no DAG workflows
+	Value *anypb.Any
+
 	// Deprecated: use Outputs instead
 	// TODO: remove after core services are updated (pending https://github.com/smartcontractkit/chainlink/pull/16950)
 	OCREvent *OCRTriggerEvent
