--- conflicted
+++ resolved
@@ -8,17 +8,8 @@
 	"github.com/smartcontractkit/chainlink-common/pkg/values"
 )
 
-<<<<<<< HEAD
 func MockCapability[I, O any](id string, fn func(I) (O, error)) *Mock[I, O] {
 	return &Mock[I, O]{mockBase: mockCapabilityBase[I, O](id, fn)}
-=======
-// CapabilityMock allows for mocking of capabilities in a workflow
-// they can be registered for a particular reference or entirely
-// Note that registrations for a step are taken over registrations for a capability when there are both.
-type CapabilityMock interface {
-	Run(request capabilities.CapabilityRequest) (capabilities.CapabilityResponse, error)
-	ID() string
->>>>>>> 14a5c7af
 }
 
 func mockCapabilityBase[I, O any](id string, fn func(I) (O, error)) *mockBase[I, O] {
@@ -39,7 +30,7 @@
 	fn      func(I) (O, error)
 }
 
-var _ capabilities.CallbackCapability = &Mock[any, any]{}
+var _ capabilities.ExecutableCapability = &Mock[any, any]{}
 
 func (m *mockBase[I, O]) Info(ctx context.Context) (capabilities.CapabilityInfo, error) {
 	return capabilities.CapabilityInfo{ID: m.id, IsLocal: true}, nil
@@ -53,23 +44,12 @@
 	return nil
 }
 
-<<<<<<< HEAD
-func (m *mockBase[I, O]) Execute(ctx context.Context, request capabilities.CapabilityRequest) (<-chan capabilities.CapabilityResponse, error) {
-=======
-func (m *Mock[I, O]) Run(request capabilities.CapabilityRequest) (capabilities.CapabilityResponse, error) {
->>>>>>> 14a5c7af
+func (m *mockBase[I, O]) Execute(ctx context.Context, request capabilities.CapabilityRequest) (capabilities.CapabilityResponse, error) {
 	var i I
-	responseCh := make(chan capabilities.CapabilityResponse, 1)
-	defer close(responseCh)
 
 	if err := request.Inputs.UnwrapTo(&i); err != nil {
 		m.errors[request.Metadata.ReferenceID] = err
-<<<<<<< HEAD
-		responseCh <- capabilities.CapabilityResponse{Err: err}
-		return responseCh, nil
-=======
 		return capabilities.CapabilityResponse{}, err
->>>>>>> 14a5c7af
 	}
 
 	m.inputs[request.Metadata.ReferenceID] = i
@@ -79,25 +59,18 @@
 	b, err := json.Marshal(i)
 	if err != nil {
 		m.errors[request.Metadata.ReferenceID] = err
-		responseCh <- capabilities.CapabilityResponse{Err: err}
-		return responseCh, nil
+		return capabilities.CapabilityResponse{}, err
 	}
 
 	if err = json.Unmarshal(b, &tmp); err != nil {
 		m.errors[request.Metadata.ReferenceID] = err
-		responseCh <- capabilities.CapabilityResponse{Err: err}
-		return responseCh, nil
+		return capabilities.CapabilityResponse{}, err
 	}
 
 	result, err := m.fn(i)
 	if err != nil {
 		m.errors[request.Metadata.ReferenceID] = err
-<<<<<<< HEAD
-		responseCh <- capabilities.CapabilityResponse{Err: err}
-		return responseCh, nil
-=======
 		return capabilities.CapabilityResponse{}, err
->>>>>>> 14a5c7af
 	}
 
 	m.outputs[request.Metadata.ReferenceID] = result
@@ -105,19 +78,10 @@
 	wrapped, err := values.CreateMapFromStruct(result)
 	if err != nil {
 		m.errors[request.Metadata.ReferenceID] = err
-<<<<<<< HEAD
-		responseCh <- capabilities.CapabilityResponse{Err: err}
-		return responseCh, nil
-	}
-
-	responseCh <- capabilities.CapabilityResponse{Value: wrapped}
-	return responseCh, nil
-=======
 		return capabilities.CapabilityResponse{}, err
 	}
 
 	return capabilities.CapabilityResponse{Value: wrapped}, nil
->>>>>>> 14a5c7af
 }
 
 func (m *mockBase[I, O]) ID() string {
@@ -165,7 +129,6 @@
 	*mockBase[struct{}, O]
 }
 
-<<<<<<< HEAD
 var _ capabilities.TriggerCapability = &TriggerMock[any]{}
 
 func (t *TriggerMock[O]) RegisterTrigger(ctx context.Context, request capabilities.TriggerRegistrationRequest) (<-chan capabilities.TriggerResponse, error) {
@@ -188,10 +151,6 @@
 	ch <- response
 	close(ch)
 	return ch, nil
-=======
-func (t *TriggerMock[O]) Run(request capabilities.CapabilityRequest) (capabilities.CapabilityResponse, error) {
-	return t.mock.Run(request)
->>>>>>> 14a5c7af
 }
 
 func (t *TriggerMock[O]) UnregisterTrigger(ctx context.Context, request capabilities.TriggerRegistrationRequest) error {
@@ -215,17 +174,7 @@
 	}
 }
 
-<<<<<<< HEAD
 var _ capabilities.TargetCapability = &TargetMock[any]{}
-=======
-func (t *TargetMock[I]) Run(request capabilities.CapabilityRequest) (capabilities.CapabilityResponse, error) {
-	return t.mock.Run(request)
-}
-
-func (t *TargetMock[I]) ID() string {
-	return t.mock.ID()
-}
->>>>>>> 14a5c7af
 
 func (t *TargetMock[I]) GetAllWrites() TargetResults[I] {
 	targetResults := TargetResults[I]{}
