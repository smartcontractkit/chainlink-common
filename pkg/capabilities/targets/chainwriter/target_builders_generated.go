// Code generated by github.com/smartcontractkit/chainlink-common/pkg/capabilities/cli, DO NOT EDIT.

package chainwriter

import (
	"github.com/smartcontractkit/chainlink-common/pkg/capabilities"
	ocr3 "github.com/smartcontractkit/chainlink-common/pkg/capabilities/consensus/ocr3"
	"github.com/smartcontractkit/chainlink-common/pkg/workflows"
)

<<<<<<< HEAD

func (cfg TargetConfig) New(w *workflows.WorkflowSpecFactory,id string, input TargetInput) {
    
    def := workflows.StepDefinition{
       ID: id,
       Inputs: input.ToSteps(),
       Config: map[string]any{
           "address": cfg.Address,
           "deltaStage": cfg.DeltaStage,
           "schedule": cfg.Schedule,
       },
       CapabilityType: capabilities.CapabilityTypeTarget,
   }


    step := workflows.Step[struct{}]{Definition: def}
    step.AddTo(w)
=======
func (cfg TargetConfig) New(w *workflows.WorkflowSpecFactory, id string, input TargetInput) {

	def := workflows.StepDefinition{
		ID:     id,
		Inputs: input.ToSteps(),
		Config: map[string]any{
			"address":    cfg.Address,
			"deltaStage": cfg.DeltaStage,
			"schedule":   cfg.Schedule,
		},
		CapabilityType: capabilities.CapabilityTypeTarget,
	}

	step := workflows.Step[struct{}]{Definition: def}
	step.AddTo(w)
>>>>>>> c07a4fa0
}

type TargetInput struct {
	SignedReport workflows.CapDefinition[ocr3.SignedReport]
}

func (input TargetInput) ToSteps() workflows.StepInputs {
	return workflows.StepInputs{
		Mapping: map[string]any{
			"signed_report": input.SignedReport.Ref(),
		},
	}
}<|MERGE_RESOLUTION|>--- conflicted
+++ resolved
@@ -8,25 +8,6 @@
 	"github.com/smartcontractkit/chainlink-common/pkg/workflows"
 )
 
-<<<<<<< HEAD
-
-func (cfg TargetConfig) New(w *workflows.WorkflowSpecFactory,id string, input TargetInput) {
-    
-    def := workflows.StepDefinition{
-       ID: id,
-       Inputs: input.ToSteps(),
-       Config: map[string]any{
-           "address": cfg.Address,
-           "deltaStage": cfg.DeltaStage,
-           "schedule": cfg.Schedule,
-       },
-       CapabilityType: capabilities.CapabilityTypeTarget,
-   }
-
-
-    step := workflows.Step[struct{}]{Definition: def}
-    step.AddTo(w)
-=======
 func (cfg TargetConfig) New(w *workflows.WorkflowSpecFactory, id string, input TargetInput) {
 
 	def := workflows.StepDefinition{
@@ -42,7 +23,6 @@
 
 	step := workflows.Step[struct{}]{Definition: def}
 	step.AddTo(w)
->>>>>>> c07a4fa0
 }
 
 type TargetInput struct {
