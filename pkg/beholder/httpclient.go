--- conflicted
+++ resolved
@@ -58,10 +58,7 @@
 	opts := []otlploghttp.Option{
 		tlsConfigOption,
 		otlploghttp.WithEndpoint(cfg.OtelExporterHTTPEndpoint),
-<<<<<<< HEAD
 		otlploghttp.WithHeaders(cfg.AuthHeaders),
-	)
-=======
 	}
 	if cfg.LogRetryConfig != nil {
 		// NOTE: By default, the retry is enabled in the OTel SDK
@@ -73,7 +70,6 @@
 		}))
 	}
 	sharedLogExporter, err := otlploghttpNew(opts...)
->>>>>>> 3b320ad9
 	if err != nil {
 		return nil, err
 	}
@@ -169,10 +165,7 @@
 	exporterOpts := []otlptracehttp.Option{
 		tlsConfigOption,
 		otlptracehttp.WithEndpoint(config.OtelExporterHTTPEndpoint),
-<<<<<<< HEAD
 		otlptracehttp.WithHeaders(config.AuthHeaders),
-	)
-=======
 	}
 	if config.TraceRetryConfig != nil {
 		// NOTE: By default, the retry is enabled in the OTel SDK
@@ -185,7 +178,6 @@
 	}
 	// note: context is unused internally
 	exporter, err := otlptracehttp.New(ctx, exporterOpts...)
->>>>>>> 3b320ad9
 	if err != nil {
 		return nil, err
 	}
@@ -215,10 +207,7 @@
 	opts := []otlpmetrichttp.Option{
 		tlsConfigOption,
 		otlpmetrichttp.WithEndpoint(config.OtelExporterHTTPEndpoint),
-<<<<<<< HEAD
 		otlpmetrichttp.WithHeaders(config.AuthHeaders),
-	)
-=======
 	}
 	if config.MetricRetryConfig != nil {
 		// NOTE: By default, the retry is enabled in the OTel SDK
@@ -231,7 +220,6 @@
 	}
 	// note: context is unused internally
 	exporter, err := otlpmetrichttp.New(ctx, opts...)
->>>>>>> 3b320ad9
 	if err != nil {
 		return nil, err
 	}
