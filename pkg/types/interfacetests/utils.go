--- conflicted
+++ resolved
@@ -41,13 +41,9 @@
 	}
 }
 
-<<<<<<< HEAD
-func batchChainWrite[T TestingT[T]](t T, tester ChainComponentsInterfaceTester[T], batchCallEntry BatchCallEntry, mockRun bool) {
-=======
 // Batch chain write takes a batch call entry and writes it to the chain using the ChainWriter.
 func batchChainWrite[T TestingT[T]](t T, tester ChainComponentsInterfaceTester[T], batchCallEntry BatchCallEntry, mockRun bool) {
 	// This is necessary because the mock helper function requires the entire batchCallEntry rather than an individual testStruct
->>>>>>> 00ac29d2
 	if mockRun {
 		cw := tester.GetChainWriter(t)
 		err := cw.SubmitTransaction(tests.Context(t), AnyContractName, "batchChainWrite", batchCallEntry, "", "", nil, big.NewInt(0))
@@ -60,10 +56,7 @@
 		nameToAddress[bc.Name] = bc.Address
 	}
 
-<<<<<<< HEAD
-=======
 	// For each contract in the batch call entry, submit the read entries to the chain
->>>>>>> 00ac29d2
 	for contractName, contractBatch := range batchCallEntry {
 		require.Contains(t, nameToAddress, contractName)
 		for _, readEntry := range contractBatch {
@@ -71,20 +64,12 @@
 			if !isOk {
 				require.Fail(t, "expected *TestStruct for contract: %s read: %s, but received %T", contractName, readEntry.Name, readEntry.ReturnValue)
 			}
-<<<<<<< HEAD
-			SubmitTransactionToCW(t, tester, "addTestStruct", val, types.BoundContract{Name: contractName, Address: nameToAddress[contractName]}, types.Unconfirmed)
-		}
-	}
-}
-
-=======
 			SubmitTransactionToCW(t, tester, MethodSettingStruct, val, types.BoundContract{Name: contractName, Address: nameToAddress[contractName]}, types.Unconfirmed)
 		}
 	}
 }
 
 // SubmitTransactionToCW submits a transaction to the ChainWriter and waits for it to reach the given status.
->>>>>>> 00ac29d2
 func SubmitTransactionToCW[T TestingT[T]](t T, tester ChainComponentsInterfaceTester[T], method string, args any, contract types.BoundContract, status types.TransactionStatus) string {
 	tester.DirtyContracts()
 	txID := uuid.New().String()
@@ -98,10 +83,7 @@
 	return txID
 }
 
-<<<<<<< HEAD
-=======
 // WaitForTransactionStatus waits for a transaction to reach the given status.
->>>>>>> 00ac29d2
 func WaitForTransactionStatus[T TestingT[T]](t T, tester ChainComponentsInterfaceTester[T], txID string, status types.TransactionStatus, mockRun bool) error {
 	ctx, cancel := context.WithTimeout(tests.Context(t), 15*time.Minute)
 	defer cancel()
@@ -109,10 +91,6 @@
 	ticker := time.NewTicker(1 * time.Second)
 	defer ticker.Stop()
 
-<<<<<<< HEAD
-	fmt.Printf("Waiting for transaction %s to reach status %d\n", txID, status)
-=======
->>>>>>> 00ac29d2
 	for {
 		select {
 		case <-ctx.Done():
@@ -130,10 +108,6 @@
 			if current == types.Failed || current == types.Fatal {
 				return fmt.Errorf("transaction %s has failed or is fatal", txID)
 			} else if current >= status {
-<<<<<<< HEAD
-				fmt.Printf("Transaction %s reached status: %d\n", txID, current)
-=======
->>>>>>> 00ac29d2
 				return nil
 			} else {
 				continue
