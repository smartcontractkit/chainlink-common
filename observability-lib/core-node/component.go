--- conflicted
+++ resolved
@@ -124,14 +124,9 @@
 		common.BigValueTextModeName,
 		common.VizOrientationHorizontal,
 		utils.PrometheusQuery{
-<<<<<<< HEAD
 			Query:   `version{` + p.PlatformOpts.LabelQuery + `}`,
 			Legend:  "Version: {{version}} https://github.com/smartcontractkit/chainlink/commit/{{commit}} https://github.com/smartcontractkit/chainlink/tree/release/{{version}}",
 			Instant: true,
-=======
-			Query:  `version{` + p.PlatformOpts.LabelQuery + `}`,
-			Legend: "Version: {{version}} https://github.com/smartcontractkit/chainlink/commit/{{commit}} https://github.com/smartcontractkit/chainlink/tree/release/{{version}}",
->>>>>>> 441b9cf9
 		},
 	))
 
@@ -274,14 +269,9 @@
 		common.BigValueTextModeName,
 		common.VizOrientationHorizontal,
 		utils.PrometheusQuery{
-<<<<<<< HEAD
 			Query:   `go_info{` + p.PlatformOpts.LabelQuery + `}`,
 			Legend:  "{{version}}",
 			Instant: true,
-=======
-			Query:  `go_info{` + p.PlatformOpts.LabelQuery + `}`,
-			Legend: "{{version}}",
->>>>>>> 441b9cf9
 		},
 	))
 
