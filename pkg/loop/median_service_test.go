--- conflicted
+++ resolved
@@ -17,7 +17,6 @@
 func TestMedianService(t *testing.T) {
 	t.Parallel()
 
-<<<<<<< HEAD
 	for _, tt := range []struct {
 		name               string
 		gasPriceDataSource median.DataSource
@@ -27,20 +26,13 @@
 	} {
 		tt := tt
 		t.Run(tt.name, func(t *testing.T) {
+
 			t.Parallel()
-
 			median := loop.NewMedianService(logger.Test(t), loop.GRPCOpts{}, func() *exec.Cmd {
-				return NewHelperProcessCommand(loop.PluginMedianName)
-			}, test.StaticMedianProvider{}, test.StaticDataSource(), test.StaticJuelsPerFeeCoinDataSource(), tt.gasPriceDataSource, &test.StaticErrorLog{})
+				return NewHelperProcessCommand(loop.PluginMedianName, false)
+			}, test.StaticMedianProvider{}, test.StaticDataSource(), test.StaticJuelsPerFeeCoinDataSource(), &test.StaticErrorLog{})
 			hook := median.PluginService.XXXTestHook()
 			servicetest.Run(t, median)
-=======
-	median := loop.NewMedianService(logger.Test(t), loop.GRPCOpts{}, func() *exec.Cmd {
-		return NewHelperProcessCommand(loop.PluginMedianName, false)
-	}, test.StaticMedianProvider{}, test.StaticDataSource(), test.StaticJuelsPerFeeCoinDataSource(), &test.StaticErrorLog{})
-	hook := median.PluginService.XXXTestHook()
-	servicetest.Run(t, median)
->>>>>>> 1ea85cf3
 
 			t.Run("control", func(t *testing.T) {
 				test.ReportingPluginFactory(t, median)
