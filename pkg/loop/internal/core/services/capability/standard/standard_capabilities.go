package capability

import (
	"context"
	"fmt"

	"google.golang.org/grpc"
	"google.golang.org/protobuf/types/known/emptypb"

	"github.com/smartcontractkit/chainlink-common/pkg/capabilities"
	capabilitiespb "github.com/smartcontractkit/chainlink-common/pkg/capabilities/pb"
	"github.com/smartcontractkit/chainlink-common/pkg/logger"
	"github.com/smartcontractkit/chainlink-common/pkg/loop/internal/core/services/capability"
	"github.com/smartcontractkit/chainlink-common/pkg/loop/internal/core/services/errorlog"
<<<<<<< HEAD
	ks "github.com/smartcontractkit/chainlink-common/pkg/loop/internal/core/services/keystore"
=======
	"github.com/smartcontractkit/chainlink-common/pkg/loop/internal/core/services/gateway"
>>>>>>> 56131873
	"github.com/smartcontractkit/chainlink-common/pkg/loop/internal/core/services/keyvalue"
	"github.com/smartcontractkit/chainlink-common/pkg/loop/internal/core/services/oraclefactory"
	"github.com/smartcontractkit/chainlink-common/pkg/loop/internal/core/services/pipeline"
	"github.com/smartcontractkit/chainlink-common/pkg/loop/internal/core/services/telemetry"
	"github.com/smartcontractkit/chainlink-common/pkg/loop/internal/goplugin"
	"github.com/smartcontractkit/chainlink-common/pkg/loop/internal/net"
	"github.com/smartcontractkit/chainlink-common/pkg/loop/internal/pb"
	gatewayconnectorpb "github.com/smartcontractkit/chainlink-common/pkg/loop/internal/pb/gatewayconnector"
	oraclefactorypb "github.com/smartcontractkit/chainlink-common/pkg/loop/internal/pb/oraclefactory"
	relayersetpb "github.com/smartcontractkit/chainlink-common/pkg/loop/internal/pb/relayerset"
	"github.com/smartcontractkit/chainlink-common/pkg/loop/internal/relayerset"
	"github.com/smartcontractkit/chainlink-common/pkg/services"
	"github.com/smartcontractkit/chainlink-common/pkg/types/core"
)

type StandardCapabilities interface {
	services.Service
	Initialise(ctx context.Context, config string, telemetryService core.TelemetryService, store core.KeyValueStore,
		capabilityRegistry core.CapabilitiesRegistry, errorLog core.ErrorLog,
<<<<<<< HEAD
		pipelineRunner core.PipelineRunnerService, relayerSet core.RelayerSet, oracleFactory core.OracleFactory, keystore core.Keystore) error
=======
		pipelineRunner core.PipelineRunnerService, relayerSet core.RelayerSet, oracleFactory core.OracleFactory,
		gatewayConnector core.GatewayConnector) error
>>>>>>> 56131873
	Infos(ctx context.Context) ([]capabilities.CapabilityInfo, error)
}

type StandardCapabilitiesClient struct {
	*goplugin.PluginClient
	capabilitiespb.StandardCapabilitiesClient
	*goplugin.ServiceClient
	*net.BrokerExt

	resources []net.Resource
}

var _ StandardCapabilities = (*StandardCapabilitiesClient)(nil)

func NewStandardCapabilitiesClient(brokerCfg net.BrokerConfig) *StandardCapabilitiesClient {
	brokerCfg.Logger = logger.Named(brokerCfg.Logger, "StandardCapabilitiesClient")
	pc := goplugin.NewPluginClient(brokerCfg)
	return &StandardCapabilitiesClient{
		PluginClient:               pc,
		ServiceClient:              goplugin.NewServiceClient(pc.BrokerExt, pc),
		StandardCapabilitiesClient: capabilitiespb.NewStandardCapabilitiesClient(pc),
		BrokerExt:                  pc.BrokerExt,
	}
}

func (c *StandardCapabilitiesClient) Initialise(ctx context.Context, config string, telemetryService core.TelemetryService,
	keyValueStore core.KeyValueStore, capabilitiesRegistry core.CapabilitiesRegistry, errorLog core.ErrorLog,
<<<<<<< HEAD
	pipelineRunner core.PipelineRunnerService, relayerSet core.RelayerSet, oracleFactory core.OracleFactory, keystore core.Keystore) error {
=======
	pipelineRunner core.PipelineRunnerService, relayerSet core.RelayerSet, oracleFactory core.OracleFactory,
	gatewayConnector core.GatewayConnector) error {
>>>>>>> 56131873
	telemetryID, telemetryRes, err := c.ServeNew("Telemetry", func(s *grpc.Server) {
		pb.RegisterTelemetryServer(s, telemetry.NewTelemetryServer(telemetryService))
	})

	if err != nil {
		return fmt.Errorf("failed to serve new telemetry: %w", err)
	}
	var resources []net.Resource
	resources = append(resources, telemetryRes)

	keystoreID, keystoreRes, err := c.ServeNew("Keystore", func(s *grpc.Server) {
		pb.RegisterKeystoreServer(s, ks.NewServer(keystore))
	})
	if err != nil {
		c.CloseAll(resources...)
		return fmt.Errorf("failed to serve new keystore: %w", err)
	}
	resources = append(resources, keystoreRes)

	keyValueStoreID, keyValueStoreRes, err := c.ServeNew("KeyValueStore", func(s *grpc.Server) {
		pb.RegisterKeyValueStoreServer(s, keyvalue.NewServer(keyValueStore))
	})
	if err != nil {
		c.CloseAll(resources...)
		return fmt.Errorf("failed to serve new key value store: %w", err)
	}
	resources = append(resources, keyValueStoreRes)

	capabilitiesRegistryID, capabilityRegistryResource, err := c.ServeNew("CapabilitiesRegistry", func(s *grpc.Server) {
		pb.RegisterCapabilitiesRegistryServer(s, capability.NewCapabilitiesRegistryServer(c.BrokerExt, capabilitiesRegistry))
	})
	if err != nil {
		c.CloseAll(resources...)
		return fmt.Errorf("failed to serve new key value store: %w", err)
	}
	resources = append(resources, capabilityRegistryResource)

	errorLogID, errorLogRes, err := c.ServeNew("ErrorLog", func(s *grpc.Server) {
		pb.RegisterErrorLogServer(s, errorlog.NewServer(errorLog))
	})
	if err != nil {
		c.CloseAll(resources...)
		return fmt.Errorf("failed to serve error log: %w", err)
	}
	resources = append(resources, errorLogRes)

	pipelineRunnerID, pipelineRunnerRes, err := c.ServeNew("PipelineRunner", func(s *grpc.Server) {
		pb.RegisterPipelineRunnerServiceServer(s, pipeline.NewRunnerServer(pipelineRunner))
	})
	if err != nil {
		c.CloseAll(resources...)
		return fmt.Errorf("failed to serve pipeline runner: %w", err)
	}
	resources = append(resources, pipelineRunnerRes)

	relayerSetServer, relayerSetServerRes := relayerset.NewRelayerSetServer(c.Logger, relayerSet, c.BrokerExt)
	resources = append(resources, relayerSetServerRes)

	relayerSetID, relayerSetRes, err := c.ServeNew("RelayerSet", func(s *grpc.Server) {
		relayersetpb.RegisterRelayerSetServerWithDependants(s, relayerSetServer)
	})
	if err != nil {
		c.CloseAll(resources...)
		return fmt.Errorf("failed to serve relayer set: %w", err)
	}
	resources = append(resources, relayerSetRes)

	oracleFactoryServer, oracleFactoryServerRes := oraclefactory.NewServer(c.Logger, oracleFactory, c.BrokerExt)
	resources = append(resources, oracleFactoryServerRes)

	oracleFactoryID, oracleFactoryRes, err := c.ServeNew("OracleFactory", func(s *grpc.Server) {
		oraclefactorypb.RegisterOracleFactoryServer(s, oracleFactoryServer)
	})
	if err != nil {
		c.CloseAll(resources...)
		return fmt.Errorf("failed to serve oracle factory: %w", err)
	}
	resources = append(resources, oracleFactoryRes)

	gatewayConnectorID, gatewayConnectorRes, err := c.ServeNew("GatewayConnector", func(s *grpc.Server) {
		gatewayconnectorpb.RegisterGatewayConnectorServer(s, gateway.NewGatewayConnectorServer(c.BrokerExt, gatewayConnector))
	})
	if err != nil {
		c.CloseAll(resources...)
		return fmt.Errorf("failed to serve gateway connector: %w", err)
	}
	resources = append(resources, gatewayConnectorRes)

	_, err = c.StandardCapabilitiesClient.Initialise(ctx, &capabilitiespb.InitialiseRequest{
<<<<<<< HEAD
		Config:           config,
		ErrorLogId:       errorLogID,
		PipelineRunnerId: pipelineRunnerID,
		TelemetryId:      telemetryID,
		CapRegistryId:    capabilitiesRegistryID,
		KeyValueStoreId:  keyValueStoreID,
		KeystoreId:       keystoreID,
		RelayerSetId:     relayerSetID,
		OracleFactoryId:  oracleFactoryID,
=======
		Config:             config,
		ErrorLogId:         errorLogID,
		PipelineRunnerId:   pipelineRunnerID,
		TelemetryId:        telemetryID,
		CapRegistryId:      capabilitiesRegistryID,
		KeyValueStoreId:    keyValueStoreID,
		RelayerSetId:       relayerSetID,
		OracleFactoryId:    oracleFactoryID,
		GatewayConnectorId: gatewayConnectorID,
>>>>>>> 56131873
	})

	if err != nil {
		c.CloseAll(resources...)
		return fmt.Errorf("failed to initialise standard capability: %w", err)
	}

	c.resources = resources

	return nil
}

func (c *StandardCapabilitiesClient) Infos(ctx context.Context) ([]capabilities.CapabilityInfo, error) {
	infosResponse, err := c.StandardCapabilitiesClient.Infos(ctx, &emptypb.Empty{})
	if err != nil {
		return nil, fmt.Errorf("failed to get capability infos: %w", err)
	}

	var infos []capabilities.CapabilityInfo
	for _, infoResponse := range infosResponse.Infos {
		info, err := capability.InfoReplyToInfo(infoResponse)
		if err != nil {
			return nil, fmt.Errorf("failed to convert capability info: %w", err)
		}

		infos = append(infos, info)
	}

	return infos, nil
}

func (c *StandardCapabilitiesClient) Close() error {
	c.CloseAll(c.resources...)
	return c.ServiceClient.Close()
}

type standardCapabilitiesServer struct {
	capabilitiespb.UnimplementedStandardCapabilitiesServer
	*net.BrokerExt
	impl StandardCapabilities

	resources []net.Resource
}

func newStandardCapabilitiesServer(brokerExt *net.BrokerExt, impl StandardCapabilities) *standardCapabilitiesServer {
	return &standardCapabilitiesServer{
		impl:      impl,
		BrokerExt: brokerExt,
	}
}

var _ capabilitiespb.StandardCapabilitiesServer = (*standardCapabilitiesServer)(nil)

func RegisterStandardCapabilitiesServer(server *grpc.Server, broker net.Broker, brokerCfg net.BrokerConfig, impl StandardCapabilities) error {
	bext := &net.BrokerExt{
		BrokerConfig: brokerCfg,
		Broker:       broker,
	}

	capabilityServer := newStandardCapabilitiesServer(bext, impl)
	capabilitiespb.RegisterStandardCapabilitiesServer(server, capabilityServer)
	pb.RegisterServiceServer(server, &goplugin.ServiceServer{Srv: &resourceClosingServer{
		StandardCapabilities: impl,
		server:               capabilityServer,
	}})
	return nil
}

func (s *standardCapabilitiesServer) Initialise(ctx context.Context, request *capabilitiespb.InitialiseRequest) (*emptypb.Empty, error) {
	telemetryConn, err := s.Dial(request.TelemetryId)
	if err != nil {
		return nil, net.ErrConnDial{Name: "Telemetry", ID: request.TelemetryId, Err: err}
	}

	var resources []net.Resource
	resources = append(resources, net.Resource{Closer: telemetryConn, Name: "TelemetryConn"})

	telemetry := telemetry.NewTelemetryServiceClient(telemetryConn)

	keyValueStoreConn, err := s.Dial(request.KeyValueStoreId)
	if err != nil {
		s.CloseAll(resources...)
		return nil, net.ErrConnDial{Name: "KeyValueStore", ID: request.KeyValueStoreId, Err: err}
	}
	resources = append(resources, net.Resource{Closer: keyValueStoreConn, Name: "KeyValueStoreConn"})
	keyValueStore := keyvalue.NewClient(keyValueStoreConn)

	keystoreConn, err := s.Dial(request.KeystoreId)
	if err != nil {
		s.CloseAll(resources...)
		return nil, net.ErrConnDial{Name: "Keystore", ID: request.KeystoreId, Err: err}
	}
	resources = append(resources, net.Resource{Closer: keystoreConn, Name: "KeystoreConn"})
	keystore := ks.NewClient(keystoreConn)

	capabilitiesRegistryConn, err := s.Dial(request.CapRegistryId)
	if err != nil {
		s.CloseAll(resources...)
		return nil, net.ErrConnDial{Name: "CapabilitiesRegistry", ID: request.CapRegistryId, Err: err}
	}
	resources = append(resources, net.Resource{Closer: capabilitiesRegistryConn, Name: "CapabilitiesRegistryConn"})
	capabilitiesRegistry := capability.NewCapabilitiesRegistryClient(capabilitiesRegistryConn, s.BrokerExt)

	errorLogConn, err := s.Dial(request.ErrorLogId)
	if err != nil {
		s.CloseAll(resources...)
		return nil, net.ErrConnDial{Name: "ErrorLog", ID: request.ErrorLogId, Err: err}
	}
	resources = append(resources, net.Resource{Closer: errorLogConn, Name: "ErrorLog"})
	errorLog := errorlog.NewClient(errorLogConn)

	pipelineRunnerConn, err := s.Dial(request.PipelineRunnerId)
	if err != nil {
		s.CloseAll(resources...)
		return nil, net.ErrConnDial{Name: "PipelineRunner", ID: request.PipelineRunnerId, Err: err}
	}
	resources = append(resources, net.Resource{Closer: pipelineRunnerConn, Name: "PipelineRunner"})
	pipelineRunner := pipeline.NewRunnerClient(pipelineRunnerConn)

	relayersetConn, err := s.Dial(request.RelayerSetId)
	if err != nil {
		s.CloseAll(resources...)
		return nil, net.ErrConnDial{Name: "RelayerSet", ID: request.RelayerSetId, Err: err}
	}
	resources = append(resources, net.Resource{Closer: relayersetConn, Name: "RelayerSet"})
	relayerSet := relayerset.NewRelayerSetClient(s.Logger, s.BrokerExt, relayersetConn)

	oracleFactoryConn, err := s.Dial(request.OracleFactoryId)
	if err != nil {
		s.CloseAll(resources...)
		return nil, net.ErrConnDial{Name: "OracleFactory", ID: request.OracleFactoryId, Err: err}
	}
	resources = append(resources, net.Resource{Closer: oracleFactoryConn, Name: "OracleFactory"})
	oracleFactory := oraclefactory.NewClient(s.Logger, s.BrokerExt, oracleFactoryConn)

<<<<<<< HEAD
	if err = s.impl.Initialise(ctx, request.Config, telemetry, keyValueStore, capabilitiesRegistry, errorLog, pipelineRunner, relayerSet, oracleFactory, keystore); err != nil {
=======
	gatewayConnectorConn, err := s.Dial(request.GatewayConnectorId)
	if err != nil {
		s.CloseAll(resources...)
		return nil, net.ErrConnDial{Name: "GatewayConnector", ID: request.GatewayConnectorId, Err: err}
	}
	resources = append(resources, net.Resource{Closer: gatewayConnectorConn, Name: "GatewayConnector"})
	gatewayConnector := gateway.NewGatewayConnectorClient(gatewayConnectorConn, s.BrokerExt)

	if err = s.impl.Initialise(ctx, request.Config, telemetry, keyValueStore, capabilitiesRegistry, errorLog, pipelineRunner, relayerSet, oracleFactory, gatewayConnector); err != nil {
>>>>>>> 56131873
		s.CloseAll(resources...)
		return nil, fmt.Errorf("failed to initialise standard capability: %w", err)
	}

	s.resources = resources

	return &emptypb.Empty{}, nil
}

func (s *standardCapabilitiesServer) Infos(ctx context.Context, request *emptypb.Empty) (*capabilitiespb.CapabilityInfosReply, error) {
	infos, err := s.impl.Infos(ctx)
	if err != nil {
		return nil, fmt.Errorf("failed to get capability infos: %w", err)
	}

	var infosReply []*capabilitiespb.CapabilityInfoReply
	for _, info := range infos {
		infosReply = append(infosReply, capability.InfoToReply(info))
	}

	return &capabilitiespb.CapabilityInfosReply{Infos: infosReply}, nil
}

type resourceClosingServer struct {
	StandardCapabilities
	server *standardCapabilitiesServer
}

func (r *resourceClosingServer) Close() error {
	r.server.CloseAll(r.server.resources...)
	return r.StandardCapabilities.Close()
}<|MERGE_RESOLUTION|>--- conflicted
+++ resolved
@@ -12,11 +12,7 @@
 	"github.com/smartcontractkit/chainlink-common/pkg/logger"
 	"github.com/smartcontractkit/chainlink-common/pkg/loop/internal/core/services/capability"
 	"github.com/smartcontractkit/chainlink-common/pkg/loop/internal/core/services/errorlog"
-<<<<<<< HEAD
-	ks "github.com/smartcontractkit/chainlink-common/pkg/loop/internal/core/services/keystore"
-=======
 	"github.com/smartcontractkit/chainlink-common/pkg/loop/internal/core/services/gateway"
->>>>>>> 56131873
 	"github.com/smartcontractkit/chainlink-common/pkg/loop/internal/core/services/keyvalue"
 	"github.com/smartcontractkit/chainlink-common/pkg/loop/internal/core/services/oraclefactory"
 	"github.com/smartcontractkit/chainlink-common/pkg/loop/internal/core/services/pipeline"
@@ -36,12 +32,8 @@
 	services.Service
 	Initialise(ctx context.Context, config string, telemetryService core.TelemetryService, store core.KeyValueStore,
 		capabilityRegistry core.CapabilitiesRegistry, errorLog core.ErrorLog,
-<<<<<<< HEAD
-		pipelineRunner core.PipelineRunnerService, relayerSet core.RelayerSet, oracleFactory core.OracleFactory, keystore core.Keystore) error
-=======
 		pipelineRunner core.PipelineRunnerService, relayerSet core.RelayerSet, oracleFactory core.OracleFactory,
 		gatewayConnector core.GatewayConnector) error
->>>>>>> 56131873
 	Infos(ctx context.Context) ([]capabilities.CapabilityInfo, error)
 }
 
@@ -69,12 +61,8 @@
 
 func (c *StandardCapabilitiesClient) Initialise(ctx context.Context, config string, telemetryService core.TelemetryService,
 	keyValueStore core.KeyValueStore, capabilitiesRegistry core.CapabilitiesRegistry, errorLog core.ErrorLog,
-<<<<<<< HEAD
-	pipelineRunner core.PipelineRunnerService, relayerSet core.RelayerSet, oracleFactory core.OracleFactory, keystore core.Keystore) error {
-=======
 	pipelineRunner core.PipelineRunnerService, relayerSet core.RelayerSet, oracleFactory core.OracleFactory,
 	gatewayConnector core.GatewayConnector) error {
->>>>>>> 56131873
 	telemetryID, telemetryRes, err := c.ServeNew("Telemetry", func(s *grpc.Server) {
 		pb.RegisterTelemetryServer(s, telemetry.NewTelemetryServer(telemetryService))
 	})
@@ -164,17 +152,6 @@
 	resources = append(resources, gatewayConnectorRes)
 
 	_, err = c.StandardCapabilitiesClient.Initialise(ctx, &capabilitiespb.InitialiseRequest{
-<<<<<<< HEAD
-		Config:           config,
-		ErrorLogId:       errorLogID,
-		PipelineRunnerId: pipelineRunnerID,
-		TelemetryId:      telemetryID,
-		CapRegistryId:    capabilitiesRegistryID,
-		KeyValueStoreId:  keyValueStoreID,
-		KeystoreId:       keystoreID,
-		RelayerSetId:     relayerSetID,
-		OracleFactoryId:  oracleFactoryID,
-=======
 		Config:             config,
 		ErrorLogId:         errorLogID,
 		PipelineRunnerId:   pipelineRunnerID,
@@ -184,7 +161,6 @@
 		RelayerSetId:       relayerSetID,
 		OracleFactoryId:    oracleFactoryID,
 		GatewayConnectorId: gatewayConnectorID,
->>>>>>> 56131873
 	})
 
 	if err != nil {
@@ -320,9 +296,6 @@
 	resources = append(resources, net.Resource{Closer: oracleFactoryConn, Name: "OracleFactory"})
 	oracleFactory := oraclefactory.NewClient(s.Logger, s.BrokerExt, oracleFactoryConn)
 
-<<<<<<< HEAD
-	if err = s.impl.Initialise(ctx, request.Config, telemetry, keyValueStore, capabilitiesRegistry, errorLog, pipelineRunner, relayerSet, oracleFactory, keystore); err != nil {
-=======
 	gatewayConnectorConn, err := s.Dial(request.GatewayConnectorId)
 	if err != nil {
 		s.CloseAll(resources...)
@@ -332,7 +305,6 @@
 	gatewayConnector := gateway.NewGatewayConnectorClient(gatewayConnectorConn, s.BrokerExt)
 
 	if err = s.impl.Initialise(ctx, request.Config, telemetry, keyValueStore, capabilitiesRegistry, errorLog, pipelineRunner, relayerSet, oracleFactory, gatewayConnector); err != nil {
->>>>>>> 56131873
 		s.CloseAll(resources...)
 		return nil, fmt.Errorf("failed to initialise standard capability: %w", err)
 	}
