--- conflicted
+++ resolved
@@ -33,13 +33,8 @@
 
 type LoopTesterOpt func(*contractReaderLoopTester)
 
-<<<<<<< HEAD
-// WrapChainComponentsTesterForLoop allows you to test a [types.ContractReader] and [types.ChainWriter] implementation behind a LOOP server
-func WrapChainComponentsTesterForLoop(wrapped ChainComponentsInterfaceTester[*testing.T], opts ...LoopTesterOpt) ChainComponentsInterfaceTester[*testing.T] {
-=======
 // WrapContractReaderTesterForLoop allows you to test a [types.ContractReader] and [types.ChainWriter] implementation behind a LOOP server
 func WrapContractReaderTesterForLoop(wrapped ChainComponentsInterfaceTester[*testing.T], opts ...LoopTesterOpt) ChainComponentsInterfaceTester[*testing.T] {
->>>>>>> 00ac29d2
 	tester := &contractReaderLoopTester{
 		ChainComponentsInterfaceTester: wrapped,
 		encodeWith:                     chainreader.DefaultEncodingVersion,
