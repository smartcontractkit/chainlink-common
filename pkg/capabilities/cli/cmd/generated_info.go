--- conflicted
+++ resolved
@@ -57,11 +57,6 @@
 
 	output := root.Outputs["Outputs"]
 
-<<<<<<< HEAD
-	pkgParts := strings.Split(typeInfo.SchemaID, "/")
-	// skip http(s):// and drop the last part
-	fullPkg := strings.Join(pkgParts[2:len(pkgParts)-1], "/")
-=======
 	fullPkg := typeInfo.SchemaID
 
 	// drop protocol
@@ -79,7 +74,6 @@
 
 	fullPkg = fullPkg[:index]
 
->>>>>>> 2ff0f962
 	return GeneratedInfo{
 		Package:        pkg,
 		Config:         config,
