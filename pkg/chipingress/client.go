package chipingress

import (
	"context"
	"crypto/tls"
	"fmt"
	"net"
	"time"

	"github.com/google/uuid"
	"google.golang.org/grpc"
	"google.golang.org/grpc/credentials"
	"google.golang.org/grpc/credentials/insecure"
	"google.golang.org/grpc/metadata"

	ceformat "github.com/cloudevents/sdk-go/binding/format/protobuf/v2"
	ce "github.com/cloudevents/sdk-go/v2"

	"github.com/smartcontractkit/chainlink-common/pkg/chipingress/pb"
)

// HeaderProvider defines an interface for providing headers
type HeaderProvider interface {
	GetHeaders() map[string]string
}

// Opt defines a function type for configuring the ChipIngressClient.
type Opt func(*chipIngressClientConfig)

// chipIngressClientConfig is the configuration for the ChipIngressClient.
type chipIngressClientConfig struct {
	transportCredentials credentials.TransportCredentials
	perRPCCredentials    credentials.PerRPCCredentials
	headerProvider       HeaderProvider
	insecureConnection   bool
	host                 string
}

func newChipIngressConfig(host string) *chipIngressClientConfig {
	cfg := &chipIngressClientConfig{
		headerProvider:    nil,
		perRPCCredentials: nil,
		host:              host,
	}
	WithInsecureConnection()(cfg) // Default to insecure connection
	return cfg
}

// NewChipIngressClient creates a new client for the Chip Ingress service with optional configuration.
func NewChipIngressClient(address string, opts ...Opt) (ChipIngressClient, error) {
	// Validate address
	host, _, err := net.SplitHostPort(address)
	if err != nil {
		return nil, fmt.Errorf("invalid address format: %v", err)
	}
	cfg := newChipIngressConfig(host)

	// Apply configuration options
	for _, opt := range opts {
		opt(cfg)
	}
	grpcOpts := []grpc.DialOption{
		grpc.WithTransportCredentials(cfg.transportCredentials),
	}
	// Auth
	if cfg.perRPCCredentials != nil {
		grpcOpts = append(grpcOpts, grpc.WithPerRPCCredentials(cfg.perRPCCredentials))
	}
	// Add headers as a unary interceptor, use for non-auth headers
	if cfg.headerProvider != nil {
		grpcOpts = append(grpcOpts, grpc.WithUnaryInterceptor(newHeaderInterceptor(cfg.headerProvider)))
		// NOTE: not supporting streaming interceptors
	}

	conn, err := grpc.NewClient(address, grpcOpts...)
	if err != nil {
		return nil, err
	}
	return pb.NewChipIngressClient(conn), nil
}

// WithBasicAuth sets the basic-auth credentials for the ChipIngress service.
// Default is to require TLS for security.
func WithBasicAuth(user, pass string) Opt {
	return func(c *chipIngressClientConfig) {
		requireTLS := !c.insecureConnection
		c.perRPCCredentials = newBasicAuthCredentials(user, pass, requireTLS)
	}
}

// WithTokenAuth sets the token-based credentials for the ChipIngress service.
// Use for CSA-Key based authentication.
func WithTokenAuth(tokenProvider HeaderProvider) Opt {
	return func(c *chipIngressClientConfig) {
		requireTLS := !c.insecureConnection
		c.perRPCCredentials = newTokenAuthCredentials(tokenProvider, requireTLS)
	}
}

// WithTransportCredentials sets the transport custom credentials for the ChipIngress service.
func WithTransportCredentials(creds credentials.TransportCredentials) Opt {
	return func(c *chipIngressClientConfig) { c.transportCredentials = creds }
}

// WithHeaderProvider sets a dynamic header provider for requests
// NOTE: for CSA-Key based authentication, use WithTokenAuth instead.
func WithHeaderProvider(provider HeaderProvider) Opt {
	return func(c *chipIngressClientConfig) { c.headerProvider = provider }
}

// WithInsecureConnection configures the client to use an insecure connection (no TLS).
func WithInsecureConnection() Opt {
	return func(config *chipIngressClientConfig) {
		config.insecureConnection = true
		config.transportCredentials = insecure.NewCredentials() // Use insecure credentials
	}
}

// Add a new option function for TLS with HTTP/2
func WithTLS() Opt {
	return func(config *chipIngressClientConfig) {
		config.insecureConnection = false
		tlsCfg := &tls.Config{
			ServerName: config.host,    // must match your server's host (SNI + cert SAN)
			NextProtos: []string{"h2"}, // force HTTP/2
		}
		config.transportCredentials = credentials.NewTLS(tlsCfg) // Use TLS
	}
}

// newHeaderInterceptor creates a unary interceptor that adds headers from a HeaderProvider
func newHeaderInterceptor(provider HeaderProvider) grpc.UnaryClientInterceptor {
	return func(ctx context.Context, method string, req, reply interface{}, cc *grpc.ClientConn, invoker grpc.UnaryInvoker, opts ...grpc.CallOption) error {
		// Add dynamic headers from provider if available
		if provider != nil {
			for k, v := range provider.GetHeaders() {
				ctx = metadata.AppendToOutgoingContext(ctx, k, v)
			}
		}
		return invoker(ctx, method, req, reply, cc, opts...)
	}
}

<<<<<<< HEAD
// NewEvent creates a new CloudEvent with the specified domain, entity, payload, and optional attributes.
func NewEvent(domain, entity string, payload []byte, attributes map[string]any) (CloudEvent, error) {
=======
// NewEvent creates a new CloudEvent with the specified domain, entity, and payload.
func NewEvent(domain, entity string, payload []byte, attributes map[string]any) (ce.Event, error) {

	event := ce.NewEvent()
	event.SetSource(domain)
	event.SetType(entity)
	event.SetID(uuid.New().String())

	// Set optional attributes if provided
	if attributes == nil {
		attributes = make(map[string]any)
	}

	if val, ok := attributes["recordedtime"].(time.Time); ok {
		event.SetExtension("recordedtime", val.UTC())
	} else {
		event.SetExtension("recordedtime", ce.Timestamp{Time: time.Now().UTC()})
	}

	if val, ok := attributes["time"].(time.Time); ok {
		event.SetTime(val.UTC())
	}
	if val, ok := attributes["datacontenttype"].(string); ok {
		event.SetDataContentType(val)
	}
	if val, ok := attributes["dataschema"].(string); ok {
		event.SetDataSchema(val)
	}
	if val, ok := attributes["subject"].(string); ok {
		event.SetSubject(val)
	}

	err := event.SetData(ceformat.ContentTypeProtobuf, payload)
	if err != nil {
		return ce.Event{}, fmt.Errorf("could not set data on event: %w", err)
	}

	return event, nil
}

// NewEventWithAttributes creates a new CloudEvent with the specified domain, entity, payload, and optional attributes.
func NewEventWithAttributes(domain, entity string, payload []byte, attributes map[string]any) (*cepb.CloudEvent, error) {
>>>>>>> 6a64336c

	event := ce.NewEvent()
	event.SetSource(domain)
	event.SetType(entity)
	event.SetID(uuid.New().String())

	// Set optional attributes if provided
	if attributes == nil {
		attributes = make(map[string]any)
	}

	if val, ok := attributes["recordedtime"].(time.Time); ok {
		event.SetExtension("recordedtime", ce.Timestamp{Time: val.UTC()})
	} else {
		event.SetExtension("recordedtime", ce.Timestamp{Time: time.Now().UTC()})
	}

	if val, ok := attributes["time"].(time.Time); ok {
		event.SetTime(val.UTC())
	}
	if val, ok := attributes["datacontenttype"].(string); ok {
		event.SetDataContentType(val)
	}
	if val, ok := attributes["dataschema"].(string); ok {
		event.SetDataSchema(val)
	}
	if val, ok := attributes["subject"].(string); ok {
		event.SetSubject(val)
	}

	err := event.SetData(ceformat.ContentTypeProtobuf, payload)
	if err != nil {
		return ce.Event{}, fmt.Errorf("could not set data on event: %w", err)
	}

	return event, nil
}

func EventToProto(event CloudEvent) (*CloudEventPb, error) {
	eventPb, err := ceformat.ToProto(&event)
	if err != nil {
		return nil, fmt.Errorf("could not convert event to proto: %w", err)
	}
	return eventPb, nil
}

func ProtoToEvent(eventPb *CloudEventPb) (CloudEvent, error) {
	if eventPb == nil {
		return CloudEvent{}, fmt.Errorf("could not convert proto to event: eventPb is nil")
	}
	event, err := ceformat.FromProto(eventPb)
	if err != nil {
		return CloudEvent{}, fmt.Errorf("could not convert proto to event: %w", err)
	}
	return *event, nil
}

func EventsToBatch(events []CloudEvent) (*CloudEventBatch, error) {
	batch := &CloudEventBatch{
		Events: make([]*CloudEventPb, 0, len(events)),
	}
	for _, event := range events {
		eventPb, err := EventToProto(event)
		if err != nil {
			return nil, fmt.Errorf("could not convert event to proto: %w", err)
		}
		batch.Events = append(batch.Events, eventPb)
	}
	return batch, nil
}<|MERGE_RESOLUTION|>--- conflicted
+++ resolved
@@ -141,12 +141,8 @@
 	}
 }
 
-<<<<<<< HEAD
 // NewEvent creates a new CloudEvent with the specified domain, entity, payload, and optional attributes.
 func NewEvent(domain, entity string, payload []byte, attributes map[string]any) (CloudEvent, error) {
-=======
-// NewEvent creates a new CloudEvent with the specified domain, entity, and payload.
-func NewEvent(domain, entity string, payload []byte, attributes map[string]any) (ce.Event, error) {
 
 	event := ce.NewEvent()
 	event.SetSource(domain)
@@ -160,47 +156,6 @@
 
 	if val, ok := attributes["recordedtime"].(time.Time); ok {
 		event.SetExtension("recordedtime", val.UTC())
-	} else {
-		event.SetExtension("recordedtime", ce.Timestamp{Time: time.Now().UTC()})
-	}
-
-	if val, ok := attributes["time"].(time.Time); ok {
-		event.SetTime(val.UTC())
-	}
-	if val, ok := attributes["datacontenttype"].(string); ok {
-		event.SetDataContentType(val)
-	}
-	if val, ok := attributes["dataschema"].(string); ok {
-		event.SetDataSchema(val)
-	}
-	if val, ok := attributes["subject"].(string); ok {
-		event.SetSubject(val)
-	}
-
-	err := event.SetData(ceformat.ContentTypeProtobuf, payload)
-	if err != nil {
-		return ce.Event{}, fmt.Errorf("could not set data on event: %w", err)
-	}
-
-	return event, nil
-}
-
-// NewEventWithAttributes creates a new CloudEvent with the specified domain, entity, payload, and optional attributes.
-func NewEventWithAttributes(domain, entity string, payload []byte, attributes map[string]any) (*cepb.CloudEvent, error) {
->>>>>>> 6a64336c
-
-	event := ce.NewEvent()
-	event.SetSource(domain)
-	event.SetType(entity)
-	event.SetID(uuid.New().String())
-
-	// Set optional attributes if provided
-	if attributes == nil {
-		attributes = make(map[string]any)
-	}
-
-	if val, ok := attributes["recordedtime"].(time.Time); ok {
-		event.SetExtension("recordedtime", ce.Timestamp{Time: val.UTC()})
 	} else {
 		event.SetExtension("recordedtime", ce.Timestamp{Time: time.Now().UTC()})
 	}
