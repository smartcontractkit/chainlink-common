package datafeeds

import (
	"crypto/sha256"
	"encoding/binary"
	"encoding/json"
	"math/big"
	"testing"

	"github.com/stretchr/testify/assert"
	"github.com/stretchr/testify/require"

<<<<<<< HEAD
	"github.com/smartcontractkit/chainlink-common/pkg/capabilities"
	"github.com/smartcontractkit/chainlink-common/pkg/capabilities/consensus/ocr3/types"
	"github.com/smartcontractkit/chainlink-common/pkg/logger"
	"github.com/smartcontractkit/chainlink-common/pkg/types/chains/solana"
	"github.com/smartcontractkit/chainlink-common/pkg/values"
=======
>>>>>>> 1d0db4b8
	ocrcommon "github.com/smartcontractkit/libocr/commontypes"
	ocr2types "github.com/smartcontractkit/libocr/offchainreporting2/types"
	ocr3types "github.com/smartcontractkit/libocr/offchainreporting2plus/ocr3types"

	"github.com/smartcontractkit/chainlink-common/pkg/capabilities"
	"github.com/smartcontractkit/chainlink-common/pkg/capabilities/consensus/ocr3/types"
	"github.com/smartcontractkit/chainlink-common/pkg/logger"
	"github.com/smartcontractkit/chainlink-protos/cre/go/values"
)

var (
	// Test chain selectors
	ethSepoliaChainSelector = chainSelector(16015286601757825753) // Ethereum Sepolia testnet
	bnbTestnetChainSelector = chainSelector(13264668187771770619) // Binance Smart Chain testnet
	solDevnetChainSelector  = chainSelector(16423721717087811551) // Solana devnet
)

func TestSecureMintAggregator_Aggregate(t *testing.T) {
	lggr := logger.Test(t)

	type tcase struct {
		name                  string
		config                *values.Map
		previousOutcome       *types.AggregationOutcome
		observations          map[ocrcommon.OracleID][]values.Value
		f                     int
		expectedShouldReport  bool
		expectedChainSelector chainSelector
		expectError           bool
		errorContains         string
		shouldReportAssertFn  func(t *testing.T, tc tcase, outcome *types.AggregationOutcome)
	}
	acc1 := [32]byte{4, 5, 6}
	acc2 := [32]byte{3, 2, 1}

	ethReportAssertFn := func(t *testing.T, tc tcase, outcome *types.AggregationOutcome) {
		// Verify the output structure matches the feeds aggregator format
		val, err := values.FromMapValueProto(outcome.EncodableOutcome)
		require.NoError(t, err)

		topLevelMap, err := val.Unwrap()
		require.NoError(t, err)
		mm, ok := topLevelMap.(map[string]any)
		require.True(t, ok)

		// Check that we have the expected reports
		reportsList, ok := mm[TopLevelListOutputFieldName].([]any)
		require.True(t, ok)
		require.Len(t, reportsList, 1)

		// Check the first (and only) report
		report, ok := reportsList[0].(map[string]any)
		require.True(t, ok)

		// Verify dataID
		dataIDBytes, ok := report[DataIDOutputFieldName].([]byte)
		require.True(t, ok)
		// Should be 0x04 + chain selector as bytes + right padded with 0s
		var expectedChainSelectorBytes [16]byte
		expectedChainSelectorBytes[0] = 0x04
		binary.BigEndian.PutUint64(expectedChainSelectorBytes[1:], uint64(tc.expectedChainSelector))
		require.Equal(t, expectedChainSelectorBytes[:], dataIDBytes)
		t.Logf("Data ID: 0x%x", dataIDBytes)

		// Verify other fields exist
		answer, ok := report[AnswerOutputFieldName].(*big.Int)
		require.True(t, ok)
		require.NotNil(t, answer)

		timestamp := report[TimestampOutputFieldName].(int64)
		require.Equal(t, int64(1000), timestamp)
	}

	solReportAssertFn := func(t *testing.T, tc tcase, outcome *types.AggregationOutcome) {
		// Verify the output structure matches the feeds aggregator format
		val, err := values.FromMapValueProto(outcome.EncodableOutcome)
		require.NoError(t, err)

		topLevelMap, err := val.Unwrap()
		require.NoError(t, err)
		mm, ok := topLevelMap.(map[string]any)
		require.True(t, ok)

		// Check that we have the expected reports
		reportsList, ok := mm[TopLevelPayloadListFieldName].([]any)
		require.True(t, ok)
		require.Len(t, reportsList, 1)

		// Check that we have expected account hash
		var accHash [32]byte
		err = val.Underlying[TopLevelAccountCtxHashFieldName].UnwrapTo(&accHash)
		require.NoError(t, err)
		expHash := sha256.Sum256(append(acc1[:], acc2[:]...))

		require.Equal(t, expHash, accHash)

		// Check the first (and only) report
		report, ok := reportsList[0].(map[string]any)
		require.True(t, ok)
		// Verify dataID
		dataIDBytes, ok := report[SolDataIDOutputFieldName].([]byte)
		require.True(t, ok)
		// Should be 0x04 + chain selector as bytes + right padded with 0s
		var expectedChainSelectorBytes [16]byte
		expectedChainSelectorBytes[0] = 0x04
		binary.BigEndian.PutUint64(expectedChainSelectorBytes[1:], uint64(tc.expectedChainSelector))
		require.Equal(t, expectedChainSelectorBytes[:], dataIDBytes)
		t.Logf("Data ID: 0x%x", dataIDBytes)

		// Verify other fields exist
		answer, ok := report[SolAnswerOutputFieldName].(*big.Int)
		require.True(t, ok)
		require.NotNil(t, answer)

		timestamp := report[SolTimestampOutputFieldName].(int64)
		require.Equal(t, int64(1000), timestamp)
	}

	tests := []tcase{
		{
			name:   "successful eth report extraction",
			config: configWithChainSelector(t, "16015286601757825753"),
			observations: createSecureMintObservations(t, []ocrTriggerEventData{
				{
					chainSelector: ethSepoliaChainSelector,
					seqNr:         10,
					report: &secureMintReport{
						ConfigDigest: ocr2types.ConfigDigest{0: 1, 31: 2},
						SeqNr:        10,
						Block:        1000,
						Mintable:     big.NewInt(99),
					},
				},
				{
					chainSelector: bnbTestnetChainSelector,
					seqNr:         11,
					report: &secureMintReport{
						ConfigDigest: ocr2types.ConfigDigest{0: 2, 31: 3},
						SeqNr:        11,
						Block:        1100,
						Mintable:     big.NewInt(200),
					},
				},
			}),
			f:                     1,
			expectedShouldReport:  true,
			expectedChainSelector: ethSepoliaChainSelector,
			expectError:           false,
			shouldReportAssertFn:  ethReportAssertFn,
		},
		{
			name:   "no matching chain selector found",
			config: configWithChainSelector(t, "16015286601757825753"),
			observations: createSecureMintObservations(t, []ocrTriggerEventData{
				{
					chainSelector: bnbTestnetChainSelector,
					seqNr:         10,
					report: &secureMintReport{
						ConfigDigest: ocr2types.ConfigDigest{0: 1, 31: 2},
						SeqNr:        10,
						Block:        1000,
						Mintable:     big.NewInt(99),
					},
				},
			}),
			f:                    1,
			expectError:          false,
			expectedShouldReport: false,
			shouldReportAssertFn: ethReportAssertFn,
		},
		{
<<<<<<< HEAD
			name:   "sequence number too low",
			config: configWithChainSelector(t, "16015286601757825753"),
			previousOutcome: &types.AggregationOutcome{
				LastSeenAt: 10, // Previous sequence number
			},
			observations: createSecureMintObservations(t, []ocrTriggerEventData{
				{
					chainSelector: ethSepoliaChainSelector,
					seqNr:         9, // Lower than previous
					report: &secureMintReport{
						ConfigDigest: ocr2types.ConfigDigest{0: 1, 31: 2},
						SeqNr:        9,
						Block:        1000,
						Mintable:     big.NewInt(99),
					},
				},
			}),
			f:                    1,
			expectError:          true,
			errorContains:        "sequence number too low",
			shouldReportAssertFn: ethReportAssertFn,
		},
		{
			name:                 "no observations",
			config:               configWithChainSelector(t, "16015286601757825753"),
			observations:         map[ocrcommon.OracleID][]values.Value{},
			f:                    1,
			expectError:          true,
			errorContains:        "no observations",
			shouldReportAssertFn: ethReportAssertFn,
		},
		{
			name:   "sequence number equal to previous (should be ignored)",
			config: configWithChainSelector(t, "16015286601757825753"),
			previousOutcome: &types.AggregationOutcome{
				LastSeenAt: 10, // Previous sequence number
			},
			observations: createSecureMintObservations(t, []ocrTriggerEventData{
				{
					chainSelector: ethSepoliaChainSelector,
					seqNr:         10, // Equal to previous
					report: &secureMintReport{
						ConfigDigest: ocr2types.ConfigDigest{0: 1, 31: 2},
						SeqNr:        10,
						Block:        1000,
						Mintable:     big.NewInt(99),
					},
				},
			}),
			f:                    1,
			expectError:          true,
			errorContains:        "sequence number too low",
			shouldReportAssertFn: ethReportAssertFn,
		},
		{
			name: "successful sol report extraction",
			config: solConfig(t, "16423721717087811551", // solana devnet
				solana.AccountMetaSlice{&solana.AccountMeta{PublicKey: acc1}, &solana.AccountMeta{PublicKey: acc2}}),
			observations: createSecureMintObservations(t, []ocrTriggerEventData{
				{
					chainSelector: solDevnetChainSelector,
					seqNr:         10,
					report: &secureMintReport{
						ConfigDigest: ocr2types.ConfigDigest{0: 1, 31: 2},
						SeqNr:        10,
						Block:        1000,
						Mintable:     big.NewInt(99),
					},
				},
				{
					chainSelector: bnbTestnetChainSelector,
					seqNr:         11,
					report: &secureMintReport{
						ConfigDigest: ocr2types.ConfigDigest{0: 2, 31: 3},
						SeqNr:        11,
						Block:        1100,
						Mintable:     big.NewInt(200),
					},
				},
			}),
			f:                     1,
			expectedShouldReport:  true,
			expectedChainSelector: solDevnetChainSelector,
			expectError:           false,
			shouldReportAssertFn:  solReportAssertFn,
		},
=======
			name:          "no observations",
			config:        configWithChainSelector(t, "16015286601757825753"),
			observations:  map[ocrcommon.OracleID][]values.Value{},
			f:             1,
			expectError:   true,
			errorContains: "no observations",
		},
>>>>>>> 1d0db4b8
	}

	for _, tc := range tests {
		t.Run(tc.name, func(t *testing.T) {
			// Create aggregator
			aggregator, err := NewSecureMintAggregator(*tc.config)
			require.NoError(t, err)

			// Run aggregation
			outcome, err := aggregator.Aggregate(lggr, tc.previousOutcome, tc.observations, tc.f)

			// Check error expectations
			if tc.expectError {
				require.Error(t, err)
				if tc.errorContains != "" {
					require.Contains(t, err.Error(), tc.errorContains)
				}
				return
			}

			require.NoError(t, err)
			require.Equal(t, tc.expectedShouldReport, outcome.ShouldReport)

			if outcome.ShouldReport {
				tc.shouldReportAssertFn(t, tc, outcome)
			}
		})
	}
}

func configWithChainSelector(t *testing.T, chainSelector string) *values.Map {
	m, err := values.NewMap(map[string]any{
		"targetChainSelector": chainSelector,
	})
	require.NoError(t, err)
	return m
}

func solConfig(t *testing.T, chainSelector string, meta solana.AccountMetaSlice) *values.Map {
	m, err := values.NewMap(map[string]any{
		"targetChainSelector": chainSelector,
		"solana": map[string]any{
			"remaining_accounts": meta,
		},
	})

	require.NoError(t, err)
	return m
}

func TestSecureMintAggregatorConfig_Validation(t *testing.T) {
	tests := []struct {
		name          string
		chainSelector string
		expected      chainSelector
		expectError   bool
		errorMsg      string
	}{
		{
			name:          "valid chain selector",
			chainSelector: "1",
			expected:      1,
			expectError:   false,
		},
		{
			name:          "invalid chain selector",
			chainSelector: "invalid",
			expectError:   true,
			errorMsg:      "invalid chain selector",
		},
		{
			name:          "large chain selector",
			chainSelector: "16015286601757825753", // ethereum-testnet-sepolia
			expected:      16015286601757825753,
			expectError:   false,
		},
		{
			name:          "negative chain selector",
			chainSelector: "-1",
			expectError:   true,
			errorMsg:      "invalid chain selector",
		},
	}

	for _, tt := range tests {
		t.Run(tt.name, func(t *testing.T) {
			configMap, err := values.WrapMap(map[string]any{
				"targetChainSelector": tt.chainSelector,
			})
			require.NoError(t, err)

			aggregator, err := NewSecureMintAggregator(*configMap)
			if tt.expectError {
				require.Error(t, err)
				if tt.errorMsg != "" {
					require.Contains(t, err.Error(), tt.errorMsg)
				}
				return
			}

			require.NoError(t, err)
			assert.Equal(t, tt.expected, aggregator.(*SecureMintAggregator).config.TargetChainSelector)
		})
	}
}

// Helper types and functions

type ocrTriggerEventData struct {
	chainSelector chainSelector
	seqNr         uint64
	report        *secureMintReport
}

func createSecureMintObservations(t *testing.T, events []ocrTriggerEventData) map[ocrcommon.OracleID][]values.Value {
	observations := make(map[ocrcommon.OracleID][]values.Value)

	// Create three observations with identical data to ensure f+1 consensus
	for i := ocrcommon.OracleID(1); i <= 3; i++ {
		// For each oracle, create observations for all events
		var oracleObservations []values.Value
		for _, event := range events {
			// Create the ReportWithInfo
			ocr3Report := &ocr3types.ReportWithInfo[chainSelector]{
				Report: createReportBytes(t, event.report),
				Info:   event.chainSelector,
			}

			// Marshal the ReportWithInfo
			jsonReport, err := json.Marshal(ocr3Report)
			require.NoError(t, err)

			// Create the OCRTriggerEvent
			triggerEvent := &capabilities.OCRTriggerEvent{
				ConfigDigest: event.report.ConfigDigest[:],
				SeqNr:        event.seqNr,
				Report:       jsonReport,
				Sigs: []capabilities.OCRAttributedOnchainSignature{
					{
						Signature: []byte("signature1"),
						Signer:    1,
					},
					{
						Signature: []byte("signature2"),
						Signer:    2,
					},
				},
			}

			// Wrap in values.Value
			val, err := values.Wrap(triggerEvent)
			require.NoError(t, err)

			oracleObservations = append(oracleObservations, val)
		}

		observations[i] = oracleObservations
	}

	return observations
}

func createReportBytes(t *testing.T, report *secureMintReport) []byte {
	reportBytes, err := json.Marshal(report)
	require.NoError(t, err)
	return reportBytes
}

func TestPackSecureMintReportForIntoUint224(t *testing.T) {
	tests := []struct {
		name        string
		mintable    *big.Int
		blockNumber uint64
		expected    *big.Int
		expectError bool
		errorMsg    string
	}{
		{
			name:        "zero values",
			mintable:    big.NewInt(0),
			blockNumber: 0,
			expected:    big.NewInt(0),
			expectError: false,
		},
		{
			name:        "small positive values",
			mintable:    big.NewInt(100),
			blockNumber: 12345,
			expected:    new(big.Int).Add(big.NewInt(100), new(big.Int).Lsh(big.NewInt(12345), 128)),
			expectError: false,
		},
		{
			name:        "maximum mintable value (2^128 - 1)",
			mintable:    new(big.Int).Sub(new(big.Int).Lsh(big.NewInt(1), 128), big.NewInt(1)),
			blockNumber: 999999,
			expected: new(big.Int).Add(
				new(big.Int).Sub(new(big.Int).Lsh(big.NewInt(1), 128), big.NewInt(1)),
				new(big.Int).Lsh(big.NewInt(999999), 128),
			),
			expectError: false,
		},
		{
			name:        "large block number",
			mintable:    big.NewInt(500),
			blockNumber: 18446744073709551615, // max uint64
			expected:    new(big.Int).Add(big.NewInt(500), new(big.Int).Lsh(new(big.Int).SetUint64(18446744073709551615), 128)),
			expectError: false,
		},
		{
			name:        "mintable exceeds 128 bits",
			mintable:    new(big.Int).Lsh(big.NewInt(1), 128), // 2^128
			blockNumber: 1000,
			expectError: true,
			errorMsg:    "mintable amount",
		},
		{
			name:        "very large mintable that exceeds 128 bits",
			mintable:    new(big.Int).Lsh(big.NewInt(1), 256), // 2^256
			blockNumber: 1000,
			expectError: true,
			errorMsg:    "mintable amount",
		},
		{
			name:        "nil mintable",
			mintable:    nil,
			blockNumber: 1000,
			expectError: true,
			errorMsg:    "mintable cannot be nil",
		},
		{
			name:        "bit pattern verification - mintable 1, block 1",
			mintable:    big.NewInt(1),
			blockNumber: 1,
			expected:    new(big.Int).Add(big.NewInt(1), new(big.Int).Lsh(big.NewInt(1), 128)),
			expectError: false,
		},
		{
			name:        "bit pattern verification - mintable 0xFFFFFFFF, block 0xFFFFFFFF",
			mintable:    big.NewInt(0xFFFFFFFF),
			blockNumber: 0xFFFFFFFF,
			expected:    new(big.Int).Add(big.NewInt(0xFFFFFFFF), new(big.Int).Lsh(big.NewInt(0xFFFFFFFF), 128)),
			expectError: false,
		},
	}

	for _, tt := range tests {
		t.Run(tt.name, func(t *testing.T) {
			result, err := packSecureMintReportIntoUint224ForEVM(tt.mintable, tt.blockNumber)

			if tt.expectError {
				assert.Error(t, err)
				if tt.errorMsg != "" {
					assert.Contains(t, err.Error(), tt.errorMsg)
				}
				return
			}

			require.NoError(t, err)
			assert.NotNil(t, result)

			if tt.expected != nil {
				assert.Equal(t, tt.expected, result)
			}

			// Additional validation: ensure the result fits in 224 bits
			maxUint224 := new(big.Int).Sub(new(big.Int).Lsh(big.NewInt(1), 224), big.NewInt(1))
			assert.True(t, result.Cmp(maxUint224) <= 0, "result should fit in 224 bits")

			// Verify bit layout if we have expected values and not a large block number
			if tt.expected != nil {
				verifyBitLayout(t, result, tt.mintable, tt.blockNumber)
			}
		})
	}
}

func TestPackSecureMintReportForIntoUint224_EdgeCases(t *testing.T) {
	// Test edge cases and boundary conditions
	tests := []struct {
		name        string
		mintable    *big.Int
		blockNumber uint64
		expectError bool
	}{
		{
			name:        "mintable exactly at 128-bit boundary",
			mintable:    new(big.Int).Sub(new(big.Int).Lsh(big.NewInt(1), 128), big.NewInt(1)), // 2^128 - 1
			blockNumber: 1000,
			expectError: false,
		},
		{
			name:        "mintable one over 128-bit boundary",
			mintable:    new(big.Int).Lsh(big.NewInt(1), 128), // 2^128
			blockNumber: 1000,
			expectError: true,
		},
		{
			name:        "block number at max uint64",
			mintable:    big.NewInt(100),
			blockNumber: 0xFFFFFFFFFFFFFFFF,
			expectError: false,
		},
		{
			name:        "both values at maximum",
			mintable:    new(big.Int).Sub(new(big.Int).Lsh(big.NewInt(1), 128), big.NewInt(1)),
			blockNumber: 0xFFFFFFFFFFFFFFFF,
			expectError: false,
		},
	}

	for _, tt := range tests {
		t.Run(tt.name, func(t *testing.T) {
			result, err := packSecureMintReportIntoUint224ForEVM(tt.mintable, tt.blockNumber)

			if tt.expectError {
				assert.Error(t, err)
				return
			}

			require.NoError(t, err)
			assert.NotNil(t, result)

			// Verify the result is within uint224 bounds
			maxUint224 := new(big.Int).Sub(new(big.Int).Lsh(big.NewInt(1), 224), big.NewInt(1))
			assert.True(t, result.Cmp(maxUint224) <= 0, "result should fit in 224 bits")
		})
	}
}

// verifyBitLayout verifies that the packed result has the correct bit layout
// mintable should be in bits 0-127, block number in bits 128-191
func verifyBitLayout(t *testing.T, packed *big.Int, mintable *big.Int, blockNumber uint64) {
	// Extract mintable from lower 128 bits
	mintableMask := new(big.Int).Sub(new(big.Int).Lsh(big.NewInt(1), 128), big.NewInt(1))
	extractedMintable := new(big.Int).And(packed, mintableMask)

	// Extract block number from bits 128-191
	blockNumberMask := new(big.Int).Lsh(new(big.Int).Sub(new(big.Int).Lsh(big.NewInt(1), 64), big.NewInt(1)), 128)
	extractedBlockNumber := new(big.Int).And(packed, blockNumberMask)
	extractedBlockNumber = new(big.Int).Rsh(extractedBlockNumber, 128)

	// Always use big.NewInt(0) for zero-value mintable
	expectedMintable := mintable
	if mintable == nil || (mintable != nil && mintable.Sign() == 0) {
		expectedMintable = big.NewInt(0)
	}

	assert.Equal(t, expectedMintable, extractedMintable, "mintable bits should match")
	assert.Equal(t, new(big.Int).SetUint64(blockNumber), extractedBlockNumber, "block number bits should match")
}

func TestMaxMintableConstant(t *testing.T) {
	// Verify the maxMintable constant is correctly defined
	expectedMax := new(big.Int).Sub(new(big.Int).Lsh(big.NewInt(1), 128), big.NewInt(1))
	assert.Equal(t, expectedMax, maxMintableEVM, "maxMintable should be 2^128 - 1")

	// Verify it's exactly 128 bits
	bitLen := maxMintableEVM.BitLen()
	assert.Equal(t, 128, bitLen, "maxMintable should be exactly 128 bits")
}<|MERGE_RESOLUTION|>--- conflicted
+++ resolved
@@ -10,21 +10,14 @@
 	"github.com/stretchr/testify/assert"
 	"github.com/stretchr/testify/require"
 
-<<<<<<< HEAD
 	"github.com/smartcontractkit/chainlink-common/pkg/capabilities"
 	"github.com/smartcontractkit/chainlink-common/pkg/capabilities/consensus/ocr3/types"
 	"github.com/smartcontractkit/chainlink-common/pkg/logger"
 	"github.com/smartcontractkit/chainlink-common/pkg/types/chains/solana"
-	"github.com/smartcontractkit/chainlink-common/pkg/values"
-=======
->>>>>>> 1d0db4b8
 	ocrcommon "github.com/smartcontractkit/libocr/commontypes"
 	ocr2types "github.com/smartcontractkit/libocr/offchainreporting2/types"
 	ocr3types "github.com/smartcontractkit/libocr/offchainreporting2plus/ocr3types"
 
-	"github.com/smartcontractkit/chainlink-common/pkg/capabilities"
-	"github.com/smartcontractkit/chainlink-common/pkg/capabilities/consensus/ocr3/types"
-	"github.com/smartcontractkit/chainlink-common/pkg/logger"
 	"github.com/smartcontractkit/chainlink-protos/cre/go/values"
 )
 
@@ -186,62 +179,6 @@
 			f:                    1,
 			expectError:          false,
 			expectedShouldReport: false,
-			shouldReportAssertFn: ethReportAssertFn,
-		},
-		{
-<<<<<<< HEAD
-			name:   "sequence number too low",
-			config: configWithChainSelector(t, "16015286601757825753"),
-			previousOutcome: &types.AggregationOutcome{
-				LastSeenAt: 10, // Previous sequence number
-			},
-			observations: createSecureMintObservations(t, []ocrTriggerEventData{
-				{
-					chainSelector: ethSepoliaChainSelector,
-					seqNr:         9, // Lower than previous
-					report: &secureMintReport{
-						ConfigDigest: ocr2types.ConfigDigest{0: 1, 31: 2},
-						SeqNr:        9,
-						Block:        1000,
-						Mintable:     big.NewInt(99),
-					},
-				},
-			}),
-			f:                    1,
-			expectError:          true,
-			errorContains:        "sequence number too low",
-			shouldReportAssertFn: ethReportAssertFn,
-		},
-		{
-			name:                 "no observations",
-			config:               configWithChainSelector(t, "16015286601757825753"),
-			observations:         map[ocrcommon.OracleID][]values.Value{},
-			f:                    1,
-			expectError:          true,
-			errorContains:        "no observations",
-			shouldReportAssertFn: ethReportAssertFn,
-		},
-		{
-			name:   "sequence number equal to previous (should be ignored)",
-			config: configWithChainSelector(t, "16015286601757825753"),
-			previousOutcome: &types.AggregationOutcome{
-				LastSeenAt: 10, // Previous sequence number
-			},
-			observations: createSecureMintObservations(t, []ocrTriggerEventData{
-				{
-					chainSelector: ethSepoliaChainSelector,
-					seqNr:         10, // Equal to previous
-					report: &secureMintReport{
-						ConfigDigest: ocr2types.ConfigDigest{0: 1, 31: 2},
-						SeqNr:        10,
-						Block:        1000,
-						Mintable:     big.NewInt(99),
-					},
-				},
-			}),
-			f:                    1,
-			expectError:          true,
-			errorContains:        "sequence number too low",
 			shouldReportAssertFn: ethReportAssertFn,
 		},
 		{
@@ -276,15 +213,6 @@
 			expectError:           false,
 			shouldReportAssertFn:  solReportAssertFn,
 		},
-=======
-			name:          "no observations",
-			config:        configWithChainSelector(t, "16015286601757825753"),
-			observations:  map[ocrcommon.OracleID][]values.Value{},
-			f:             1,
-			expectError:   true,
-			errorContains: "no observations",
-		},
->>>>>>> 1d0db4b8
 	}
 
 	for _, tc := range tests {
