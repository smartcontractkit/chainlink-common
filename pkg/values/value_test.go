--- conflicted
+++ resolved
@@ -105,7 +105,6 @@
 			},
 		},
 		{
-<<<<<<< HEAD
 			name: "struct",
 			newValue: func() (any, Value, error) {
 				v := TestReport{
@@ -170,7 +169,8 @@
 				}
 				vv, err := Wrap(v)
 				return m, vv, err
-=======
+    },
+    {
 			name: "map of values",
 			newValue: func() (any, Value, error) {
 				bar := "bar"
@@ -198,7 +198,6 @@
 				}
 
 				return expectedUnwrapped, mv, err
->>>>>>> d13aad8b
 			},
 		},
 	}
