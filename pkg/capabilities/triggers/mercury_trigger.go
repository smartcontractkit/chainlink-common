--- conflicted
+++ resolved
@@ -4,6 +4,7 @@
 	"context"
 	"crypto/sha256"
 	"encoding/hex"
+	"errors"
 	"fmt"
 	"sort"
 	"strconv"
@@ -42,7 +43,14 @@
 	}
 }
 
-func (o *MercuryTriggerService) ProcessReport(reports []mercury.FeedReport) error {
+type FeedReport struct {
+	FeedID               [32]byte `json:"feedId"`
+	FullReport           []byte   `json:"fullReport"`
+	BenchmarkPrice       int64    `json:"benchmarkPrice"`
+	ObservationTimestamp int64    `json:"observationTimestamp"`
+}
+
+func (o *MercuryTriggerService) ProcessReport(reports []FeedReport) error {
 	o.mu.Lock()
 	defer o.mu.Unlock()
 
@@ -51,7 +59,7 @@
 	triggerIDsToReports := make(map[string][]int)
 
 	for reportIndex, report := range reports {
-		for triggerID := range o.triggerIDsForFeedID[report.FeedID] {
+		for triggerID := range o.triggerIDsForFeedID[mercury.FeedIDFromBytes(report.FeedID)] {
 			// if its not initialized, initialize it
 			if _, ok := triggerIDsToReports[triggerID]; !ok {
 				triggerIDsToReports[triggerID] = make([]int, 0)
@@ -66,8 +74,16 @@
 		reportList := make([]mercury.FeedReport, 0)
 		reportMap := make(map[string]any)
 		for _, reportID := range reportIDs {
-			reportList = append(reportList, reports[reportID])
-			reportMap[strconv.FormatInt(reports[reportID].FeedID, 10)] = reports[reportID]
+			rep := reports[reportID]
+			feedID := mercury.FeedIDFromBytes(rep.FeedID)
+			mercRep := mercury.FeedReport{
+				FeedID:               feedID.String(),
+				FullReport:           rep.FullReport,
+				BenchmarkPrice:       rep.BenchmarkPrice,
+				ObservationTimestamp: rep.ObservationTimestamp,
+			}
+			reportList = append(reportList, mercRep)
+			reportMap[feedID.String()] = reports[reportID]
 		}
 
 		triggerEvent := capabilities.TriggerEvent{
@@ -112,9 +128,13 @@
 		return fmt.Errorf("triggerId %s already registered", triggerID)
 	}
 
-	feedIDs, err := o.GetFeedIDs(req) // TODO: what if feedIds is empty? should we throw an error or allow it?
+	feedIDs, err := o.GetFeedIDs(req)
 	if err != nil {
 		return err
+	}
+
+	if len(feedIDs) == 0 {
+		return errors.New("no feedIDs to register")
 	}
 
 	o.chans[triggerID] = callback
@@ -169,11 +189,11 @@
 			// Copy to feedIds
 			for _, feed := range feeds {
 				if id, ok := feed.(string); ok {
-					fid, err := mercury.FromFeedIDString(id)
-					if err != nil {
+					mfid := mercury.FeedID(id)
+					if err := mfid.Validate(); err != nil {
 						return nil, err
 					}
-					feedIDs = append(feedIDs, fid)
+					feedIDs = append(feedIDs, mfid)
 				}
 			}
 		}
@@ -203,11 +223,11 @@
 		if reports[i].FeedID == reports[j].FeedID {
 			return reports[i].ObservationTimestamp < reports[j].ObservationTimestamp
 		}
-		return reports[i].FeedID.String() < reports[j].FeedID.String()
+		return reports[i].FeedID < reports[j].FeedID
 	})
 	s := ""
 	for _, report := range reports {
-		s += report.FeedID.String() + strconv.FormatInt(report.ObservationTimestamp, 10) + ","
+		s += report.FeedID + strconv.FormatInt(report.ObservationTimestamp, 10) + ","
 	}
 	return sha256Hash(s)
 }
@@ -218,38 +238,18 @@
 }
 
 func ExampleOutput() (values.Value, error) {
-<<<<<<< HEAD
-	feedOne := mercury.Must(mercury.FromFeedIDString("0x111111111111111111110000000000000000000000000000000000000000"))
-	feedTwo := mercury.Must(mercury.FromFeedIDString("0x222222222222222222220000000000000000000000000000000000000000"))
-
-	event := mercury.TriggerEvent{
-		TriggerType: "mercury",
-		ID:          "123",
-		Timestamp:   "2024-01-17T04:00:10Z",
-		Payload: []mercury.FeedReport{
-			{
-				FeedID:               feedOne,
-				FullReport:           []byte("hello"),
-				BenchmarkPrice:       100,
-				ObservationTimestamp: 123,
-			},
-			{
-				FeedID:               feedTwo,
-				FullReport:           []byte("world"),
-				BenchmarkPrice:       100,
-				ObservationTimestamp: 123,
-			},
-=======
+	feedOne := "0x111111111111111111110000000000000000000000000000000000000000"
+	feedTwo := "0x222222222222222222220000000000000000000000000000000000000000"
+
 	feeds := map[string]any{
-		"2": mercury.FeedReport{
-			FeedID:               2,
+		feedOne: mercury.FeedReport{
+			FeedID:               feedOne,
 			FullReport:           []byte("hello"),
 			BenchmarkPrice:       100,
 			ObservationTimestamp: 123,
->>>>>>> 0be47ab9
 		},
-		"3": mercury.FeedReport{
-			FeedID:               3,
+		feedTwo: mercury.FeedReport{
+			FeedID:               feedTwo,
 			FullReport:           []byte("world"),
 			BenchmarkPrice:       100,
 			ObservationTimestamp: 123,
