syntax = "proto3";

package basic_test_action.v1;

option go_package = "github.com/smartcontractkit/chainlink-common/pkg/capabilities/v2/protoc/pkg/test_capabilities/basicaction";

import "tools/generator/v1alpha/cre_metadata.proto";

message Inputs {
  bool input_thing = 1;
}

message Outputs {
  string adapted_thing = 1;
}

service BasicAction {
  option (tools.generator.v1alpha.capability) = {
    mode: MODE_DON
    capability_id: "basic-test-action@1.0.0"
  };
<<<<<<< HEAD
  rpc PerformAction (Inputs) returns (Outputs) {
    option (tools.generator.v1alpha.method) = {
      map_to_untyped_api: true
    };
  }
=======
  rpc PerformAction (Inputs) returns (Outputs);
>>>>>>> ef933e8e
}<|MERGE_RESOLUTION|>--- conflicted
+++ resolved
@@ -19,13 +19,5 @@
     mode: MODE_DON
     capability_id: "basic-test-action@1.0.0"
   };
-<<<<<<< HEAD
-  rpc PerformAction (Inputs) returns (Outputs) {
-    option (tools.generator.v1alpha.method) = {
-      map_to_untyped_api: true
-    };
-  }
-=======
   rpc PerformAction (Inputs) returns (Outputs);
->>>>>>> ef933e8e
 }