package workflows_test

import (
	_ "embed"
	"testing"

	"github.com/stretchr/testify/require"
	"sigs.k8s.io/yaml"

	"github.com/smartcontractkit/chainlink-common/pkg/capabilities"
	"github.com/smartcontractkit/chainlink-common/pkg/capabilities/consensus/ocr3"
	"github.com/smartcontractkit/chainlink-common/pkg/capabilities/targets/chainwriter"
	"github.com/smartcontractkit/chainlink-common/pkg/capabilities/triggers/streams"
	"github.com/smartcontractkit/chainlink-common/pkg/workflows"
	"github.com/smartcontractkit/chainlink-common/pkg/workflows/testdata/fixtures/capabilities/notstreams"
	"github.com/smartcontractkit/chainlink-common/pkg/workflows/testutils"
)

//go:generate go run github.com/smartcontractkit/chainlink-common/pkg/capabilities/cli/cmd/generate-types --dir $GOFILE

// Note that the set of tests in this file cover the conversion from existing YAML -> code
// along with testing the structure of what is generated from the builders.
// This implicitly tests the code generators functionally, as the generated code is used in the tests.

type Config struct {
	Workflow    workflows.NewWorkflowParams
	Streams     *streams.TriggerConfig
	Ocr         *ocr3.DataFeedsConsensusConfig
	ChainWriter *chainwriter.TargetConfig
	TargetChain string
}

func NewWorkflowSpec(rawConfig []byte) (*workflows.WorkflowSpecFactory, error) {
	conf, err := UnmarshalYaml[Config](rawConfig)
	if err != nil {
		return nil, err
	}

	workflow := workflows.NewWorkflowSpecFactory(conf.Workflow)
	streamsTrigger := conf.Streams.New(workflow)
	consensus := conf.Ocr.New(workflow, "ccip_feeds", ocr3.DataFeedsConsensusInput{
		Observations: workflows.ListOf[streams.Feed](streamsTrigger)},
	)

	conf.ChainWriter.New(workflow, conf.TargetChain, chainwriter.TargetInput{SignedReport: consensus})

	return workflow, nil
}

// ModifiedConfig, and the test it's used in, show how you can structure config to remove copy/paste issues when data
// needs to be repeated in multiple capability configurations.
type ModifiedConfig struct {
	Workflow                workflows.NewWorkflowParams
	AllowedPartialStaleness string
	MaxFrequencyMs          int
<<<<<<< HEAD
	DefaultHeartbeat        int        `yaml:"default_heartbeat" json:"default_heartbeat"`
	DefaultDeviation        string     `yaml:"default_deviation" json:"default_deviation"`
	FeedInfo                []FeedInfo `yaml:"feed_info" json:"feed_info"`
	ReportID                string     `yaml:"report_id" json:"report_id"`
=======
	DefaultHeartbeat        int           `yaml:"default_heartbeat" json:"default_heartbeat"`
	DefaultDeviation        string        `yaml:"default_deviation" json:"default_deviation"`
	FeedInfo                []FeedInfo    `yaml:"feed_info" json:"feed_info"`
	ReportID                ocr3.ReportId `yaml:"report_id" json:"report_id"`
>>>>>>> 2ff0f962
	Encoder                 ocr3.Encoder
	EncoderConfig           ocr3.EncoderConfig `yaml:"encoder_config" json:"encoder_config"`
	ChainWriter             *chainwriter.TargetConfig
	TargetChain             string
}

type FeedInfo struct {
	FeedID     streams.FeedId
	Deviation  *string
	Heartbeat  *int
	RemappedID *string
}

func NewWorkflowRemapped(rawConfig []byte) (*workflows.WorkflowSpecFactory, error) {
	conf, err := UnmarshalYaml[ModifiedConfig](rawConfig)
	if err != nil {
		return nil, err
	}

	streamsConfig := streams.TriggerConfig{MaxFrequencyMs: conf.MaxFrequencyMs}
	ocr3Config := ocr3.DataFeedsConsensusConfig{
		AggregationMethod: "data_feeds",
		Encoder:           conf.Encoder,
		EncoderConfig:     conf.EncoderConfig,
		ReportId:          conf.ReportID,
		AggregationConfig: ocr3.DataFeedsConsensusConfigAggregationConfig{
			AllowedPartialStaleness: conf.AllowedPartialStaleness,
		},
	}

	feeds := ocr3.DataFeedsConsensusConfigAggregationConfigFeeds{}
	for _, elm := range conf.FeedInfo {
		streamsConfig.FeedIds = append(streamsConfig.FeedIds, elm.FeedID)
		feed := ocr3.FeedValue{
			Deviation:  conf.DefaultDeviation,
			Heartbeat:  conf.DefaultHeartbeat,
			RemappedID: elm.RemappedID,
		}
		if elm.Deviation != nil {
			feed.Deviation = *elm.Deviation
		}

		if elm.Heartbeat != nil {
			feed.Heartbeat = *elm.Heartbeat
		}

		feeds[string(elm.FeedID)] = feed
	}
	ocr3Config.AggregationConfig.Feeds = feeds

	workflow := workflows.NewWorkflowSpecFactory(conf.Workflow)
	streamsTrigger := streamsConfig.New(workflow)

	consensus := ocr3Config.New(workflow, "ccip_feeds", ocr3.DataFeedsConsensusInput{
		Observations: workflows.ListOf[streams.Feed](streamsTrigger),
	})

	conf.ChainWriter.New(workflow, conf.TargetChain, chainwriter.TargetInput{SignedReport: consensus})

	return workflow, nil
}

const anyFakeFeedID = "0x0000000000000000000000000000000000000000000000000000000000000000"

func NewWorkflowSpecFromPrimitives(rawConfig []byte) (*workflows.WorkflowSpecFactory, error) {
	conf, err := UnmarshalYaml[NotStreamsConfig](rawConfig)
	if err != nil {
		return nil, err
	}

	workflow := workflows.NewWorkflowSpecFactory(conf.Workflow)
	notStreamsTrigger := conf.NotStream.New(workflow)

	md := streams.NewSignersMetadataFromFields(
		workflows.ConstantDefinition(1), workflows.ListOf(notStreamsTrigger.Metadata().Signer()))

	payload := streams.NewFeedReportFromFields(
		notStreamsTrigger.Payload().BuyPrice(),
		workflows.ConstantDefinition[streams.FeedId](anyFakeFeedID),
		notStreamsTrigger.Payload().FullReport(),
		notStreamsTrigger.Payload().ObservationTimestamp(),
		notStreamsTrigger.Payload().ReportContext(),
		workflows.ListOf(notStreamsTrigger.Payload().Signature()),
	)

	feedsInput := streams.NewFeedFromFields(
		notStreamsTrigger.ID(),
		md,
		workflows.ListOf[streams.FeedReport](payload),
		notStreamsTrigger.Timestamp(),
		notStreamsTrigger.TriggerType(),
	)

	ocrConfig := ocr3.DataFeedsConsensusConfig{
		AggregationConfig: ocr3.DataFeedsConsensusConfigAggregationConfig{
			AllowedPartialStaleness: conf.Ocr.AllowedPartialStaleness,
			Feeds: map[string]ocr3.FeedValue{
				anyFakeFeedID: {
					Deviation: conf.Ocr.Deviation,
					Heartbeat: conf.Ocr.Heartbeat,
				},
			},
		},
		AggregationMethod: conf.Ocr.AggregationMethod,
		Encoder:           conf.Ocr.Encoder,
		EncoderConfig:     conf.Ocr.EncoderConfig,
		ReportId:          conf.Ocr.ReportID,
	}

	consensus := ocrConfig.New(workflow, "data-feeds-report", ocr3.DataFeedsConsensusInput{
		Observations: workflows.ListOf[streams.Feed](feedsInput),
	})

	conf.ChainWriter.New(workflow, conf.TargetChain, chainwriter.TargetInput{SignedReport: consensus})

	return workflow, nil
}

//go:embed testdata/fixtures/workflows/sepolia.yaml
var sepoliaConfig []byte

//go:embed testdata/fixtures/workflows/sepolia_defaults.yaml
var sepoliaDefaultConfig []byte

//go:embed testdata/fixtures/workflows/expected_sepolia.yaml
var expectedSepolia []byte

//go:embed testdata/fixtures/workflows/notstreamssepolia.yaml
var notStreamSepoliaConfig []byte

func TestBuilder_ValidSpec(t *testing.T) {
	t.Run("basic config", func(t *testing.T) {
		runSepoliaStagingTest(t, sepoliaConfig, NewWorkflowSpec)
	})

	t.Run("remapping config", func(t *testing.T) {
		runSepoliaStagingTest(t, sepoliaDefaultConfig, NewWorkflowRemapped)
	})

<<<<<<< HEAD
=======
	// This test intentionally uses a similar complex type to the real steams trigger
	// this helps assure that mapping works correctly under many circumstances, including hard-coding
	// and wrapping values into arrays, while still remaining somewhat realistic
>>>>>>> 2ff0f962
	t.Run("mapping different types without compute", func(t *testing.T) {
		factory, err := NewWorkflowSpecFromPrimitives(notStreamSepoliaConfig)
		require.NoError(t, err)

		actual, err := factory.Spec()
		require.NoError(t, err)

		expected := workflows.WorkflowSpec{
			Name:  "notccipethsep",
			Owner: "0x00000000000000000000000000000000000000aa",
			Triggers: []workflows.StepDefinition{
				{
					ID:             "notstreams@1.0.0",
					Ref:            "trigger",
					Inputs:         workflows.StepInputs{},
					Config:         map[string]any{"maxFrequencyMs": 5000},
					CapabilityType: capabilities.CapabilityTypeTrigger,
				},
			},
			Actions: make([]workflows.StepDefinition, 0),
			Consensus: []workflows.StepDefinition{
				{
					ID:  "offchain_reporting@1.0.0",
					Ref: "data-feeds-report",
					Inputs: workflows.StepInputs{
						Mapping: map[string]any{"observations": []map[string]any{
							{
<<<<<<< HEAD
								{
									"benchmarkPrice":       "$(trigger.outputs.Price.PriceA)",
									"feedId":               anyFakeFeedID,
									"fullReport":           "$(trigger.outputs.fullReport)",
									"observationTimestamp": "$(trigger.outputs.Timestamp)",
									"reportContext":        "$(trigger.outputs.reportContext)",
									"signatures":           "$(trigger.outputs.signatures)",
=======
								"ID": "$(trigger.outputs.ID)",
								"Metadata": map[string]any{
									"MinRequiredSignatures": 1,
									"Signers":               []string{"$(trigger.outputs.Metadata.Signer)"},
								},
								"Payload": []map[string]any{
									{
										"BenchmarkPrice":       "$(trigger.outputs.Payload.BuyPrice)",
										"FeedID":               anyFakeFeedID,
										"FullReport":           "$(trigger.outputs.Payload.FullReport)",
										"ObservationTimestamp": "$(trigger.outputs.Payload.ObservationTimestamp)",
										"ReportContext":        "$(trigger.outputs.Payload.ReportContext)",
										"Signatures":           []string{"$(trigger.outputs.Payload.Signature)"},
									},
>>>>>>> 2ff0f962
								},
								"Timestamp":   "$(trigger.outputs.Timestamp)",
								"TriggerType": "$(trigger.outputs.TriggerType)",
							},
						}},
					},
					Config: map[string]any{
						"aggregation_config": ocr3.DataFeedsConsensusConfigAggregationConfig{
							AllowedPartialStaleness: "0.5",
							Feeds: map[string]ocr3.FeedValue{
								anyFakeFeedID: {
									Deviation: "0.5",
									Heartbeat: 3600,
								},
							},
						},
						"aggregation_method": "data_feeds",
						"encoder":            "EVM",
						"encoder_config": ocr3.EncoderConfig{
<<<<<<< HEAD
							Abi: "(bytes32 FeedID, uint224 Price, uint32 Timestamp)[] Reports",
=======
							"Abi": "(bytes32 FeedID, uint224 Price, uint32 Timestamp)[] Reports",
>>>>>>> 2ff0f962
						},
						"report_id": "0001",
					},
					CapabilityType: capabilities.CapabilityTypeConsensus,
				},
			},
			Targets: []workflows.StepDefinition{
				{
					ID: "write_ethereum-testnet-sepolia@1.0.0",
					Inputs: workflows.StepInputs{
						Mapping: map[string]any{"signed_report": "$(data-feeds-report.outputs)"},
					},
					Config: map[string]any{
						"address":    "0xE0082363396985ae2FdcC3a9F816A586Eed88416",
						"deltaStage": "45s",
						"schedule":   "oneAtATime",
					},
					CapabilityType: capabilities.CapabilityTypeTarget,
				},
			},
		}

		testutils.AssertWorkflowSpec(t, expected, actual)
	})

	t.Run("duplicate names causes errors", func(t *testing.T) {
		conf, err := UnmarshalYaml[Config](sepoliaConfig)
		require.NoError(t, err)

		workflow := workflows.NewWorkflowSpecFactory(conf.Workflow)
		streamsTrigger := conf.Streams.New(workflow)
		consensus := conf.Ocr.New(workflow, "ccip_feeds", ocr3.DataFeedsConsensusInput{
			Observations: workflows.ListOf[streams.Feed](streamsTrigger)},
		)

		consensus2 := conf.Ocr.New(workflow, "ccip_feeds", ocr3.DataFeedsConsensusInput{
			Observations: workflows.ListOf[streams.Feed](streamsTrigger)},
		)

		conf.ChainWriter.New(workflow, conf.TargetChain, chainwriter.TargetInput{SignedReport: consensus})

		conf.ChainWriter.New(workflow, conf.TargetChain, chainwriter.TargetInput{SignedReport: consensus2})

		_, err = workflow.Spec()
		require.Error(t, err)
	})

	t.Run("empty ref causes an error", func(t *testing.T) {
		conf, err := UnmarshalYaml[Config](sepoliaConfig)
		require.NoError(t, err)

		workflow := workflows.NewWorkflowSpecFactory(conf.Workflow)
		streamsTrigger := conf.Streams.New(workflow)
		consensus := conf.Ocr.New(workflow, "", ocr3.DataFeedsConsensusInput{
			Observations: workflows.ListOf[streams.Feed](streamsTrigger)},
		)

		conf.ChainWriter.New(workflow, conf.TargetChain, chainwriter.TargetInput{SignedReport: consensus})

		_, err = workflow.Spec()
		require.Error(t, err)
	})

	t.Run("bad capability type causes an error", func(t *testing.T) {
		conf, err := UnmarshalYaml[Config](sepoliaConfig)
		require.NoError(t, err)

		workflow := workflows.NewWorkflowSpecFactory(conf.Workflow)
		badStep := workflows.Step[streams.Feed]{
			Definition: workflows.StepDefinition{
				ID:             "streams-trigger@1.0.0",
				Ref:            "Trigger",
				Inputs:         workflows.StepInputs{},
				Config:         map[string]any{},
				CapabilityType: "fake",
			},
		}

		badCap := badStep.AddTo(workflow)

		consensus := conf.Ocr.New(workflow, "", ocr3.DataFeedsConsensusInput{
			Observations: workflows.ListOf[streams.Feed](badCap)},
		)

		conf.ChainWriter.New(workflow, conf.TargetChain, chainwriter.TargetInput{SignedReport: consensus})

		_, err = workflow.Spec()
		require.Error(t, err)
	})

	t.Run("Capabilities can be used multiple times with different references", func(t *testing.T) {
		conf, err := UnmarshalYaml[Config](sepoliaConfig)
		require.NoError(t, err)

		workflow := workflows.NewWorkflowSpecFactory(conf.Workflow)
		streamsTrigger := conf.Streams.New(workflow)
		consensus := conf.Ocr.New(workflow, "ccip_feeds", ocr3.DataFeedsConsensusInput{
			Observations: workflows.ListOf[streams.Feed](streamsTrigger)},
		)

		consensus2 := conf.Ocr.New(workflow, "ccip_feeds_different", ocr3.DataFeedsConsensusInput{
			Observations: workflows.ListOf[streams.Feed](streamsTrigger)},
		)

		conf.ChainWriter.New(workflow, conf.TargetChain, chainwriter.TargetInput{SignedReport: consensus})

		conf.ChainWriter.New(workflow, conf.TargetChain, chainwriter.TargetInput{SignedReport: consensus2})

		_, err = workflow.Spec()
		require.NoError(t, err)
	})
}

func runSepoliaStagingTest(t *testing.T, config []byte, gen func([]byte) (*workflows.WorkflowSpecFactory, error)) {
	testFactory, err := gen(config)
	require.NoError(t, err)

	testWorkflowSpec, err := testFactory.Spec()
	require.NoError(t, err)

	expectedSpecYaml, err := UnmarshalYaml[workflows.WorkflowSpecYaml](expectedSepolia)
	require.NoError(t, err)
	expectedSpec := expectedSpecYaml.ToWorkflowSpec()
	testutils.AssertWorkflowSpec(t, expectedSpec, testWorkflowSpec)
}

type NotStreamsConfig struct {
	Workflow    workflows.NewWorkflowParams
	NotStream   *notstreams.TriggerConfig `yaml:"not_stream" json:"not_stream"`
	Ocr         *ModifiedConsensusConfig
	ChainWriter *chainwriter.TargetConfig
	TargetChain string
}

type ModifiedConsensusConfig struct {
	AllowedPartialStaleness string                                         `json:"allowedPartialStaleness" yaml:"allowedPartialStaleness" mapstructure:"allowedPartialStaleness"`
	Deviation               string                                         `json:"deviation" yaml:"deviation" mapstructure:"deviation"`
	Heartbeat               int                                            `json:"heartbeat" yaml:"heartbeat" mapstructure:"heartbeat"`
	AggregationMethod       ocr3.DataFeedsConsensusConfigAggregationMethod `json:"aggregation_method" yaml:"aggregation_method" mapstructure:"aggregation_method"`
	Encoder                 ocr3.Encoder                                   `json:"encoder" yaml:"encoder" mapstructure:"encoder"`
	EncoderConfig           ocr3.EncoderConfig                             `json:"encoder_config" yaml:"encoder_config" mapstructure:"encoder_config"`
<<<<<<< HEAD
	ReportID                string                                         `json:"report_id" yaml:"report_id" mapstructure:"report_id"`
=======
	ReportID                ocr3.ReportId                                  `json:"report_id" yaml:"report_id" mapstructure:"report_id"`
>>>>>>> 2ff0f962
}

func UnmarshalYaml[T any](raw []byte) (*T, error) {
	var v T
	err := yaml.Unmarshal(raw, &v)
	return &v, err
}<|MERGE_RESOLUTION|>--- conflicted
+++ resolved
@@ -53,17 +53,10 @@
 	Workflow                workflows.NewWorkflowParams
 	AllowedPartialStaleness string
 	MaxFrequencyMs          int
-<<<<<<< HEAD
-	DefaultHeartbeat        int        `yaml:"default_heartbeat" json:"default_heartbeat"`
-	DefaultDeviation        string     `yaml:"default_deviation" json:"default_deviation"`
-	FeedInfo                []FeedInfo `yaml:"feed_info" json:"feed_info"`
-	ReportID                string     `yaml:"report_id" json:"report_id"`
-=======
 	DefaultHeartbeat        int           `yaml:"default_heartbeat" json:"default_heartbeat"`
 	DefaultDeviation        string        `yaml:"default_deviation" json:"default_deviation"`
 	FeedInfo                []FeedInfo    `yaml:"feed_info" json:"feed_info"`
 	ReportID                ocr3.ReportId `yaml:"report_id" json:"report_id"`
->>>>>>> 2ff0f962
 	Encoder                 ocr3.Encoder
 	EncoderConfig           ocr3.EncoderConfig `yaml:"encoder_config" json:"encoder_config"`
 	ChainWriter             *chainwriter.TargetConfig
@@ -203,12 +196,9 @@
 		runSepoliaStagingTest(t, sepoliaDefaultConfig, NewWorkflowRemapped)
 	})
 
-<<<<<<< HEAD
-=======
 	// This test intentionally uses a similar complex type to the real steams trigger
 	// this helps assure that mapping works correctly under many circumstances, including hard-coding
 	// and wrapping values into arrays, while still remaining somewhat realistic
->>>>>>> 2ff0f962
 	t.Run("mapping different types without compute", func(t *testing.T) {
 		factory, err := NewWorkflowSpecFromPrimitives(notStreamSepoliaConfig)
 		require.NoError(t, err)
@@ -236,15 +226,6 @@
 					Inputs: workflows.StepInputs{
 						Mapping: map[string]any{"observations": []map[string]any{
 							{
-<<<<<<< HEAD
-								{
-									"benchmarkPrice":       "$(trigger.outputs.Price.PriceA)",
-									"feedId":               anyFakeFeedID,
-									"fullReport":           "$(trigger.outputs.fullReport)",
-									"observationTimestamp": "$(trigger.outputs.Timestamp)",
-									"reportContext":        "$(trigger.outputs.reportContext)",
-									"signatures":           "$(trigger.outputs.signatures)",
-=======
 								"ID": "$(trigger.outputs.ID)",
 								"Metadata": map[string]any{
 									"MinRequiredSignatures": 1,
@@ -259,7 +240,6 @@
 										"ReportContext":        "$(trigger.outputs.Payload.ReportContext)",
 										"Signatures":           []string{"$(trigger.outputs.Payload.Signature)"},
 									},
->>>>>>> 2ff0f962
 								},
 								"Timestamp":   "$(trigger.outputs.Timestamp)",
 								"TriggerType": "$(trigger.outputs.TriggerType)",
@@ -279,11 +259,7 @@
 						"aggregation_method": "data_feeds",
 						"encoder":            "EVM",
 						"encoder_config": ocr3.EncoderConfig{
-<<<<<<< HEAD
-							Abi: "(bytes32 FeedID, uint224 Price, uint32 Timestamp)[] Reports",
-=======
 							"Abi": "(bytes32 FeedID, uint224 Price, uint32 Timestamp)[] Reports",
->>>>>>> 2ff0f962
 						},
 						"report_id": "0001",
 					},
@@ -425,11 +401,7 @@
 	AggregationMethod       ocr3.DataFeedsConsensusConfigAggregationMethod `json:"aggregation_method" yaml:"aggregation_method" mapstructure:"aggregation_method"`
 	Encoder                 ocr3.Encoder                                   `json:"encoder" yaml:"encoder" mapstructure:"encoder"`
 	EncoderConfig           ocr3.EncoderConfig                             `json:"encoder_config" yaml:"encoder_config" mapstructure:"encoder_config"`
-<<<<<<< HEAD
-	ReportID                string                                         `json:"report_id" yaml:"report_id" mapstructure:"report_id"`
-=======
 	ReportID                ocr3.ReportId                                  `json:"report_id" yaml:"report_id" mapstructure:"report_id"`
->>>>>>> 2ff0f962
 }
 
 func UnmarshalYaml[T any](raw []byte) (*T, error) {
